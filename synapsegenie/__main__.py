--- conflicted
+++ resolved
@@ -145,11 +145,6 @@
     )
 
 
-<<<<<<< HEAD
-def process(syn, project_id, center=None, pemfile=None,
-            delete_old=False, only_validate=False, debug=False,
-            format_registry_packages=None, silent=False):
-=======
 def process(
     syn,
     project_id,
@@ -160,8 +155,8 @@
     debug=False,
     format_registry_packages=None,
     download_files=True,
+    silent=False,
 ):
->>>>>>> e976b260
     """Process files"""
     # Get the Synapse Project where data is stored
     # Should have annotations to find the table lookup
