--- conflicted
+++ resolved
@@ -542,20 +542,6 @@
     invalid_ids = validation_statusdf["id"][validation_statusdf["status"] == "INVALID"]
     error_trackingdf = error_trackingdf[error_trackingdf["id"].isin(invalid_ids)]
     # Fill blank file type values with 'other'
-<<<<<<< HEAD
-    error_trackingdf['fileType'].fillna('other', inplace=True)
-    validation_statusdf['fileType'].fillna('other', inplace=True)
-
-    return {'validation_statusdf': validation_statusdf,
-            'error_trackingdf': error_trackingdf,
-            'duplicated_filesdf': duplicated_filesdf}
-
-
-def validation(syn, project_id, center, center_files,
-               database_synid_mappingdf,
-               format_registry, validator_cls, silent=False):
-    '''
-=======
     error_trackingdf["fileType"].fillna("other", inplace=True)
     validation_statusdf["fileType"].fillna("other", inplace=True)
 
@@ -574,9 +560,9 @@
     database_synid_mappingdf,
     format_registry,
     validator_cls,
+    silent=False,
 ):
     """
->>>>>>> e976b260
     Validation of all center files
 
     Args:
@@ -655,26 +641,17 @@
     # In GENIE, we not only want to send out file format errors, but
     # also when there are duplicated errors.  The function below will
     # append duplication errors as an email to send to users (if applicable)
-<<<<<<< HEAD
     if silent:
         pass
     else:
-    
-        user_message_dict = append_duplication_errors(duplicated_filesdf,
-                                                      user_message_dict)
-=======
-    user_message_dict = append_duplication_errors(duplicated_filesdf, user_message_dict)
->>>>>>> e976b260
+        user_message_dict = append_duplication_errors(
+          duplicated_filesdf, user_message_dict
+        )
 
         for user, message_objs in user_message_dict.items():
             logger.debug(f"Sending messages to user {user}.")
 
-<<<<<<< HEAD
-            _send_validation_error_email(syn=syn, user=user,
-                                         message_objs=message_objs)
-=======
         _send_validation_error_email(syn=syn, user=user, message_objs=message_objs)
->>>>>>> e976b260
 
     update_status_and_error_tables(
         syn=syn,
