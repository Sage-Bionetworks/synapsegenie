import logging
import os

import pandas as pd

logger = logging.getLogger(__name__)


class FileTypeFormat:

    _process_kwargs = ["newPath", "databaseSynId"]

    _filetype = "fileType"

    _validation_kwargs = []

    def __init__(self, syn, center):
        self.syn = syn
        self.center = center

<<<<<<< HEAD
    def _get_data(self, entity):
        '''
        Gets the data by reading the file.
        This function can be configured to include a download step
        if the files aren't downloaded.
=======
    def _get_dataframe(self, filePath):
        """
        This function by defaults assumes the filePathList is length of 1
        and is a tsv file.  Could change depending on file type.
>>>>>>> 49c8f6fd

        Args:
            entity: A Synapse Entity

        Returns:
            df: Pandas dataframe of file
<<<<<<< HEAD
        '''
        # entity = self.syn.get(entity)
        data = pd.read_csv(entity.path, sep="\t", comment="#")
        return data

    def read_file(self, entity):
        '''
=======
        """
        df = pd.read_csv(filePath, sep="\t", comment="#")
        return df

    def read_file(self, filePath):
        """
>>>>>>> 49c8f6fd
        Each file is to be read in for validation and processing.

        Args:
            entity: A Synapse Entity

        Returns:
<<<<<<< HEAD
            pd.DataFrame: Pandas dataframe of file
        '''
        data = self._get_data(entity)
        return data
=======
            df: Pandas dataframe of file
        """
        df = self._get_dataframe(filePath)
        return df
>>>>>>> 49c8f6fd

    def _validate_filetype(self, filePath):
        """Validates the file type by user defined function.  A common mapping
        is filename <-> filetype. Expects an assertion error.

        Args:
            filePath: Path to file
        """
        # assert True
        raise NotImplementedError

    def validate_filetype(self, filePath):
        """Validation of file type, the filetype is only returned once
        _validate_filetype passes.

        Args:
            filePath: Path to file

        Returns:
            str: file type defined by self._fileType
        """
        self._validate_filetype(filePath)
        return self._filetype

<<<<<<< HEAD
    def process_steps(self, path_or_data, **kwargs):
        '''
=======
    def process_steps(self, path_or_df, **kwargs):
        """
>>>>>>> 49c8f6fd
        This function is modified for every single file.
        It reformats the file and stores the file into database and Synapse.
        """
        return ""

<<<<<<< HEAD
    def preprocess(self, entity):
        '''
=======
    def preprocess(self, newpath):
        """
>>>>>>> 49c8f6fd
        This is for any preprocessing that has to occur to the entity name
        to add to kwargs for processing.

        Args:
            newpath: Path to file
        """
        return dict()

<<<<<<< HEAD
    def process(self, entity, **kwargs):
        '''
=======
    def process(self, filePath, **kwargs):
        """
>>>>>>> 49c8f6fd
        This is the main processing function.

        Args:
            filePath: Path to file
            kwargs: The kwargs are determined by self._process_kwargs

        Returns:
            str: file path of processed file
<<<<<<< HEAD
        '''
        preprocess_args = self.preprocess(entity)
=======
        """
        preprocess_args = self.preprocess(kwargs.get("newPath"))
>>>>>>> 49c8f6fd
        kwargs.update(preprocess_args)
        mykwargs = {}
        for required_parameter in self._process_kwargs:
            assert required_parameter in kwargs.keys(), (
                "%s not in parameter list" % required_parameter
            )
            mykwargs[required_parameter] = kwargs[required_parameter]
<<<<<<< HEAD
        logger.info(f'PROCESSING {entity.name}')
        path_or_data = self.read_file(entity)
        path = self.process_steps(path_or_data, **mykwargs)
        return path

    def _validate(self, path_or_data, **kwargs):
        '''
=======
        logger.info("PROCESSING %s" % filePath)
        path_or_df = self.read_file(filePath)
        path = self.process_steps(path_or_df, **mykwargs)
        return path

    def _validate(self, df, **kwargs):
        """
>>>>>>> 49c8f6fd
        This is the base validation function.
        By default, no validation occurs.

        Args:
            df: A dataframe of the file
            kwargs: The kwargs are determined by self._validation_kwargs

        Returns:
            tuple: The errors and warnings as a file from validation.
                   Defaults to blank strings
        """
        errors = ""
        warnings = ""
        logger.info(f"NO VALIDATION for {self._filetype} files")
        return errors, warnings

<<<<<<< HEAD
    def validate(self, entity, **kwargs):
        '''
=======
    def validate(self, filePath, **kwargs):
        """
>>>>>>> 49c8f6fd
        This is the main validation function.
        Every file type calls self._validate, which is different.

        Args:
            entity: A Synapse Entity
            kwargs: The kwargs are determined by self._validation_kwargs

        Returns:
            tuple: The errors and warnings as a file from validation.
        """
        mykwargs = {}
        for required_parameter in self._validation_kwargs:
            if required_parameter not in kwargs.keys():
                raise ValueError(f"Missing '{required_parameter}' parameter.")
            mykwargs[required_parameter] = kwargs[required_parameter]

        errors = ""

        try:
            df = self.read_file(entity)
        except Exception as e:
<<<<<<< HEAD
            errors = (f"The file(s) ({entity.path}) cannot be read. "
                      f"Original error: {str(e)}")
=======
            errors = (
                f"The file(s) ({filePath}) cannot be read. " f"Original error: {str(e)}"
            )
>>>>>>> 49c8f6fd
            warnings = ""

        if not errors:
            logger.info(f"VALIDATING {os.path.basename(entity.path)}")
            errors, warnings = self._validate(df, **mykwargs)
        # File is valid if error string is blank
        valid = errors == ""

        return valid, errors, warnings<|MERGE_RESOLUTION|>--- conflicted
+++ resolved
@@ -18,57 +18,34 @@
         self.syn = syn
         self.center = center
 
-<<<<<<< HEAD
     def _get_data(self, entity):
-        '''
+        """
         Gets the data by reading the file.
         This function can be configured to include a download step
         if the files aren't downloaded.
-=======
-    def _get_dataframe(self, filePath):
-        """
-        This function by defaults assumes the filePathList is length of 1
-        and is a tsv file.  Could change depending on file type.
->>>>>>> 49c8f6fd
 
         Args:
             entity: A Synapse Entity
 
         Returns:
             df: Pandas dataframe of file
-<<<<<<< HEAD
-        '''
+        """
         # entity = self.syn.get(entity)
         data = pd.read_csv(entity.path, sep="\t", comment="#")
         return data
 
     def read_file(self, entity):
-        '''
-=======
         """
-        df = pd.read_csv(filePath, sep="\t", comment="#")
-        return df
-
-    def read_file(self, filePath):
-        """
->>>>>>> 49c8f6fd
         Each file is to be read in for validation and processing.
 
         Args:
             entity: A Synapse Entity
 
         Returns:
-<<<<<<< HEAD
             pd.DataFrame: Pandas dataframe of file
-        '''
+        """
         data = self._get_data(entity)
         return data
-=======
-            df: Pandas dataframe of file
-        """
-        df = self._get_dataframe(filePath)
-        return df
->>>>>>> 49c8f6fd
 
     def _validate_filetype(self, filePath):
         """Validates the file type by user defined function.  A common mapping
@@ -93,25 +70,15 @@
         self._validate_filetype(filePath)
         return self._filetype
 
-<<<<<<< HEAD
     def process_steps(self, path_or_data, **kwargs):
-        '''
-=======
-    def process_steps(self, path_or_df, **kwargs):
         """
->>>>>>> 49c8f6fd
         This function is modified for every single file.
         It reformats the file and stores the file into database and Synapse.
         """
         return ""
 
-<<<<<<< HEAD
     def preprocess(self, entity):
-        '''
-=======
-    def preprocess(self, newpath):
         """
->>>>>>> 49c8f6fd
         This is for any preprocessing that has to occur to the entity name
         to add to kwargs for processing.
 
@@ -120,13 +87,8 @@
         """
         return dict()
 
-<<<<<<< HEAD
     def process(self, entity, **kwargs):
-        '''
-=======
-    def process(self, filePath, **kwargs):
         """
->>>>>>> 49c8f6fd
         This is the main processing function.
 
         Args:
@@ -135,13 +97,8 @@
 
         Returns:
             str: file path of processed file
-<<<<<<< HEAD
-        '''
+        """
         preprocess_args = self.preprocess(entity)
-=======
-        """
-        preprocess_args = self.preprocess(kwargs.get("newPath"))
->>>>>>> 49c8f6fd
         kwargs.update(preprocess_args)
         mykwargs = {}
         for required_parameter in self._process_kwargs:
@@ -149,23 +106,13 @@
                 "%s not in parameter list" % required_parameter
             )
             mykwargs[required_parameter] = kwargs[required_parameter]
-<<<<<<< HEAD
-        logger.info(f'PROCESSING {entity.name}')
+        logger.info(f"PROCESSING {entity.name}")
         path_or_data = self.read_file(entity)
         path = self.process_steps(path_or_data, **mykwargs)
         return path
 
     def _validate(self, path_or_data, **kwargs):
-        '''
-=======
-        logger.info("PROCESSING %s" % filePath)
-        path_or_df = self.read_file(filePath)
-        path = self.process_steps(path_or_df, **mykwargs)
-        return path
-
-    def _validate(self, df, **kwargs):
         """
->>>>>>> 49c8f6fd
         This is the base validation function.
         By default, no validation occurs.
 
@@ -182,13 +129,8 @@
         logger.info(f"NO VALIDATION for {self._filetype} files")
         return errors, warnings
 
-<<<<<<< HEAD
     def validate(self, entity, **kwargs):
-        '''
-=======
-    def validate(self, filePath, **kwargs):
         """
->>>>>>> 49c8f6fd
         This is the main validation function.
         Every file type calls self._validate, which is different.
 
@@ -210,14 +152,10 @@
         try:
             df = self.read_file(entity)
         except Exception as e:
-<<<<<<< HEAD
-            errors = (f"The file(s) ({entity.path}) cannot be read. "
-                      f"Original error: {str(e)}")
-=======
             errors = (
-                f"The file(s) ({filePath}) cannot be read. " f"Original error: {str(e)}"
+                f"The file(s) ({entity.path}) cannot be read. "
+                f"Original error: {str(e)}"
             )
->>>>>>> 49c8f6fd
             warnings = ""
 
         if not errors:
