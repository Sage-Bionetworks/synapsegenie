import logging
import os

import pandas as pd

logger = logging.getLogger(__name__)


class FileTypeFormat:

    _process_kwargs = ["newPath", "databaseSynId"]

    _filetype = "fileType"

    _validation_kwargs = []

    def __init__(self, syn, center):
        self.syn = syn
        self.center = center

<<<<<<< HEAD
    def _get_data(self, filePath):
=======
    def _get_data(self, entity):
>>>>>>> 0c346519
        '''
        Gets the data by reading the file.
        This function can be configured to include a download step
        if the files aren't downloaded.

        Args:
            entity: A Synapse Entity

        Returns:
            df: Pandas dataframe of file
        '''
        # entity = self.syn.get(entity)
        data = pd.read_csv(entity.path, sep="\t", comment="#")
        return data

    def read_file(self, entity):
        '''
        Each file is to be read in for validation and processing.

        Args:
            entity: A Synapse Entity

        Returns:
            pd.DataFrame: Pandas dataframe of file
        '''
<<<<<<< HEAD
        df = self._get_data(entity.path)
        return df
=======
        data = self._get_data(entity)
        return data
>>>>>>> 0c346519

    def _validate_filetype(self, filePath):
        '''Validates the file type by user defined function.  A common mapping
        is filename <-> filetype. Expects an assertion error.

        Args:
            filePath: Path to file
        '''
        # assert True
        raise NotImplementedError

    def validate_filetype(self, filePath):
        '''Validation of file type, the filetype is only returned once
        _validate_filetype passes.

        Args:
            filePath: Path to file

        Returns:
            str: file type defined by self._fileType
        '''
        self._validate_filetype(filePath)
        return self._filetype

    def process_steps(self, path_or_data, **kwargs):
        '''
        This function is modified for every single file.
        It reformats the file and stores the file into database and Synapse.
        '''
        return ''

    def preprocess(self, entity):
        '''
        This is for any preprocessing that has to occur to the entity name
        to add to kwargs for processing.

        Args:
            newpath: Path to file
        '''
        return dict()

    def process(self, entity, **kwargs):
        '''
        This is the main processing function.

        Args:
            filePath: Path to file
            kwargs: The kwargs are determined by self._process_kwargs

        Returns:
            str: file path of processed file
        '''
        preprocess_args = self.preprocess(entity)
        kwargs.update(preprocess_args)
        mykwargs = {}
        for required_parameter in self._process_kwargs:
            assert required_parameter in kwargs.keys(), \
                "%s not in parameter list" % required_parameter
            mykwargs[required_parameter] = kwargs[required_parameter]
        logger.info(f'PROCESSING {entity.name}')
        path_or_data = self.read_file(entity)
        path = self.process_steps(path_or_data, **mykwargs)
        return path

    def _validate(self, path_or_data, **kwargs):
        '''
        This is the base validation function.
        By default, no validation occurs.

        Args:
            df: A dataframe of the file
            kwargs: The kwargs are determined by self._validation_kwargs

        Returns:
            tuple: The errors and warnings as a file from validation.
                   Defaults to blank strings
        '''
        errors = ""
        warnings = ""
        logger.info(f"NO VALIDATION for {self._filetype} files")
        return errors, warnings

    def validate(self, entity, **kwargs):
        '''
        This is the main validation function.
        Every file type calls self._validate, which is different.

        Args:
            entity: A Synapse Entity
            kwargs: The kwargs are determined by self._validation_kwargs

        Returns:
            tuple: The errors and warnings as a file from validation.
        '''
        mykwargs = {}
        for required_parameter in self._validation_kwargs:
            if required_parameter not in kwargs.keys():
                raise ValueError(f"Missing '{required_parameter}' parameter.")
            mykwargs[required_parameter] = kwargs[required_parameter]

        errors = ""

        try:
            df = self.read_file(entity)
        except Exception as e:
            errors = (f"The file(s) ({entity.path}) cannot be read. "
                      f"Original error: {str(e)}")
            warnings = ""

        if not errors:
            logger.info(f"VALIDATING {os.path.basename(entity.path)}")
            errors, warnings = self._validate(df, **mykwargs)
        # File is valid if error string is blank
        valid = (errors == '')
        
        return valid, errors, warnings<|MERGE_RESOLUTION|>--- conflicted
+++ resolved
@@ -18,11 +18,7 @@
         self.syn = syn
         self.center = center
 
-<<<<<<< HEAD
-    def _get_data(self, filePath):
-=======
     def _get_data(self, entity):
->>>>>>> 0c346519
         '''
         Gets the data by reading the file.
         This function can be configured to include a download step
@@ -48,13 +44,8 @@
         Returns:
             pd.DataFrame: Pandas dataframe of file
         '''
-<<<<<<< HEAD
-        df = self._get_data(entity.path)
-        return df
-=======
         data = self._get_data(entity)
         return data
->>>>>>> 0c346519
 
     def _validate_filetype(self, filePath):
         '''Validates the file type by user defined function.  A common mapping
