from __future__ import absolute_import
from genie import FileTypeFormat, process_functions
import os
import logging
import pandas as pd
import synapseclient
import re
import datetime
logger = logging.getLogger(__name__)

#CHECKS IF THE MAPPING IS CORRECT
def checkMapping(clinicalDF, colName, mapping, required=False, fileType = "Patient"):
    """
    This function checks if the column exists then checks if the values in the column have the correct integer values
    
    :params clinicalDF          Patient/sample/flattened clinical file
    :params colName:            Expected column name
    :params mapping:            List of possible values

    :returns:                   A tuple warning, error
    """
    warning = ""
    error = ""
    haveColumn = process_functions.checkColExist(clinicalDF, colName)
    if not haveColumn:
        if required:
            error = "%s: clinical file must have %s column.\n" % (fileType, colName)
        else:
            warning = "%s: clinical file doesn't have %s column. A blank column will be added\n" % (fileType, colName)
    else:
        if not all([i in mapping.tolist() for i in clinicalDF[colName]]):
            error = "%s: Please double check your %s column.  This column must be these values %sor blank.\n" % (fileType, colName, ", ".join(map(str,mapping)).replace(".0",""))
    return(warning, error)

#In clinical file, there are redacted value such as >89 and <17.  These < and > signs must be removed
def removeGreaterThanAndLessThanStr(col):
    try:
        col = [text.replace(">","") if isinstance(text, str) else text for text in col]
        col = [int(text.replace("<","")) if isinstance(text, str) and text != "" else text for text in col]
    except ValueError:
        pass
    return(col)

<<<<<<< HEAD
class clinical(FileTypeFormat):
=======
class clinical(example_filetype_format.FileTypeFormat):
>>>>>>> 8338dba3

    _fileType = "clinical"

    #_process_kwargs = ["newPath", "patientSynId", "sampleSynId","parentId","retractedSampleSynId","retractedPatientSynId"]

    _process_kwargs = ["newPath", "patientSynId", "sampleSynId","parentId","oncotreeLink"]

    _validation_kwargs = ["oncotreeLink"]

    # VALIDATE FILE NAME
    def _validateFilename(self, filePath):
        if len(filePath) == 1:
            assert os.path.basename(filePath[0]) == "data_clinical_supp_%s.txt" % self.center
        else:
            required = pd.Series(["data_clinical_supp_sample_%s.txt" % self.center,"data_clinical_supp_patient_%s.txt" % self.center])
            assert all(required.isin([os.path.basename(i) for i in filePath]))

    # PROCESSING
    #Update clinical file with the correct mappings
    def update_clinical(self, x, sex_mapping,race_mapping,ethnicity_mapping,sample_type): 
        #PATIENT ID
        if x.get("PATIENT_ID") is not None:
            x['PATIENT_ID'] = process_functions.checkGenieId(x['PATIENT_ID'], self.center)
        # RACE
        if x.get('PRIMARY_RACE') is not None:
            x['PRIMARY_RACE'] = process_functions.getCODE(race_mapping, x['PRIMARY_RACE'])
        else:
            x['PRIMARY_RACE'] = "Not Collected"

        if x.get('SECONDARY_RACE') is not None:
            x['SECONDARY_RACE'] = process_functions.getCODE(race_mapping, x['SECONDARY_RACE'])
        else:
            x['SECONDARY_RACE'] = "Not Collected"

        if x.get('TERTIARY_RACE') is not None:
            x['TERTIARY_RACE'] = process_functions.getCODE(race_mapping, x['TERTIARY_RACE'])
        else:
            x['TERTIARY_RACE'] = "Not Collected"
        # ETHNICITY
        if x.get('ETHNICITY') is not None:
            x['ETHNICITY'] = process_functions.getCODE(ethnicity_mapping, x['ETHNICITY'])
        else:
            x['ETHNICITY'] = "Not Collected"
        # BIRTH YEAR
        if x.get("BIRTH_YEAR") is not None:
            # BIRTH YEAR (Check if integer)
            if process_functions.checkInt(x['BIRTH_YEAR']):
                x['BIRTH_YEAR'] = int(x['BIRTH_YEAR'])
        # SEX
        if x.get("SEX") is not None:
            x['SEX'] = process_functions.getCODE(sex_mapping, x['SEX'])
        #TRIM EVERY COLUMN MAKE ALL DASHES 
        #SAMPLE ID
        if x.get('SAMPLE_ID') is not None:
            x['SAMPLE_ID'] = process_functions.checkGenieId(x['SAMPLE_ID'], self.center)
        #AGE AT SEQ REPORT
        if x.get('AGE_AT_SEQ_REPORT') is not None:
            if process_functions.checkInt(x['AGE_AT_SEQ_REPORT']):
                x['AGE_AT_SEQ_REPORT'] = int(x['AGE_AT_SEQ_REPORT'])

        #SEQ ASSAY ID
        if x.get('SEQ_ASSAY_ID') is not None:
            x['SEQ_ASSAY_ID'] = x['SEQ_ASSAY_ID'].replace('_','-')
            #standardize all SEQ_ASSAY_ID with uppercase
            x['SEQ_ASSAY_ID'] = x['SEQ_ASSAY_ID'].upper()
        
        #SAMPLE_TYPE
        if x.get('SAMPLE_TYPE') is not None:
            sampleType = x['SAMPLE_TYPE']
            x['SAMPLE_TYPE'] = process_functions.getCODE(sample_type, sampleType)
            #Trim spaces
            x['SAMPLE_TYPE_DETAILED'] = process_functions.getCODE(sample_type, sampleType, useDescription=True)

        if x.get('SEQ_DATE') is not None:
            x['SEQ_DATE'] = x['SEQ_DATE'].title()
            x['SEQ_YEAR'] = int(str(x['SEQ_DATE']).split("-")[1]) if str(x['SEQ_DATE']) != "Release" else pd.np.nan

        if x.get('YEAR_CONTACT') is None:
            x['YEAR_CONTACT'] = 'Not Collected'
        else:
            if process_functions.checkInt(x['YEAR_CONTACT']):
                x['YEAR_CONTACT'] = int(x['YEAR_CONTACT'])

        if x.get('YEAR_DEATH') is None:
            x['YEAR_DEATH'] = 'Not Collected'
        else:
            if process_functions.checkInt(x['YEAR_DEATH']):
                x['YEAR_DEATH'] = int(x['YEAR_DEATH'])

        if x.get('INT_CONTACT') is None:
            x['INT_CONTACT'] = 'Not Collected'

        if x.get('INT_DOD') is None:
            x['INT_DOD'] = 'Not Collected'

        if x.get('DEAD') is None:
            x['DEAD'] = 'Not Collected'

        #TRIM EVERY COLUMN MAKE ALL DASHES 
        for i in x.keys():
            if isinstance(x[i],str):
                x[i] = x[i].strip(" ")
        return(x)

    def uploadMissingData(self, df, col, dbSynId, stagingSynId, retractionSynId=None):
        samples = "','".join(df[col])
        path = os.path.join(process_functions.SCRIPT_DIR, "%s_missing_%s.csv" % (self._fileType, col))
        missing = self.syn.tableQuery("select %s from %s where CENTER = '%s' and %s not in ('%s')" % (col, dbSynId, self.center, col, samples))
        missing.asDataFrame().to_csv(path, index=False)
        self.syn.store(synapseclient.File(path, parent=stagingSynId))
        os.remove(path)

    def preprocess(self, filePath, **kwargs):
        databaseToSynIdMappingDf = kwargs['databaseToSynIdMappingDf']
        patientSynId = databaseToSynIdMappingDf.Id[databaseToSynIdMappingDf['Database'] == "patient"][0]
        sampleSynId = databaseToSynIdMappingDf.Id[databaseToSynIdMappingDf['Database'] == "sample"][0]
<<<<<<< HEAD
        return({"patientSynId":patientSynId,"sampleSynId":sampleSynId})
=======
        # retractedSampleSynId = databaseToSynIdMappingDf.Id[databaseToSynIdMappingDf['Database'] == "sampleRetraction"][0]
        # retractedPatientSynId = databaseToSynIdMappingDf.Id[databaseToSynIdMappingDf['Database'] == "patientRetraction"][0]
        #path = process_helper(syn, filePath, center, newPath, patientSynId, sampleSynId, centerStagingSynId, fileType)
        return({"patientSynId":patientSynId,"sampleSynId":sampleSynId})#"retractedSampleSynId":retractedSampleSynId,"retractedPatientSynId":retractedPatientSynId})
>>>>>>> 8338dba3


    def _process(self, clinical, clinicalTemplate):
        #Capitalize all clinical dataframe columns
        clinical.columns = [col.upper() for col in clinical.columns]
        clinical = clinical.fillna("")
        #clinicalMerged = clinical.merge(clinicalTemplate,how='outer')
        #Remove unwanted clinical columns prior to update 
        #clinicalMerged = clinicalMerged.drop(clinicalMerged.columns[~clinicalMerged.columns.isin(clinicalTemplate.columns)],1)
        ethnicity_mapping =process_functions.getGenieMapping(self.syn, "syn7434242")
        race_mapping = process_functions.getGenieMapping(self.syn, "syn7434236")
        sex_mapping = process_functions.getGenieMapping(self.syn, "syn7434222")
        sampleType_mapping = process_functions.getGenieMapping(self.syn, "syn7434273")
        sampleType_mapping = sampleType_mapping.append(pd.DataFrame([("","","")],columns=["CODE","CBIO_LABEL","DESCRIPTION"]))
        #Attach MSK to centers
        #clinicalMerged = clinicalMerged.fillna("")
        clinicalRemapped = clinical.apply(lambda x: self.update_clinical(x, sex_mapping, race_mapping, ethnicity_mapping, sampleType_mapping),1)    
        #Some columns may have been added during update, remove unwanted columns again 
        clinicalRemapped = clinicalRemapped.drop(clinicalRemapped.columns[~clinicalRemapped.columns.isin(clinicalTemplate.columns)],1)

        clinicalRemapped['CENTER'] = self.center

        return(clinicalRemapped)

<<<<<<< HEAD
    def process_steps(self, filePath, patientSynId, sampleSynId, newPath, parentId, oncotreeLink):
=======
    def process_steps(self, filePath, **kwargs):
        logger.info('PROCESSING %s' % filePath)
        patientSynId = kwargs['patientSynId']
        sampleSynId = kwargs['patientSynId']
        newPath = kwargs['newPath']
        patientSynId = kwargs['patientSynId']
        sampleSynId = kwargs['sampleSynId']
        centerStagingSynId = kwargs['parentId']
        oncotreeLink = kwargs['oncotreeLink']
        # retractedSampleSynId = kwargs['retractedSampleSynId']
        # retractedPatientSynId = kwargs['retractedPatientSynId']

>>>>>>> 8338dba3
        clinicalDf = pd.read_csv(filePath, sep="\t", comment="#")

        patient= False
        sample = False
        #These synapse ids for the clinical tier release scope is hardcoded because it never changes
        patientColsTable = self.syn.tableQuery('select fieldName from syn8545211 where patient is True and inClinicalDb is True')
        patientCols = patientColsTable.asDataFrame()['fieldName'].tolist()
        sampleColsTable = self.syn.tableQuery('select fieldName from syn8545211 where sample is True and inClinicalDb is True')
        sampleCols = sampleColsTable.asDataFrame()['fieldName'].tolist()

        if "patient" in filePath.lower():
            clinicalTemplate = pd.DataFrame(columns=patientCols)
            patient = True
        elif "sample" in filePath.lower():
            clinicalTemplate = pd.DataFrame(columns=sampleCols)
            sample = True
        else:
            clinicalTemplate = pd.DataFrame(columns=set(patientCols + sampleCols))
            sample = True 
            patient = True

        newClinicalDf = self._process(clinicalDf, clinicalTemplate)

        if patient:
            seqColumn = "BIRTH_YEAR"
            patientCols.append(seqColumn + "_NUMERICAL")
            newClinicalDf[seqColumn + "_NUMERICAL"] = [int(year) if process_functions.checkInt(year) else pd.np.nan for year in newClinicalDf[seqColumn]]
            patientClinical = newClinicalDf[patientCols].drop_duplicates("PATIENT_ID")
<<<<<<< HEAD
            self.uploadMissingData(patientClinical, "PATIENT_ID", patientSynId, parentId)#retractedPatientSynId)
=======
            self.uploadMissingData(patientClinical, "PATIENT_ID", patientSynId, centerStagingSynId)#retractedPatientSynId)
>>>>>>> 8338dba3
            process_functions.updateData(self.syn, patientSynId, patientClinical, self.center, col=patientCols, toDelete=True)
        if sample:
            seqColumn = "AGE_AT_SEQ_REPORT"
            sampleCols.extend([seqColumn + "_NUMERICAL"])
            newClinicalDf[seqColumn + "_NUMERICAL"] = [int(year) if process_functions.checkInt(year) else pd.np.nan for year in newClinicalDf[seqColumn]]
            if sum(newClinicalDf["SAMPLE_ID"].duplicated()) >0:
                logger.error("There are duplicated samples, and the duplicates are removed")
            sampleClinical = newClinicalDf[sampleCols].drop_duplicates("SAMPLE_ID")
            #Exclude all clinical samples with wrong oncotree codes
            oncotree_mapping = process_functions.get_oncotree_codes(oncotreeLink)
            if oncotree_mapping.empty:
                oncotree_mapping_dict = process_functions.get_oncotree_code_mappings(oncotreeLink)
                #Add in unknown key for oncotree code
                oncotree_mapping_dict['UNKNOWN']= {}
                oncotree_mapping['ONCOTREE_CODE'] = oncotree_mapping_dict.keys()
            #Make oncotree codes uppercase (SpCC/SPCC)
            sampleClinical['ONCOTREE_CODE'] = sampleClinical['ONCOTREE_CODE'].astype(str).str.upper()
            sampleClinical = sampleClinical[sampleClinical['ONCOTREE_CODE'].isin(oncotree_mapping['ONCOTREE_CODE'])]
<<<<<<< HEAD
            self.uploadMissingData(sampleClinical, "SAMPLE_ID", sampleSynId, parentId)#, retractedSampleSynId)
=======
            self.uploadMissingData(sampleClinical, "SAMPLE_ID", sampleSynId, centerStagingSynId)#, retractedSampleSynId)
>>>>>>> 8338dba3
            process_functions.updateData(self.syn, sampleSynId, sampleClinical, self.center, col=sampleCols, toDelete=True)

        newClinicalDf.to_csv(newPath, sep="\t", index=False)
        return(newPath)

    # VALIDATION
    def _validate(self, clinicalDF, oncotreeLink):
        """
        This function validates the clinical file to make sure it adhere to the clinical SOP.
        
        :params clinicalDF:              Merged clinical file with patient and sample information

        :returns:                        Error message
        """
        total_error = ""
        warning = ""

        clinicalDF.columns = [col.upper() for col in clinicalDF.columns]
        clinicalDF = clinicalDF.fillna("")

        oncotree_mapping = process_functions.get_oncotree_codes(oncotreeLink)
        if oncotree_mapping.empty:
            oncotree_mapping_dict = process_functions.get_oncotree_code_mappings(oncotreeLink)
            oncotree_mapping['ONCOTREE_CODE'] = oncotree_mapping_dict.keys()
        sampleType_mapping = process_functions.getGenieMapping(self.syn, "syn7434273")
        ethnicity_mapping =process_functions.getGenieMapping(self.syn, "syn7434242")
        race_mapping = process_functions.getGenieMapping(self.syn, "syn7434236")
        sex_mapping = process_functions.getGenieMapping(self.syn, "syn7434222")

        #CHECK: SAMPLE_ID
        sampleId = 'SAMPLE_ID'
        haveSampleColumn = process_functions.checkColExist(clinicalDF, sampleId)
        if not haveSampleColumn:
            total_error += "Sample: clinical file must have SAMPLE_ID column.\n"
        else:
            if sum(clinicalDF[sampleId].duplicated()) > 0:
                total_error += "Sample: No duplicated SAMPLE_ID in the sample file allowed.\nIf there are no duplicated SAMPLE_IDs, and both sample and patient files are uploaded, then please check to make sure no duplicated PATIENT_IDs exist in the patient file.\n"

        #CHECK: PATIENT_ID
        patientId = "PATIENT_ID"
        # #CHECK: PATIENT_ID IN SAMPLE FILE
        havePatientColumn = process_functions.checkColExist(clinicalDF, patientId)
        if not havePatientColumn:
            total_error += "Patient: clinical file must have PATIENT_ID column.\n"

        #CHECK: within the sample file that the sample ids match the patient ids
        if haveSampleColumn and havePatientColumn:
            if not all([patient in sample for sample, patient in zip(clinicalDF[sampleId], clinicalDF[patientId])]):
                total_error += "Sample: PATIENT_ID's much be contained in the SAMPLE_ID's (ex. SAGE-1 <-> SAGE-1-2)\n"
            # #CHECK: All samples must have associated patient data (GENIE requires patient data)
            if not all(clinicalDF[patientId] != ""):
                total_error += "Patient: All samples must have associated patient information and no null patient ids allowed. These samples are missing patient data: %s\n" % ", ".join(clinicalDF[sampleId][clinicalDF[patientId] == ""])
            #CHECK: All patients should have associated sample data 
            if not all(clinicalDF[sampleId] != ""):
                ### MAKE WARNING FOR NOW###
                warning += "Sample: All patients must have associated sample information. These patients are missing sample data: %s\n" % ", ".join(clinicalDF[patientId][clinicalDF[sampleId] == ""])

        #CHECK: AGE_AT_SEQ_REPORT
        age = "AGE_AT_SEQ_REPORT"
        haveColumn = process_functions.checkColExist(clinicalDF, age)
        if haveColumn:
            #Deal with HIPAA converted rows from DFCI
            #First for loop can't int(text) because there are instances that have <3435
            age_seq_report_df = clinicalDF[~clinicalDF[age].isin(['Unknown',''])]
            age_seq_report_df[age] = removeGreaterThanAndLessThanStr(age_seq_report_df[age]) 

            if not all([process_functions.checkInt(i) for i in age_seq_report_df[age]]):
                total_error += "Sample: Please double check your AGE_AT_SEQ_REPORT.  It must be an integer or 'Unknown'.\n"
            else:
                age_seq_report_df[age] = age_seq_report_df[age].astype(int)
                median_age = pd.np.median(age_seq_report_df[age])
                if median_age < 100:
                    total_error += "Sample: Please double check your AGE_AT_SEQ_REPORT.  You may be reporting this value in YEARS, please report in DAYS.\n"
        else:
            total_error += "Sample: clinical file must have AGE_AT_SEQ_REPORT column.\n"

        #CHECK: ONCOTREE_CODE
        haveColumn = process_functions.checkColExist(clinicalDF, "ONCOTREE_CODE")
        maleOncoCodes = ["TESTIS","PROSTATE","PENIS"]
        womenOncoCodes = ["CERVIX","VULVA","UTERUS","OVARY"]
        if haveColumn:
            #Make oncotree codes uppercase (SpCC/SPCC)
            clinicalDF['ONCOTREE_CODE'] = clinicalDF['ONCOTREE_CODE'].astype(str).str.upper()
            oncotree_codes = clinicalDF['ONCOTREE_CODE'][clinicalDF['ONCOTREE_CODE'] != "UNKNOWN"]
            if not all(oncotree_codes.isin(oncotree_mapping['ONCOTREE_CODE'])):
                unmapped_oncotrees = oncotree_codes[~oncotree_codes.isin(oncotree_mapping['ONCOTREE_CODE'])]
                total_error += "Sample: Please double check that all your ONCOTREE CODES exist in the mapping. You have %d samples that don't map. These are the codes that don't map: %s\n" % (len(unmapped_oncotrees),",".join(set(unmapped_oncotrees)))
            if process_functions.checkColExist(clinicalDF, "SEX") and 'oncotree_mapping_dict' in locals() and havePatientColumn and haveSampleColumn:
                wrongCodeSamples = []
                #This is to check if oncotree codes match the sex, returns list of samples that have conflicting codes and sex
                for code, patient, sample in zip(clinicalDF['ONCOTREE_CODE'], clinicalDF['PATIENT_ID'], clinicalDF['SAMPLE_ID']):
                    if oncotree_mapping_dict.get(code) is not None and sum(clinicalDF['PATIENT_ID'] == patient) > 0:
                        primaryCode = oncotree_mapping_dict[code]['ONCOTREE_PRIMARY_NODE']
                        sex = clinicalDF['SEX'][clinicalDF['PATIENT_ID'] == patient].values[0]
                        sex = float('nan') if sex == '' else float(sex)
                        if oncotree_mapping_dict[code]['ONCOTREE_PRIMARY_NODE'] in maleOncoCodes and sex != 1.0:
                            wrongCodeSamples.append(sample)
                        if oncotree_mapping_dict[code]['ONCOTREE_PRIMARY_NODE'] in womenOncoCodes and sex != 2.0:
                            wrongCodeSamples.append(sample)
                if len(wrongCodeSamples) > 0:
                    warning += "Sample: Some SAMPLE_IDs have conflicting SEX and ONCOTREE_CODES: %s\n" % ",".join(wrongCodeSamples)
        else:
            total_error += "Sample: clinical file must have ONCOTREE_CODE column.\n"
        
        #CHECK: SAMPLE_TYPE
        haveColumn = process_functions.checkColExist(clinicalDF, "SAMPLE_TYPE")
        if haveColumn:
            if clinicalDF.SAMPLE_TYPE.dtype == int:
                if not all(clinicalDF['SAMPLE_TYPE'].isin(sampleType_mapping['CODE'])):
                    total_error += "Sample: Please double check your SAMPLE_TYPE column. This column must be %s.\n" % ", ".join(map(str,sampleType_mapping['CODE']))
            else:
                total_error += "Sample: Please double check your SAMPLE_TYPE column. No null values allowed.\n"

        else:
            total_error += "Sample: clinical file must have SAMPLE_TYPE column.\n"

        #CHECK: SEQ_ASSAY_ID
        haveColumn = process_functions.checkColExist(clinicalDF, "SEQ_ASSAY_ID")
        if haveColumn:
            if not all([i != "" for i in clinicalDF['SEQ_ASSAY_ID']]):
                total_error += "Sample: Please double check your SEQ_ASSAY_ID columns, there are empty rows.\n"
            #must remove empty seq assay ids first
            #Checking if seq assay ids start with the center name
            seqAssayIds = clinicalDF.SEQ_ASSAY_ID[clinicalDF.SEQ_ASSAY_ID != ""]
            allSeqAssays = seqAssayIds.unique()
            notNormalized = []
            not_caps = []
            for seqassay in allSeqAssays:
                #SEQ Ids are all capitalized now, so no need to check for differences in case
                if not seqassay.upper().startswith(self.center):
                    not_caps.append(seqassay)
            if len(not_caps) > 0:
                total_error += "Sample: Please make sure your SEQ_ASSAY_IDs start with your center abbreviation: %s.\n" % ", ".join(not_caps)
        else:
            total_error += "Sample: clinical file must have SEQ_ASSAY_ID column.\n"

        haveColumn = process_functions.checkColExist(clinicalDF, "SEQ_DATE")
        if haveColumn:
            clinicalDF['SEQ_DATE'] = [i.title() for i in clinicalDF['SEQ_DATE'].astype(str)]
            seqDate = clinicalDF['SEQ_DATE'][clinicalDF['SEQ_DATE'] != 'Release']
            if sum(clinicalDF['SEQ_DATE'] == '') >0:
                total_error += "Sample: Samples without SEQ_DATEs will NOT be released.\n"
            try:
                if not seqDate.empty:
                    dates = seqDate.apply(lambda date: datetime.datetime.strptime(date, '%b-%Y'))
                    #REMOVE JUN LATER
                    if not all([i.startswith(("Jul","Jan","Oct","Apr")) for i in seqDate]):
                        total_error += "Sample: SEQ_DATE must be one of five values- For Jan-March: use Jan-YEAR. For Apr-June: use Apr-YEAR. For July-Sep: use Jul-YEAR. For Oct-Dec: use Oct-YEAR. (ie. Apr-2017) For values that don't have SEQ_DATES that you want released use 'release'.\n"
            except ValueError as e:
                total_error += "Sample: SEQ_DATE must be one of five values- For Jan-March: use Jan-YEAR. For Apr-June: use Apr-YEAR. For July-Sep: use Jul-YEAR. For Oct-Dec: use Oct-YEAR. (ie. Apr-2017) For values that don't have SEQ_DATES that you want released use 'release'.\n"
        else:
            total_error += "Sample: clinical file must SEQ_DATE column\n"
            #warning += "Sample: clinical file does not have SEQ_DATE column, ALL samples will be released\n"

        #CHECK: BIRTH_YEAR
        birth_year = "BIRTH_YEAR"
        haveColumn = process_functions.checkColExist(clinicalDF, birth_year)
        if haveColumn: 
            #Deal with HIPAA converted rows from DFCI
            #First for loop can't int(text) because there are instances that have <YYYY 
            #Remove '' for blank value support
            birth_year_df = clinicalDF[~clinicalDF[birth_year].isin(['Unknown',''])]
            birth_year_df[birth_year] = removeGreaterThanAndLessThanStr(birth_year_df[birth_year])
            # if not all([isinstance(i, (int,float)) or i == "" for i in clinicalDF[birth_year]]):
            #   total_error += "Patient: Please double check your BIRTH_YEAR column.  This column must be integers or blank.\n"

            try:
                years = birth_year_df[birth_year].apply(lambda x: datetime.datetime.strptime(str(int(x)), '%Y').year > datetime.datetime.utcnow().year)
                assert not years.any()
            except:
                total_error += "Patient: Please double check your BIRTH_YEAR column, it must be an integer in YYYY format > {year} or 'Unknown'.  Support for blank values will be deprecated in 7...releases.\n".format(year=datetime.datetime.utcnow().year)
        else:
            total_error += "Patient: clinical file must have BIRTH_YEAR column.\n"

        #CHECK: VITAL_STATUS
        #YEAR DEATH
        haveColumn = process_functions.checkColExist(clinicalDF, "YEAR_DEATH")
        if haveColumn:
            notNullYears = clinicalDF.YEAR_DEATH[~clinicalDF.YEAR_DEATH.isin(['Unknown', 'Not Collected', 'Not Applicable'])]
            try:
                notNullYears.apply(lambda x: datetime.datetime.strptime(str(int(x)), '%Y'))
            except:
                total_error += "Patient: Please double check your YEAR_DEATH column, it must be an integer in YYYY format, 'Unknown', 'Not Applicable' or 'Not Collected'.\n"
        else:
            warning += "Patient: Must have YEAR_DEATH column for 7...release uploads.\n"

        #YEAR CONTACT
        haveColumn = process_functions.checkColExist(clinicalDF, "YEAR_CONTACT")
        if haveColumn:
            notNullYears = clinicalDF.YEAR_CONTACT[~clinicalDF.YEAR_CONTACT.isin(['Unknown', 'Not Collected'])]
            try:
                notNullYears.apply(lambda x: datetime.datetime.strptime(str(int(x)), '%Y'))
            except:
                total_error += "Patient: Please double check your YEAR_CONTACT column, it must be an integer in YYYY format, 'Unknown' or 'Not Collected'.\n"
        else:
            warning += "Patient: Must have YEAR_CONTACT column for 7...release uploads.\n"

        #INT CONTACT
        haveColumn = process_functions.checkColExist(clinicalDF, "INT_CONTACT")
        if haveColumn:
            if not all([process_functions.checkInt(i) for i in clinicalDF.INT_CONTACT if i not in ['>32485', '<6570', 'Unknown', 'Not Collected']]):
                total_error += "Patient: Please double check your INT_CONTACT column, it must be an integer, '>32485', '<6570', 'Unknown' or 'Not Collected'.\n"
        else:
            warning += "Patient: Must have INT_CONTACT column for 7...release uploads.\n"

        #INT DOD
        haveColumn = process_functions.checkColExist(clinicalDF, "INT_DOD")
        if haveColumn:
            if not all([process_functions.checkInt(i) for i in clinicalDF.INT_DOD if i not in ['>32485', '<6570', 'Unknown', 'Not Collected', 'Not Applicable']]):
                total_error += "Patient: Please double check your INT_DOD column, it must be an integer, '>32485', '<6570', 'Unknown', 'Not Collected' or 'Not Applicable'.\n"
        else:
            warning += "Patient: Must have INT_DOD column for 7...release uploads.\n"

        haveColumn = process_functions.checkColExist(clinicalDF, "DEAD")
        if haveColumn:
            #Need to have check_bool function
            if not all([str(i).upper() in ['TRUE','FALSE'] for i in clinicalDF.DEAD if i not in ['Unknown','Not Collected']]):
                total_error += "Patient: Please double check your DEAD column, it must be True, False, 'Unknown' or 'Not Collected'.\n"
        else:
            warning += "Patient: Must have DEAD column for 7...release uploads.\n"

        #CHECK: PRIMARY_RACE
        warn, error = checkMapping(clinicalDF,"PRIMARY_RACE",race_mapping['CODE'])
        warning += warn
        total_error  += error 

        #CHECK: SECONDARY_RACE
        warn, error = checkMapping(clinicalDF,"SECONDARY_RACE",race_mapping['CODE'])
        warning += warn
        total_error  += error 

        #CHECK: TERTIARY_RACE
        warn, error = checkMapping(clinicalDF,"TERTIARY_RACE",race_mapping['CODE'])
        warning += warn
        total_error  += error 

        #CHECK: SEX
        warn, error = checkMapping(clinicalDF,"SEX",sex_mapping['CODE'], required=True)
        warning += warn
        total_error  += error 

        #CHECK: ETHNICITY
        warn, error = checkMapping(clinicalDF,"ETHNICITY",ethnicity_mapping['CODE'])
        warning += warn
        total_error  += error

        return(total_error, warning)

    def _get_dataframe(self, filePathList):
        clinicalDf = pd.read_csv(filePathList[0],sep="\t",comment="#")
        if len(filePathList) > 1:
            otherClinicalDf = pd.read_csv(filePathList[1],sep="\t",comment="#")
            try:
                clinicalDf = clinicalDf.merge(otherClinicalDf, on="PATIENT_ID")
            except Exception as e:
                raise ValueError("If submitting separate patient and sample files, they both must have the PATIENT_ID column")
            #Must figure out which is sample and which is patient
            if "sample" in filePathList[0]:
                sample = clinicalDf
                patient = otherClinicalDf
            else:
                sample = otherClinicalDf
                patient = clinicalDf    
                    
            if not all(sample['PATIENT_ID'].isin(patient['PATIENT_ID'])):
                raise ValueError("Patient: All samples must have associated patient information")

        return(clinicalDf)<|MERGE_RESOLUTION|>--- conflicted
+++ resolved
@@ -41,11 +41,9 @@
         pass
     return(col)
 
-<<<<<<< HEAD
+
 class clinical(FileTypeFormat):
-=======
-class clinical(example_filetype_format.FileTypeFormat):
->>>>>>> 8338dba3
+
 
     _fileType = "clinical"
 
@@ -162,14 +160,7 @@
         databaseToSynIdMappingDf = kwargs['databaseToSynIdMappingDf']
         patientSynId = databaseToSynIdMappingDf.Id[databaseToSynIdMappingDf['Database'] == "patient"][0]
         sampleSynId = databaseToSynIdMappingDf.Id[databaseToSynIdMappingDf['Database'] == "sample"][0]
-<<<<<<< HEAD
         return({"patientSynId":patientSynId,"sampleSynId":sampleSynId})
-=======
-        # retractedSampleSynId = databaseToSynIdMappingDf.Id[databaseToSynIdMappingDf['Database'] == "sampleRetraction"][0]
-        # retractedPatientSynId = databaseToSynIdMappingDf.Id[databaseToSynIdMappingDf['Database'] == "patientRetraction"][0]
-        #path = process_helper(syn, filePath, center, newPath, patientSynId, sampleSynId, centerStagingSynId, fileType)
-        return({"patientSynId":patientSynId,"sampleSynId":sampleSynId})#"retractedSampleSynId":retractedSampleSynId,"retractedPatientSynId":retractedPatientSynId})
->>>>>>> 8338dba3
 
 
     def _process(self, clinical, clinicalTemplate):
@@ -194,22 +185,7 @@
 
         return(clinicalRemapped)
 
-<<<<<<< HEAD
     def process_steps(self, filePath, patientSynId, sampleSynId, newPath, parentId, oncotreeLink):
-=======
-    def process_steps(self, filePath, **kwargs):
-        logger.info('PROCESSING %s' % filePath)
-        patientSynId = kwargs['patientSynId']
-        sampleSynId = kwargs['patientSynId']
-        newPath = kwargs['newPath']
-        patientSynId = kwargs['patientSynId']
-        sampleSynId = kwargs['sampleSynId']
-        centerStagingSynId = kwargs['parentId']
-        oncotreeLink = kwargs['oncotreeLink']
-        # retractedSampleSynId = kwargs['retractedSampleSynId']
-        # retractedPatientSynId = kwargs['retractedPatientSynId']
-
->>>>>>> 8338dba3
         clinicalDf = pd.read_csv(filePath, sep="\t", comment="#")
 
         patient= False
@@ -238,11 +214,7 @@
             patientCols.append(seqColumn + "_NUMERICAL")
             newClinicalDf[seqColumn + "_NUMERICAL"] = [int(year) if process_functions.checkInt(year) else pd.np.nan for year in newClinicalDf[seqColumn]]
             patientClinical = newClinicalDf[patientCols].drop_duplicates("PATIENT_ID")
-<<<<<<< HEAD
             self.uploadMissingData(patientClinical, "PATIENT_ID", patientSynId, parentId)#retractedPatientSynId)
-=======
-            self.uploadMissingData(patientClinical, "PATIENT_ID", patientSynId, centerStagingSynId)#retractedPatientSynId)
->>>>>>> 8338dba3
             process_functions.updateData(self.syn, patientSynId, patientClinical, self.center, col=patientCols, toDelete=True)
         if sample:
             seqColumn = "AGE_AT_SEQ_REPORT"
@@ -261,11 +233,7 @@
             #Make oncotree codes uppercase (SpCC/SPCC)
             sampleClinical['ONCOTREE_CODE'] = sampleClinical['ONCOTREE_CODE'].astype(str).str.upper()
             sampleClinical = sampleClinical[sampleClinical['ONCOTREE_CODE'].isin(oncotree_mapping['ONCOTREE_CODE'])]
-<<<<<<< HEAD
             self.uploadMissingData(sampleClinical, "SAMPLE_ID", sampleSynId, parentId)#, retractedSampleSynId)
-=======
-            self.uploadMissingData(sampleClinical, "SAMPLE_ID", sampleSynId, centerStagingSynId)#, retractedSampleSynId)
->>>>>>> 8338dba3
             process_functions.updateData(self.syn, sampleSynId, sampleClinical, self.center, col=sampleCols, toDelete=True)
 
         newClinicalDf.to_csv(newPath, sep="\t", index=False)
