--- conflicted
+++ resolved
@@ -61,12 +61,7 @@
     return(col)
 
 
-<<<<<<< HEAD
-class clinical(example_filetype_format.FileTypeFormat):
-=======
 class clinical(FileTypeFormat):
-
->>>>>>> 2891ab74
 
     _fileType = "clinical"
 
@@ -74,12 +69,8 @@
     #     "newPath", "patientSynId", "sampleSynId",
     #     "parentId", "retractedSampleSynId", "retractedPatientSynId"]
 
-<<<<<<< HEAD
     _process_kwargs = [
-        "newPath", "patientSynId", "sampleSynId", "parentId", "oncotreeLink"]
-=======
-    _process_kwargs = ["newPath", "parentId", "databaseToSynIdMappingDf", "oncotreeLink"]
->>>>>>> 2891ab74
+        "newPath", "parentId", "databaseToSynIdMappingDf", "oncotreeLink"]
 
     _validation_kwargs = ["oncotreeLink"]
 
@@ -206,28 +197,6 @@
         self.syn.store(synapseclient.File(path, parent=stagingSynId))
         os.remove(path)
 
-<<<<<<< HEAD
-    def preprocess(self, filePath, **kwargs):
-        databaseToSynIdMappingDf = kwargs['databaseToSynIdMappingDf']
-        patientSynId = databaseToSynIdMappingDf.Id[
-            databaseToSynIdMappingDf['Database'] == "patient"][0]
-        sampleSynId = databaseToSynIdMappingDf.Id[
-            databaseToSynIdMappingDf['Database'] == "sample"][0]
-        # retractedSampleSynId = databaseToSynIdMappingDf.Id[
-        #     databaseToSynIdMappingDf['Database'] == "sampleRetraction"][0]
-        # retractedPatientSynId = databaseToSynIdMappingDf.Id[
-        #     databaseToSynIdMappingDf['Database'] == "patientRetraction"][0]
-        # path = process_helper(
-        #     syn, filePath, center, newPath,
-        #     patientSynId, sampleSynId, centerStagingSynId, fileType)
-        return({
-            "patientSynId": patientSynId,
-            "sampleSynId": sampleSynId})
-        # "retractedSampleSynId":retractedSampleSynId,
-        # "retractedPatientSynId":retractedPatientSynId})
-
-=======
->>>>>>> 2891ab74
     def _process(self, clinical, clinicalTemplate):
         # Capitalize all clinical dataframe columns
         clinical.columns = [col.upper() for col in clinical.columns]
@@ -259,9 +228,14 @@
 
         return(clinicalRemapped)
 
-    def process_steps(self, filePath, databaseToSynIdMappingDf, newPath, parentId, oncotreeLink):
-        patientSynId = databaseToSynIdMappingDf.Id[databaseToSynIdMappingDf['Database'] == "patient"][0]
-        sampleSynId = databaseToSynIdMappingDf.Id[databaseToSynIdMappingDf['Database'] == "sample"][0]
+    def process_steps(
+            self, filePath,
+            databaseToSynIdMappingDf, newPath,
+            parentId, oncotreeLink):
+        patientSynId = databaseToSynIdMappingDf.Id[
+            databaseToSynIdMappingDf['Database'] == "patient"][0]
+        sampleSynId = databaseToSynIdMappingDf.Id[
+            databaseToSynIdMappingDf['Database'] == "sample"][0]
 
         clinicalDf = pd.read_csv(filePath, sep="\t", comment="#")
 
@@ -293,24 +267,15 @@
         newClinicalDf = self._process(clinicalDf, clinicalTemplate)
 
         if patient:
-<<<<<<< HEAD
             patientClinical = newClinicalDf[
                 patientCols].drop_duplicates("PATIENT_ID")
             self.uploadMissingData(
                 patientClinical, "PATIENT_ID",
-                patientSynId, centerStagingSynId)
+                patientSynId, parentId)
             # retractedPatientSynId)
             process_functions.updateData(
                 self.syn, patientSynId, patientClinical,
                 self.center, col=patientCols, toDelete=True)
-=======
-            seqColumn = "BIRTH_YEAR"
-            patientCols.append(seqColumn + "_NUMERICAL")
-            newClinicalDf[seqColumn + "_NUMERICAL"] = [int(year) if process_functions.checkInt(year) else pd.np.nan for year in newClinicalDf[seqColumn]]
-            patientClinical = newClinicalDf[patientCols].drop_duplicates("PATIENT_ID")
-            self.uploadMissingData(patientClinical, "PATIENT_ID", patientSynId, parentId)#retractedPatientSynId)
-            process_functions.updateData(self.syn, patientSynId, patientClinical, self.center, col=patientCols, toDelete=True)
->>>>>>> 2891ab74
         if sample:
             if sum(newClinicalDf["SAMPLE_ID"].duplicated()) > 0:
                 logger.error(
@@ -323,7 +288,6 @@
                 oncotreeLink)
 
             if oncotree_mapping.empty:
-<<<<<<< HEAD
                 oncotree_mapping_dict = \
                     process_functions.get_oncotree_code_mappings(oncotreeLink)
                 # Add in unknown key for oncotree code
@@ -336,22 +300,11 @@
             sampleClinical = sampleClinical[sampleClinical[
                 'ONCOTREE_CODE'].isin(oncotree_mapping['ONCOTREE_CODE'])]
             self.uploadMissingData(
-                sampleClinical, "SAMPLE_ID", sampleSynId, centerStagingSynId)
+                sampleClinical, "SAMPLE_ID", sampleSynId, parentId)
             # ,retractedSampleSynId)
             process_functions.updateData(
                 self.syn, sampleSynId, sampleClinical,
                 self.center, col=sampleCols, toDelete=True)
-=======
-                oncotree_mapping_dict = process_functions.get_oncotree_code_mappings(oncotreeLink)
-                #Add in unknown key for oncotree code
-                oncotree_mapping_dict['UNKNOWN']= {}
-                oncotree_mapping['ONCOTREE_CODE'] = oncotree_mapping_dict.keys()
-            #Make oncotree codes uppercase (SpCC/SPCC)
-            sampleClinical['ONCOTREE_CODE'] = sampleClinical['ONCOTREE_CODE'].astype(str).str.upper()
-            sampleClinical = sampleClinical[sampleClinical['ONCOTREE_CODE'].isin(oncotree_mapping['ONCOTREE_CODE'])]
-            self.uploadMissingData(sampleClinical, "SAMPLE_ID", sampleSynId, parentId)#, retractedSampleSynId)
-            process_functions.updateData(self.syn, sampleSynId, sampleClinical, self.center, col=sampleCols, toDelete=True)
->>>>>>> 2891ab74
 
         newClinicalDf.to_csv(newPath, sep="\t", index=False)
         return(newPath)
