from __future__ import absolute_import
from genie import example_filetype_format
from genie import process_functions

import os
import logging
import pandas as pd
import synapseclient
import re
import datetime
#import time
logging.basicConfig(level=logging.INFO)
logger = logging.getLogger(__name__)



#CHECKS IF THE MAPPING IS CORRECT
def checkMapping(clinicalDF, colName, mapping, required=False, fileType = "Patient"):
	"""
	This function checks if the column exists then checks if the values in the column have the correct integer values
	
	:params clinicalDF          Patient/sample/flattened clinical file
	:params colName:        	Expected column name
	:params mapping:            List of possible values

	:returns:                   A tuple warning, error
	"""
	warning = ""
	error = ""
	haveColumn = process_functions.checkColExist(clinicalDF, colName)
	if not haveColumn:
		if required:
			error = "%s: clinical file must have %s column.\n" % (fileType, colName)
		else:
			warning = "%s: clinical file doesn't have %s column. A blank column will be added\n" % (fileType, colName)
	else:
		if not all([i in mapping.tolist() for i in clinicalDF[colName]]):
			error = "%s: Please double check your %s column.  This column must be these values %sor blank.\n" % (fileType, colName, ", ".join(map(str,mapping)).replace(".0",""))
	return(warning, error)

#In clinical file, there are redacted value such as >89 and <17.  These < and > signs must be removed
def removeGreaterThanAndLessThanStr(col):
	try:
		col = [text.replace(">","") if isinstance(text, str) else text for text in col]
		col = [int(text.replace("<","")) if isinstance(text, str) and text != "" else text for text in col]
	except ValueError:
		pass
	return(col)

class clinical(example_filetype_format.FileTypeFormat):

	_fileType = "clinical"

	#_process_kwargs = ["newPath", "patientSynId", "sampleSynId","parentId","retractedSampleSynId","retractedPatientSynId"]

	_process_kwargs = ["newPath", "patientSynId", "sampleSynId","parentId","oncotreeLink"]

	_validation_kwargs = ["oncotreeLink"]

	# VALIDATE FILE NAME
	def _validateFilename(self, filePath):
		if len(filePath) == 1:
			assert os.path.basename(filePath[0]) == "data_clinical_supp_%s.txt" % self.center
		else:
			required = pd.Series(["data_clinical_supp_sample_%s.txt" % self.center,"data_clinical_supp_patient_%s.txt" % self.center])
			assert all(required.isin([os.path.basename(i) for i in filePath]))

	# PROCESSING
	#Update clinical file with the correct mappings
	def update_clinical(self, x, sex_mapping,race_mapping,ethnicity_mapping,sample_type): 
		#PATIENT ID
		if x.get("PATIENT_ID") is not None:
			x['PATIENT_ID'] = process_functions.checkGenieId(x['PATIENT_ID'], self.center)
		# RACE
		if x.get('PRIMARY_RACE') is not None:
			x['PRIMARY_RACE'] = process_functions.getCODE(race_mapping, x['PRIMARY_RACE'])
		if x.get('SECONDARY_RACE') is not None:
			x['SECONDARY_RACE'] = process_functions.getCODE(race_mapping, x['SECONDARY_RACE'])
		if x.get('TERTIARY_RACE') is not None:
			x['TERTIARY_RACE'] = process_functions.getCODE(race_mapping, x['TERTIARY_RACE'])
		# ETHNICITY
		if x.get('ETHNICITY') is not None:
			x['ETHNICITY'] = process_functions.getCODE(ethnicity_mapping, x['ETHNICITY'])
		# BIRTH YEAR
		if x.get("BIRTH_YEAR") is not None:
			# BIRTH YEAR (Check if integer)
			if process_functions.checkInt(x['BIRTH_YEAR']):
				x['BIRTH_YEAR'] = int(x['BIRTH_YEAR'])
		# SEX
		if x.get("SEX") is not None:
			x['SEX'] = process_functions.getCODE(sex_mapping, x['SEX'])
		#TRIM EVERY COLUMN MAKE ALL DASHES 
		#SAMPLE ID
		if x.get('SAMPLE_ID') is not None:
			x['SAMPLE_ID'] = process_functions.checkGenieId(x['SAMPLE_ID'], self.center)
		#AGE AT SEQ REPORT
		if x.get('AGE_AT_SEQ_REPORT') is not None:
			if process_functions.checkInt(x['AGE_AT_SEQ_REPORT']):
				x['AGE_AT_SEQ_REPORT'] = int(x['AGE_AT_SEQ_REPORT'])

		#SEQ ASSAY ID
		if x.get('SEQ_ASSAY_ID') is not None:
			x['SEQ_ASSAY_ID'] = x['SEQ_ASSAY_ID'].replace('_','-')
			#standardize all SEQ_ASSAY_ID with uppercase
			x['SEQ_ASSAY_ID'] = x['SEQ_ASSAY_ID'].upper()
		
		#SAMPLE_TYPE
		if x.get('SAMPLE_TYPE') is not None:
			sampleType = x['SAMPLE_TYPE']
			x['SAMPLE_TYPE'] = process_functions.getCODE(sample_type, sampleType)
			#Trim spaces
			x['SAMPLE_TYPE_DETAILED'] = process_functions.getCODE(sample_type, sampleType, useDescription=True)

		if x.get('SEQ_DATE') is not None:
			x['SEQ_DATE'] = x['SEQ_DATE'].title()
			x['SEQ_YEAR'] = int(str(x['SEQ_DATE']).split("-")[1]) if str(x['SEQ_DATE']) != "Release" else pd.np.nan

		#TRIM EVERY COLUMN MAKE ALL DASHES 
		for i in x.keys():
			if isinstance(x[i],str):
				x[i] = x[i].strip(" ")
		return(x)

	def uploadMissingData(self, df, col, dbSynId, stagingSynId, retractionSynId=None):
		samples = "','".join(df[col])
		path = os.path.join(process_functions.SCRIPT_DIR, "%s_missing_%s.csv" % (self._fileType, col))
		missing = self.syn.tableQuery("select %s from %s where CENTER = '%s' and %s not in ('%s')" % (col, dbSynId, self.center, col, samples))
		missing.asDataFrame().to_csv(path, index=False)
		self.syn.store(synapseclient.File(path, parent=stagingSynId))
		os.remove(path)

	def preprocess(self, filePath, **kwargs):
		databaseToSynIdMappingDf = kwargs['databaseToSynIdMappingDf']
		patientSynId = databaseToSynIdMappingDf.Id[databaseToSynIdMappingDf['Database'] == "patient"][0]
		sampleSynId = databaseToSynIdMappingDf.Id[databaseToSynIdMappingDf['Database'] == "sample"][0]
		# retractedSampleSynId = databaseToSynIdMappingDf.Id[databaseToSynIdMappingDf['Database'] == "sampleRetraction"][0]
		# retractedPatientSynId = databaseToSynIdMappingDf.Id[databaseToSynIdMappingDf['Database'] == "patientRetraction"][0]
		#path = process_helper(syn, filePath, center, newPath, patientSynId, sampleSynId, centerStagingSynId, fileType)
		return({"patientSynId":patientSynId,"sampleSynId":sampleSynId})#"retractedSampleSynId":retractedSampleSynId,"retractedPatientSynId":retractedPatientSynId})


	def _process(self, clinical, clinicalTemplate):
		clinicalMerged = clinical.merge(clinicalTemplate,how='outer')
		clinicalMerged = clinicalMerged.drop(clinicalMerged.columns[~clinicalMerged.columns.isin(clinicalTemplate.columns)],1)

		ethnicity_mapping =process_functions.getGenieMapping(self.syn, "syn7434242")
		race_mapping = process_functions.getGenieMapping(self.syn, "syn7434236")
		sex_mapping = process_functions.getGenieMapping(self.syn, "syn7434222")
		sampleType_mapping = process_functions.getGenieMapping(self.syn, "syn7434273")
		sampleType_mapping = sampleType_mapping.append(pd.DataFrame([("","","")],columns=["CODE","CBIO_LABEL","DESCRIPTION"]))
		#Attach MSK to centers
		clinicalMerged = clinicalMerged.fillna("")
		clinicalRemapped = clinicalMerged.apply(lambda x: self.update_clinical(x, sex_mapping, race_mapping, ethnicity_mapping, sampleType_mapping),1)	
		clinicalRemapped['CENTER'] = self.center
		return(clinicalRemapped)

	def process_steps(self, filePath, **kwargs):
		logger.info('PROCESSING %s' % filePath)
		patientSynId = kwargs['patientSynId']
		sampleSynId = kwargs['patientSynId']
		newPath = kwargs['newPath']
		patientSynId = kwargs['patientSynId']
		sampleSynId = kwargs['sampleSynId']
		centerStagingSynId = kwargs['parentId']
		oncotreeLink = kwargs['oncotreeLink']
		# retractedSampleSynId = kwargs['retractedSampleSynId']
		# retractedPatientSynId = kwargs['retractedPatientSynId']

		clinicalDf = pd.read_csv(filePath, sep="\t", comment="#")
		patient= False
		sample = False
		#These synapse ids for the clinical tier release scope is hardcoded because it never changes
		patientColsTable = self.syn.tableQuery('select fieldName from syn8545211 where patient is True and inClinicalDb is True')
		patientCols = patientColsTable.asDataFrame()['fieldName'].tolist()
		sampleColsTable = self.syn.tableQuery('select fieldName from syn8545211 where sample is True and inClinicalDb is True')
		sampleCols = sampleColsTable.asDataFrame()['fieldName'].tolist()

		if "patient" in filePath.lower():
			clinicalTemplate = pd.DataFrame(columns=patientCols)
			patient = True
		elif "sample" in filePath.lower():
			clinicalTemplate = pd.DataFrame(columns=sampleCols)
			sample = True
		else:
			clinicalTemplate = pd.DataFrame(columns=set(patientCols + sampleCols))
			sample = True 
			patient = True

		newClinicalDf = self._process(clinicalDf, clinicalTemplate)

		if patient:
			seqColumn = "BIRTH_YEAR"
			patientCols.append(seqColumn + "_NUMERICAL")
			newClinicalDf[seqColumn + "_NUMERICAL"] = [int(year) if process_functions.checkInt(year) else pd.np.nan for year in newClinicalDf[seqColumn]]
			patientClinical = newClinicalDf[patientCols].drop_duplicates("PATIENT_ID")
			self.uploadMissingData(patientClinical, "PATIENT_ID", patientSynId, centerStagingSynId)#retractedPatientSynId)
			process_functions.updateData(self.syn, patientSynId, patientClinical, self.center, col=patientCols, toDelete=True)
		if sample:
			seqColumn = "AGE_AT_SEQ_REPORT"
			sampleCols.extend([seqColumn + "_NUMERICAL"])
			newClinicalDf[seqColumn + "_NUMERICAL"] = [int(year) if process_functions.checkInt(year) else pd.np.nan for year in newClinicalDf[seqColumn]]
			if sum(newClinicalDf["SAMPLE_ID"].duplicated()) >0:
				logger.error("There are duplicated samples, and the duplicates are removed")
			sampleClinical = newClinicalDf[sampleCols].drop_duplicates("SAMPLE_ID")
			#Exclude all clinical samples with wrong oncotree codes
			oncotree_mapping = process_functions.get_oncotree_codes(oncotreeLink)
			if oncotree_mapping.empty:
				oncotree_mapping_dict = process_functions.get_oncotree_code_mappings(oncotreeLink)
				oncotree_mapping['ONCOTREE_CODE'] = oncotree_mapping_dict.keys()
			#Make oncotree codes uppercase (SpCC/SPCC)
			sampleClinical['ONCOTREE_CODE'] = sampleClinical['ONCOTREE_CODE'].astype(str).str.upper()
			sampleClinical = sampleClinical[sampleClinical['ONCOTREE_CODE'].isin(oncotree_mapping['ONCOTREE_CODE'])]
			self.uploadMissingData(sampleClinical, "SAMPLE_ID", sampleSynId, centerStagingSynId)#, retractedSampleSynId)
			process_functions.updateData(self.syn, sampleSynId, sampleClinical, self.center, col=sampleCols, toDelete=True)

		newClinicalDf.to_csv(newPath, sep="\t", index=False)
		return(newPath)

	# VALIDATION
	def _validate(self, clinicalDF, oncotreeLink):
		"""
		This function validates the clinical file to make sure it adhere to the clinical SOP.
		
		:params clinicalDF:              Merged clinical file with patient and sample information

		:returns:                        Error message
		"""
		total_error = ""
		warning = ""

		clinicalDF.columns = [col.upper() for col in clinicalDF.columns]
		clinicalDF = clinicalDF.fillna("")

		oncotree_mapping = process_functions.get_oncotree_codes(oncotreeLink)
		if oncotree_mapping.empty:
			oncotree_mapping_dict = process_functions.get_oncotree_code_mappings(oncotreeLink)
			oncotree_mapping['ONCOTREE_CODE'] = oncotree_mapping_dict.keys()
		sampleType_mapping = process_functions.getGenieMapping(self.syn, "syn7434273")
		ethnicity_mapping =process_functions.getGenieMapping(self.syn, "syn7434242")
		race_mapping = process_functions.getGenieMapping(self.syn, "syn7434236")
		sex_mapping = process_functions.getGenieMapping(self.syn, "syn7434222")

		#CHECK: SAMPLE_ID
		sampleId = 'SAMPLE_ID'
		haveSampleColumn = process_functions.checkColExist(clinicalDF, sampleId)
		if not haveSampleColumn:
			total_error += "Sample: clinical file must have SAMPLE_ID column.\n"
		else:
			if sum(clinicalDF[sampleId].duplicated()) > 0:
				total_error += "Sample: There can't be any duplicated values for SAMPLE_ID\n"

		#CHECK: PATIENT_ID
		patientId = "PATIENT_ID"
		# #CHECK: PATIENT_ID IN SAMPLE FILE
		havePatientColumn = process_functions.checkColExist(clinicalDF, patientId)
		if not havePatientColumn:
			total_error += "Sample/Clinical: clinical files must have PATIENT_ID column.\n"

		#CHECK: within the sample file that the sample ids match the patient ids
		if haveSampleColumn and havePatientColumn:
			if not all([patient in sample for sample, patient in zip(clinicalDF[sampleId], clinicalDF[patientId])]):
				total_error += "Sample: PATIENT_ID's much be contained in the SAMPLE_ID's (ex. SAGE-1 <-> SAGE-1-2)\n"
			# #CHECK: All samples must have associated patient data (GENIE requires patient data)
			if not all(clinicalDF[patientId] != ""):
				total_error += "Patient: All samples must have associated patient information and no null patient ids allowed. These samples are missing patient data: %s\n" % ", ".join(clinicalDF[sampleId][clinicalDF[patientId] == ""])
			#CHECK: All patients should have associated sample data 
			if not all(clinicalDF[sampleId] != ""):
				### MAKE WARNING FOR NOW###
				warning += "Sample: All patients must have associated sample information. These patients are missing sample data: %s\n" % ", ".join(clinicalDF[patientId][clinicalDF[sampleId] == ""])

		#CHECK: AGE_AT_SEQ_REPORT
		age = "AGE_AT_SEQ_REPORT"
		haveColumn = process_functions.checkColExist(clinicalDF, age)
		if haveColumn:
			#Deal with HIPAA converted rows from DFCI
			#First for loop can't int(text) because there are instances that have <3435

			clinicalDF[age] = removeGreaterThanAndLessThanStr(clinicalDF[age]) 
			if sum(clinicalDF[age].astype(str) == '') >0:
				medianAge = clinicalDF[age][clinicalDF[age] != ''].astype(int)
			else:
				medianAge = clinicalDF[age]
			if not all([isinstance(i, (int,float)) or i == "" for i in clinicalDF[age]]) or pd.np.median(medianAge) < 100:
				total_error += "Sample: Please double check your AGE_AT_SEQ_REPORT.  This is the interval in DAYS (integer) between the patient's date of birth and the date of the sequencing report that is associated with the sample.\n"
		else:
			total_error += "Sample: clinical file must have AGE_AT_SEQ_REPORT column.\n"

		#CHECK: ONCOTREE_CODE
		haveColumn = process_functions.checkColExist(clinicalDF, "ONCOTREE_CODE")
		maleOncoCodes = ["TESTIS","PROSTATE","PENIS"]
		womenOncoCodes = ["CERVIX","VULVA","UTERUS","OVARY"]
		if haveColumn:
			#Make oncotree codes uppercase (SpCC/SPCC)
			clinicalDF['ONCOTREE_CODE'] = clinicalDF['ONCOTREE_CODE'].astype(str).str.upper()
			if not all(clinicalDF['ONCOTREE_CODE'].isin(oncotree_mapping['ONCOTREE_CODE'])):
				unmapped_oncotrees = clinicalDF['ONCOTREE_CODE'][~clinicalDF['ONCOTREE_CODE'].isin(oncotree_mapping['ONCOTREE_CODE'])]
				total_error += "Sample: Please double check that all your ONCOTREE CODES exist in the mapping. You have %d samples that don't map. These are the codes that don't map: %s\n" % (len(unmapped_oncotrees),",".join(set(unmapped_oncotrees)))
			if process_functions.checkColExist(clinicalDF, "SEX") and 'oncotree_mapping_dict' in locals() and havePatientColumn and haveSampleColumn:
				wrongCodeSamples = []
				#This is to check if oncotree codes match the sex, returns list of samples that have conflicting codes and sex
				for code, patient, sample in zip(clinicalDF['ONCOTREE_CODE'], clinicalDF['PATIENT_ID'], clinicalDF['SAMPLE_ID']):
					if oncotree_mapping_dict.get(code) is not None and sum(clinicalDF['PATIENT_ID'] == patient) > 0:
						primaryCode = oncotree_mapping_dict[code]['ONCOTREE_PRIMARY_NODE']
						sex = clinicalDF['SEX'][clinicalDF['PATIENT_ID'] == patient].values[0]
						sex = float('nan') if sex == '' else float(sex)
						if oncotree_mapping_dict[code]['ONCOTREE_PRIMARY_NODE'] in maleOncoCodes and sex != 1.0:
							wrongCodeSamples.append(sample)
						if oncotree_mapping_dict[code]['ONCOTREE_PRIMARY_NODE'] in womenOncoCodes and sex != 2.0:
							wrongCodeSamples.append(sample)
				if len(wrongCodeSamples) > 0:
					warning += "Sample: Some SAMPLE_IDs have conflicting SEX and ONCOTREE_CODES: %s\n" % ",".join(wrongCodeSamples)
		else:
			total_error += "Sample: clinical file must have ONCOTREE_CODE column.\n"
		
		#CHECK: SAMPLE_TYPE
		haveColumn = process_functions.checkColExist(clinicalDF, "SAMPLE_TYPE")
		if haveColumn:
			if clinicalDF.SAMPLE_TYPE.dtype == int:
				if not all(clinicalDF['SAMPLE_TYPE'].isin(sampleType_mapping['CODE'])):
					total_error += "Sample: Please double check your SAMPLE_TYPE column. This column must be %s.\n" % ", ".join(map(str,sampleType_mapping['CODE']))
			else:
				total_error += "Sample: Please double check your SAMPLE_TYPE column. No null values allowed.\n"

		else:
			total_error += "Sample: clinical file must have SAMPLE_TYPE column.\n"

		#CHECK: SEQ_ASSAY_ID
		haveColumn = process_functions.checkColExist(clinicalDF, "SEQ_ASSAY_ID")
		if haveColumn:
			if not all([i != "" for i in clinicalDF['SEQ_ASSAY_ID']]):
				warning += "Sample: Please double check your SEQ_ASSAY_ID columns, there are empty rows.\n"
<<<<<<< HEAD
			#must remove empty seq assay ids first or else the case checking of values will fail
			#Checking for if there are seq assay ids like (SAGE-1, Sage-1)
			seqAssayIds = clinicalDF.SEQ_ASSAY_ID[clinicalDF.SEQ_ASSAY_ID != ""]
=======
			#must remove empty seq assay ids first
			#Checking if seq assay ids start with the center name
			seqAssayIds = clinicalSampleDF.SEQ_ASSAY_ID[clinicalSampleDF.SEQ_ASSAY_ID != ""]
>>>>>>> 77fd325c
			allSeqAssays = seqAssayIds.unique()
			notNormalized = []
			not_caps = []
			for seqassay in allSeqAssays:
				#SEQ Ids are all capitalized now, so no need to check for differences in case
				if not seqassay.upper().startswith(self.center):
					not_caps.append(seqassay)
			if len(not_caps) > 0:
				total_error += "Sample: Please make sure your SEQ_ASSAY_IDs start with your center abbreviation: %s.\n" % ", ".join(not_caps)
		else:
			total_error += "Sample: clinical file must have SEQ_ASSAY_ID column.\n"

		haveColumn = process_functions.checkColExist(clinicalDF, "SEQ_DATE")
		if haveColumn:
			clinicalDF['SEQ_DATE'] = [i.title() for i in clinicalDF['SEQ_DATE'].astype(str)]
			seqDate = clinicalDF['SEQ_DATE'][clinicalDF['SEQ_DATE'] != 'Release']
			if sum(clinicalDF['SEQ_DATE'] == '') >0:
				total_error += "Sample: Samples without SEQ_DATEs will NOT be released.\n"
			try:
				if not seqDate.empty:
					dates = seqDate.apply(lambda date: datetime.datetime.strptime(date, '%b-%Y'))
					#REMOVE JUN LATER
					if not all([i.startswith(("Jul","Jan","Oct","Apr")) for i in seqDate]):
						total_error += "Sample: SEQ_DATE must be one of five values- For Jan-March: use Jan-YEAR. For Apr-June: use Apr-YEAR. For July-Sep: use Jul-YEAR. For Oct-Dec: use Oct-YEAR. (ie. Apr-2017) For values that don't have SEQ_DATES that you want released use 'release'.\n"
			except ValueError as e:
				total_error += "Sample: SEQ_DATE must be one of five values- For Jan-March: use Jan-YEAR. For Apr-June: use Apr-YEAR. For July-Sep: use Jul-YEAR. For Oct-Dec: use Oct-YEAR. (ie. Apr-2017) For values that don't have SEQ_DATES that you want released use 'release'.\n"
		else:
			total_error += "Sample: clinical file must SEQ_DATE column\n"
			#warning += "Sample: clinical file does not have SEQ_DATE column, ALL samples will be released\n"

		#CHECK: BIRTH_YEAR
		birth_year = "BIRTH_YEAR"
		haveColumn = process_functions.checkColExist(clinicalDF, birth_year)
		if haveColumn: 
			#Deal with HIPAA converted rows from DFCI
			#First for loop can't int(text) because there are instances that have <3435 
			clinicalDF[birth_year] = removeGreaterThanAndLessThanStr(clinicalDF[birth_year])
			if not all([isinstance(i, (int,float)) or i == "" for i in clinicalDF[birth_year]]):
				total_error += "Patient: Please double check your BIRTH_YEAR column.  This column must be integers or blank.\n"
		else:
			total_error += "Patient: clinical file must have BIRTH_YEAR column.\n"

		#CHECK: PRIMARY_RACE
		warn, error = checkMapping(clinicalDF,"PRIMARY_RACE",race_mapping['CODE'])
		warning += warn
		total_error  += error 

		#CHECK: SECONDARY_RACE
		warn, error = checkMapping(clinicalDF,"SECONDARY_RACE",race_mapping['CODE'])
		warning += warn
		total_error  += error 

		#CHECK: TERTIARY_RACE
		warn, error = checkMapping(clinicalDF,"TERTIARY_RACE",race_mapping['CODE'])
		warning += warn
		total_error  += error 

		#CHECK: SEX
		warn, error = checkMapping(clinicalDF,"SEX",sex_mapping['CODE'], required=True)
		warning += warn
		total_error  += error 

		#CHECK: ETHNICITY
		warn, error = checkMapping(clinicalDF,"ETHNICITY",ethnicity_mapping['CODE'])
		warning += warn
		total_error  += error

		return(total_error, warning)

	def readFile(self, filePathList):
		clinicalDf = pd.read_csv(filePathList[0],sep="\t",comment="#")
		if len(filePathList) > 1:
			otherClinicalDf = pd.read_csv(filePathList[1],sep="\t",comment="#")
			try:
				clinicalDf = clinicalDf.merge(otherClinicalDf, on="PATIENT_ID")
			except Exception as e:
				raise ValueError("If submitting separate patient and sample files, they both must have SAMPLE columns")
		return(clinicalDf)

	#def _call_validate(self, df, **kwargs):
	#	oncotreeLink = kwargs['oncotreeLink']
	#	return(self._validate(df, oncotreeLink))

	# def validate_steps(self, filePathList, **kwargs):

	# 	#logger.info("VALIDATING %s" % ", ".join([ os.path.basename(i) for i in filePathList]))
	# 	oncotreeLink = kwargs['oncotreeLink']
	# 	clinicalDF = pd.read_csv(filePathList[0],sep="\t",comment="#")

	# 	if len(filePathList) > 1:
	# 		otherClinicalDF = pd.read_csv(filePathList[1],sep="\t",comment="#")
	# 		if "patient" in filePathList[0].lower():
	# 			total_error, warning = self.validate_helper(clinicalDF, otherClinicalDF, oncotreeLink)
	# 		else:
	# 			total_error, warning = self.validate_helper(otherClinicalDF, clinicalDF, oncotreeLink)
	# 	else:
	# 		otherClinicalDF = clinicalDF.copy()
	# 		total_error, warning = self.validate_helper(clinicalDF, otherClinicalDF, oncotreeLink)
	# 	return(total_error, warning)<|MERGE_RESOLUTION|>--- conflicted
+++ resolved
@@ -329,15 +329,9 @@
 		if haveColumn:
 			if not all([i != "" for i in clinicalDF['SEQ_ASSAY_ID']]):
 				warning += "Sample: Please double check your SEQ_ASSAY_ID columns, there are empty rows.\n"
-<<<<<<< HEAD
-			#must remove empty seq assay ids first or else the case checking of values will fail
-			#Checking for if there are seq assay ids like (SAGE-1, Sage-1)
-			seqAssayIds = clinicalDF.SEQ_ASSAY_ID[clinicalDF.SEQ_ASSAY_ID != ""]
-=======
 			#must remove empty seq assay ids first
 			#Checking if seq assay ids start with the center name
-			seqAssayIds = clinicalSampleDF.SEQ_ASSAY_ID[clinicalSampleDF.SEQ_ASSAY_ID != ""]
->>>>>>> 77fd325c
+			seqAssayIds = clinicalDF.SEQ_ASSAY_ID[clinicalDF.SEQ_ASSAY_ID != ""]
 			allSeqAssays = seqAssayIds.unique()
 			notNormalized = []
 			not_caps = []
