--- conflicted
+++ resolved
@@ -5,11 +5,8 @@
 import pandas as pd
 logger = logging.getLogger(__name__)
 
-<<<<<<< HEAD
+
 class seg(FileTypeFormat):
-=======
-class seg(example_filetype_format.FileTypeFormat):
->>>>>>> 8338dba3
 
     _fileType = "seg"
 
@@ -31,20 +28,7 @@
         seg['NUMMARK'] = seg['NUMMARK'].astype(int)
         return(seg)
 
-<<<<<<< HEAD
     def process_steps(self, seg, newPath, databaseSynId):
-=======
-    def process_steps(self, filePath, **kwargs):
-        #For CBS files
-        if kwargs.get("path") is not None:
-            filePath = kwargs['path']
-            newPath = filePath
-        else:
-            newPath = kwargs['newPath']
-        logger.info('PROCESSING %s' % filePath)
-        databaseSynId = kwargs['databaseSynId']
-        seg = pd.read_csv(filePath, sep="\t")
->>>>>>> 8338dba3
         seg = self._process(seg)
         process_functions.updateData(self.syn, databaseSynId, seg, self.center, toDelete=True)
         seg.to_csv(newPath,sep="\t",index=False)
