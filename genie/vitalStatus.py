--- conflicted
+++ resolved
@@ -7,18 +7,13 @@
 logger = logging.getLogger(__name__)
 
 
-<<<<<<< HEAD
 class vitalStatus(FileTypeFormat):
-=======
-class vitalStatus(example_filetype_format.FileTypeFormat):
->>>>>>> 8338dba3
 
     _fileType = "vitalStatus"
 
     ## VALIDATING FILENAME
     def _validateFilename(self, filePath):
         assert os.path.basename(filePath[0]) == "vital_status.txt"
-        
 
     def _validate(self, vitalStatusDf):
         total_error = ""
@@ -79,10 +74,8 @@
             total_error += "Vital status file: Must have DEAD column.\n"
 
         return(total_error, warning)
-    
 
     def _process(self, vitalStatusDf):
-<<<<<<< HEAD
         vitalStatusDf.PATIENT_ID = [process_functions.checkGenieId(patient, self.center) for patient in vitalStatusDf.PATIENT_ID]
         vitalStatusDf['CENTER'] = self.center
         return(vitalStatusDf)
@@ -90,26 +83,6 @@
     # PROCESS
     def process_steps(self, vitalStatusDf, databaseSynId, newPath):
         vitalStatusDf = self._process(vitalStatusDf)
-=======
-        #vitalStatus_mapping = process_functions.getGenieMapping(self.syn, "syn10888675")
-
-        #noPhiCols = pd.Series(['PATIENT_ID','YEAR_DEATH','YEAR_CONTACT','INT_CONTACT','INT_DOD','DEAD'])
-
-        #vitalStatusDf.VITAL_STATUS = [process_functions.getCODE(vitalStatus_mapping, status) for status in vitalStatusDf.VITAL_STATUS]
-        vitalStatusDf.PATIENT_ID = [process_functions.checkGenieId(patient, self.center) for patient in vitalStatusDf.PATIENT_ID]
-        vitalStatusDf['CENTER'] = self.center
-
-        return(vitalStatusDf)
-
-    # PROCESS
-    def process_steps(self, filePath, **kwargs):
-        logger.info('PROCESSING %s' % filePath)
-        databaseSynId = kwargs['databaseSynId']
-        newPath = kwargs['newPath']
-        vitalStatusDf = pd.read_csv(filePath, sep="\t", comment="#")
-        vitalStatusDf = self._process(vitalStatusDf)
-        #cols = vitalStatusDf.columns
->>>>>>> 8338dba3
         process_functions.updateData(self.syn, databaseSynId, vitalStatusDf, self.center)
         vitalStatusDf.to_csv(newPath, sep="\t",index=False)
         return(newPath)