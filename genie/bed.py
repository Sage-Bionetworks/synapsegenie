"""GENIE bed class and functions"""
import os
import logging
import subprocess

import pandas as pd

from .example_filetype_format import FileTypeFormat
from . import process_functions

LOGGER = logging.getLogger(__name__)


# def createGenePositionsTables():
#     '''
#     Create gene position database
#     '''
#     from biomart import BiomartServer
#     import synapseclient
#     import time
#     syn = synapseclient.login()
#     print(time.time())
#     server = BiomartServer("grch37.ensembl.org/biomart")

#     hsapiens_gene_ensembl = server.datasets['hsapiens_gene_ensembl']
#     # hsapiens_gene_ensembl.show_attributes()

#     chromosomes = range(1, 23)
#     chromosomes.extend(["X", "Y"])
#     chromosomes = [str(i) for i in chromosomes]
#     response = hsapiens_gene_ensembl.search({
#         'attributes': [
#             'hgnc_symbol',
#             "chromosome_name",
#             "start_position",
#             "end_position"]
#     })
#     genes = pd.DataFrame()
#     for line in response.iter_lines():
#         line = line.decode('utf-8')
#         row = line.split("\t")
#         if row[0] != '' and row[1] in chromosomes:
#             tempRow = pd.DataFrame([row])
#             genes = genes.append(tempRow)
#     genes.columns = [
#         'hgnc_symbol', "chromosome_name",
#         "start_position", "end_position"]
#     # genes.to_csv("genepositions.csv",index=False)
#     print(time.time())
#     databaseSynId = "syn11806563"
#     databaseEnt = syn.get(databaseSynId)
#     database = syn.tableQuery("SELECT * FROM %s" % databaseSynId)
#     database = database.asDataFrame()
#     process_functions.updateDatabase(
#         syn, database, genes, databaseSynId,
#         databaseEnt.primaryKey, toDelete=True)
#     return(genes)

def create_gtf(dirname):
    """
    Create exon.gtf and gene.gtf from GRCh37 gtf

    Args:
        dirname: Directory where these files should live

    Returns:
        exon_gtf_path: exon GTF
        gene_gtf_path: gene GTF
    """
    exon_gtf_path = os.path.join(dirname, "exon.gtf")
    gene_gtf_path = os.path.join(dirname, "gene.gtf")

    if not os.path.exists(exon_gtf_path) or not os.path.exists(gene_gtf_path):
        download_cmd = ['wget',
                        'http://ftp.ensembl.org/pub/release-75/gtf/homo_sapiens/Homo_sapiens.GRCh37.75.gtf.gz',
                        '-P', dirname]
        subprocess.check_call(download_cmd)
        gtfgz_path = os.path.join(dirname, "Homo_sapiens.GRCh37.75.gtf.gz")
        gunzip_cmd = ['gunzip', '-f', gtfgz_path]
        subprocess.check_call(gunzip_cmd)
        gtf_path = os.path.join(dirname, "Homo_sapiens.GRCh37.75.gtf")

        exon_awk_cmd = ['awk', '$3 == "exon" {print}', gtf_path]
        exon_gtf = subprocess.check_output(
            exon_awk_cmd, universal_newlines=True)
        with open(exon_gtf_path, "w") as gtf_file:
            gtf_file.write(exon_gtf)
        gene_awk_cmd = ['awk', '$3 == "gene" {print}', gtf_path]
        gene_gtf = subprocess.check_output(
            gene_awk_cmd, universal_newlines=True)
        with open(gene_gtf_path, "w") as gtf_file:
            gtf_file.write(gene_gtf)
    return(exon_gtf_path, gene_gtf_path)


def _add_feature_type_tobeddf(filepath, featuretype):
    """
    Add Feature_Type to dataframe

    Args:
        filepath: path to bed
        featuretype: exon, intron, or intergenic

    Returns:
        df: empty dataframe or dataframe with appended feature type
    """
    # No need to add anything if the dataframe is empty
    if os.stat(filepath).st_size != 0:
        beddf = pd.read_csv(filepath, sep="\t", header=None)
        beddf.columns = ["Chromosome", "Start_Position", "End_Position",
                         "Hugo_Symbol", "includeInPanel", "clinicalReported",
                         "ID", "SEQ_ASSAY_ID"]
        beddf['Feature_Type'] = featuretype
    else:
        beddf = pd.DataFrame()
    return beddf


def add_feature_type(temp_bed_path, exon_gtf_path, gene_gtf_path):
    """
    Add Feature_Type to bed file (exon, intron, intergenic)

    Args:
        temp_bed_path: BED file without feature type
        exon_gtf_path: exon gtf
        gene_gtf_path: gene gtf

    Returns:
        genie_combined_path: Path to final bed file
    """
    genie_exon_path = os.path.join(process_functions.SCRIPT_DIR,
                                   'genie_exons.bed')
    genie_intron_path = os.path.join(process_functions.SCRIPT_DIR,
                                     'genie_introns.bed')
    genie_intergenic_path = os.path.join(process_functions.SCRIPT_DIR,
                                         'genie_intergenic.bed')
    intron_intergenic_path = os.path.join(process_functions.SCRIPT_DIR,
                                          'intron_intergenic.bed')
    gene_path = os.path.join(process_functions.SCRIPT_DIR, 'gene.bed')
    # GET EXON REGIONS
    # Get intersection between true exon regions and submitted bed regions
    command = ['bedtools', 'intersect', '-a',
               temp_bed_path, '-b', exon_gtf_path, '-wa',
               '|', 'sort', '|', 'uniq', '>', genie_exon_path]
    subprocess.check_call(" ".join(command), shell=True)
    # get intergenic/intron regions
    # Get opposite of intersection between true exon regions and submitted
    # bed regions
    command = ['bedtools', 'intersect', '-a',
               temp_bed_path, '-b', exon_gtf_path, '-wa', '-v'
               '|', 'sort', '|', 'uniq', '>', intron_intergenic_path]
    subprocess.check_call(" ".join(command), shell=True)
    # get gene regions
    # Get intersection between true gene regions and submitted bed regions
    command = ['bedtools', 'intersect', '-a',
               temp_bed_path, '-b', gene_gtf_path, '-wa',
               '|', 'sort', '|', 'uniq', '>', gene_path]
    subprocess.check_call(" ".join(command), shell=True)
    # GET INTRON REGSIONS
    # Difference between the gene regions and exon regions will give
    # intron regions
    command = ['diff', gene_path, genie_exon_path, '|',
               'grep', "'<'", '|', 'sed', "'s/< //'", '>',
               genie_intron_path]
    subprocess.check_call(" ".join(command), shell=True)
    # GET INTERGENIC REGIONS
    # Difference between the intron/intergenic and intron regions will
    # give intergenic regions
    command = ['diff', intron_intergenic_path, genie_intron_path, '|',
               'grep', "'<'", '|', 'sed', "'s/< //'", '>',
               genie_intergenic_path]
    subprocess.check_call(" ".join(command), shell=True)

    genie_exondf = _add_feature_type_tobeddf(genie_exon_path, "exon")
    genie_introndf = _add_feature_type_tobeddf(genie_intron_path, "intron")
    genie_intergenicdf = _add_feature_type_tobeddf(genie_intergenic_path,
                                                   "intergenic")
    # Specify the combined df in case there no bed hits at all
    genie_combineddf = pd.DataFrame(columns=["Chromosome", "Start_Position",
                                             "End_Position", "Hugo_Symbol",
                                             "includeInPanel",
                                             "clinicalReported",
                                             "ID", "SEQ_ASSAY_ID",
                                             "Feature_Type"])
    genie_combineddf = genie_combineddf.append(genie_exondf)
    genie_combineddf = genie_combineddf.append(genie_introndf)
    genie_combineddf = genie_combineddf.append(genie_intergenicdf)
    return genie_combineddf


def _check_region_overlap(row, gene_positiondf):
    """
    Check if the submitted bed symbol + region overlaps with
    the actual gene's positions

    Args:
        row: row in bed file (genomic region)
        gene_positiondf: Reference gene position dataframe

    Return:
        True if the region does overlap.
    """
    matching_symbol_ind = gene_positiondf['hgnc_symbol'] == row['Hugo_Symbol']
    match_with_genedb = gene_positiondf[matching_symbol_ind]

    if not match_with_genedb.empty:
        # We are assuming that there is only one matching gene, but
        # there are actually duplicated gene symbols
        start_position = match_with_genedb['start_position'].values[0]
        end_position = match_with_genedb['end_position'].values[0]
        # Submitted bed start position in a gene
        start_in_gene = start_position <= row['Start_Position'] <= end_position
        # Submitted bed end position in a gene
        end_in_gene = start_position <= row['End_Position'] <= end_position
        # Submitted bed region surrounds a gene
        gene_in_region = end_position <= row['End_Position'] and \
                         start_position >= row['Start_Position']
        return start_in_gene or end_in_gene or gene_in_region
    return False


def _get_max_overlap_index(overlap, bed_length, boundary):
    """
    Calculate the ratio of overlap between the submitted bed
    region and gene position dataframe and return the index of
    the max overlapping region

    Args:
        overlap: Possible overlapping region
        bed_length: Length of submitted region
        boundary: specified ratio overlap

    Returns:
        Index of regions with maximum overlap or None
    """
    ratio_overlap = overlap / bed_length
    ratio_overlap = ratio_overlap[ratio_overlap > boundary]
    ratio_overlap = ratio_overlap[ratio_overlap <= 1]
    if not ratio_overlap.empty:
        return ratio_overlap.idxmax()
    return None


def _map_position_within_boundary(row, positiondf, boundary=0.9):
    """
    Map positions and is contained within the boundary
    of the start goes over start boundary, but end is contained in gene

    Args:
        row: Row in bed file (genomic region)
        positiondf: Reference bed position dataframe
        boundary: Percent boundary defined

    Return:
        pd.Series: mapped position
    """
    # First filter just based on whether or not region is within the gene
    # position dataframe
    match_chr = positiondf['chromosome_name'] == str(row['Chromosome'])
    chrom_rows = positiondf[match_chr]
    match_start = chrom_rows['start_position'] <= row['Start_Position']
    start_rows = chrom_rows[match_start]
    end_rows = start_rows[start_rows['end_position'] >= row['End_Position']]

    bed_length = row['End_Position'] - row['Start_Position']
    # as long as the strand is within the boundary % defined
    # Start goes over start boundary, but end is contained in position
    if end_rows.empty:
        if sum(chrom_rows['end_position'] >= row['End_Position']) > 0:
            overlap = row['End_Position'] - chrom_rows['start_position']
            # difference =  difference * -1.0
            max_overlap = _get_max_overlap_index(overlap, bed_length,
                                                 boundary)
            if max_overlap is not None:
                end_rows = end_rows.append(chrom_rows.loc[[max_overlap]])
        # End goes over end boundary, but start is contained in position
        if sum(chrom_rows['start_position'] <= row['Start_Position']) > 0:
            overlap = chrom_rows['end_position'] - row['Start_Position']
            max_overlap = _get_max_overlap_index(overlap, bed_length,
                                                 boundary)
            if max_overlap is not None:
                end_rows = end_rows.append(chrom_rows.loc[[max_overlap]])
        # Start and end go over position boundary
        check = chrom_rows[chrom_rows['start_position'] >= row['Start_Position']]
        check = check[check['end_position'] <= row['End_Position']]
        if not check.empty:
            overlap = chrom_rows['end_position'] - chrom_rows['start_position']
            max_overlap = _get_max_overlap_index(overlap, bed_length,
                                                 boundary)
            if max_overlap is not None:
                end_rows = end_rows.append(chrom_rows.loc[[max_overlap]])
    return end_rows


def remap_symbols(row, gene_positiondf):
    """
    Remap hugo symbols if there is no overlap between submitted bed region and
    gene positions.

    Args:
        row: start and end position
        gene_positiondf: Actual gene position dataframe

    Return:
        bool or Series: if the gene passed in need to be remapped or
                        the remapped gene
    """
    region_overlap = _check_region_overlap(row, gene_positiondf)
    if not region_overlap:
        overlap_genes = _map_position_within_boundary(row, gene_positiondf)
        if overlap_genes.empty:
            LOGGER.warning("{} cannot be remapped. "
                           "These rows will have an empty gene symbol".format(
                               row['Hugo_Symbol']))
            row['Hugo_Symbol'] = pd.np.nan
        elif len(overlap_genes) > 1:
            if row['Hugo_Symbol'] not in overlap_genes['hgnc_symbol'].tolist():
                # if "MLL4", then the HUGO symbol should be KMT2D and KMT2B
                LOGGER.warning("{} can be mapped to different symbols: {}. "
                               "Please correct or it will be removed.".format(
                                   row['Hugo_Symbol'],
                                   ", ".join(overlap_genes['hgnc_symbol'])))
                row['Hugo_Symbol'] = pd.np.nan
        else:
            if row['Hugo_Symbol'] != overlap_genes['hgnc_symbol'].values[0]:
                LOGGER.info("{} will be remapped to {}".format(
                    row['Hugo_Symbol'],
                    overlap_genes['hgnc_symbol'].values[0]))
                row['Hugo_Symbol'] = overlap_genes['hgnc_symbol'].values[0]
    return row



class bed(FileTypeFormat):
    """GENIE bed format"""
    _fileType = "bed"

    _process_kwargs = ["newPath", "parentId", "databaseSynId", 'seq_assay_id']

    def _get_dataframe(self, filepathlist):
        """
        Bed files don't have a header

        Args:
            filePathList: List of files
        """
        filepath = filepathlist[0]
        try:
            beddf = pd.read_csv(filepath, sep="\t", header=None)
        except Exception:
            raise ValueError(
                "Can't read in your bed file. "
                "Please make sure the BED file is not binary and "
                "does not contain a comment/header line")
        if not str(beddf[0][0]).isdigit() and \
           not str(beddf[0][0]).startswith("chr"):
            raise ValueError(
                "Please make sure your bed file does not "
                "contain a comment/header line")
        return(beddf)

    def _validateFilename(self, filepath):
        """
        Validates filename
        CENTER-11.bed

        Args:
            filePath: Path to bedfile
        """

        assert os.path.basename(filepath[0]).startswith("%s-" % self.center)\
            and os.path.basename(filepath[0]).endswith(".bed")

<<<<<<< HEAD
    def create_gene_panel(self, beddf, seq_assay_id,
                          genePanelPath, parentId):
        '''
=======
    def create_gene_panel(self, temp_bed_path, seq_assay_id,
                          gene_panel_path, parentId,
                          exon_gtf_path,
                          create_panel=True):
        """
>>>>>>> ddc44389
        Create bed file and gene panel files from the bed file

        Args:
            temp_bed_path: Temporary bed file
            seq_assay_id: GENIE SEQ_ASSAY_ID
            genePanelPath: Gene panel folder path
            parentId: Synapse id of gene panel folder
            exon_gtf_path: Exon GTF path, created by create_gtf()
            createGenePanel: To create data gene panel files. Default is True

        Returns:
            pd.DataFrame: configured bed dataframe
        """
        LOGGER.info("CREATING GENE PANEL")
<<<<<<< HEAD
        if not beddf.empty:
            exonsdf = beddf[beddf['Feature_Type'] == "exon"]
=======
        command = ['bedtools', 'intersect', '-a',
                   temp_bed_path,
                   '-b', exon_gtf_path,
                   '-u']
        # Create GENIE genie_exons.bed for gene panel file
        genie_exon_text = subprocess.check_output(command,
                                                  universal_newlines=True)
        genie_exon_path = os.path.join(process_functions.SCRIPT_DIR,
                                       'genie_exons.bed')
        with open(genie_exon_path, "w") as genie_exon:
            genie_exon.write(genie_exon_text)

        genie_exon_stat = os.stat(genie_exon_path)
        if genie_exon_stat.st_size > 0 and create_panel:
            exonsdf = pd.read_csv(genie_exon_path, sep="\t", header=None)
            exonsdf.columns = ["Chromosome", "Start_Position", "End_Position",
                               "Hugo_Symbol", "includeInPanel",
                               "clinicalReported",
                               "ID", "SEQ_ASSAY_ID"]
>>>>>>> ddc44389
            # Only include genes that should be included in the panels
            include_exonsdf = exonsdf[exonsdf['includeInPanel']]
            # Write gene panel
            null_genes = include_exonsdf['Hugo_Symbol'].isnull()
            unique_genes = set(include_exonsdf['Hugo_Symbol'][~null_genes])
            gene_panel_text = ("stable_id: {seq_assay_id}\n"
                               "description: {seq_assay_id}, "
                               "Number of Genes - {num_genes}\n"
                               "gene_list:\t{genelist}".format(
                                    seq_assay_id=seq_assay_id,
                                    num_genes=len(unique_genes),
                                    genelist="\t".join(unique_genes)))
            gene_panel_name = "data_gene_panel_" + seq_assay_id + ".txt"

            with open(os.path.join(genePanelPath, gene_panel_name), "w+") as f:
                f.write(gene_panel_text)
            process_functions.storeFile(self.syn,
                                        os.path.join(gene_panel_path,
                                                     gene_panel_name),
                                        parentId=parentId,
                                        center=self.center,
                                        fileFormat="bed",
                                        dataSubType="metadata",
                                        cBioFileFormat="genePanel")

    def _process(self, beddf, seq_assay_id, newpath,
                 parentid, create_panel=True):
        """
        Process bed file, add feature type

        Args:
            gene: bed dataframe
            seq_assay_id: GENIE SEQ_ASSAY_ID
            newpath: new GENIE path
            parentid: Synapse id to store the gene panel
            createPanel: Create gene panel

        Returns:
            pd.DataFrame: Conigured bed dataframe
        """
        seq_assay_id = seq_assay_id.upper()
        seq_assay_id = seq_assay_id.replace('_', '-')

        # Add in 6th column which is the clinicalReported
        if len(beddf.columns) > 5:
            if all(beddf[5].apply(lambda x: x in [True, False])):
                beddf[5] = beddf[5].astype(bool)
            else:
                beddf[5] = pd.np.nan
        else:
            beddf[5] = pd.np.nan
        beddf = beddf[[0, 1, 2, 3, 4, 5]]
        gene_panel_path = os.path.dirname(newpath)
        # Must be .astype(bool) because `1, 0 in [True, False]`
        beddf[4] = beddf[4].astype(bool)

        exon_gtf_path, gene_gtf_path = create_gtf(process_functions.SCRIPT_DIR)
        LOGGER.info("REMAPPING {}".format(seq_assay_id))
        # bedname = seq_assay_id + ".bed"
        beddf.columns = ["Chromosome", "Start_Position", "End_Position",
                       "Hugo_Symbol", "includeInPanel", "clinicalReported"]
        # Validate gene symbols
        # Gene symbols can be split by ; and _ and : and .
        beddf['Hugo_Symbol'] = [
            i.split(";")[0].split("_")[0].split(":")[0].split(".")[0]
            for i in beddf['Hugo_Symbol']]
        # Replace all chr with blank
        beddf['Chromosome'] = [
            str(i).replace("chr", "") for i in beddf['Chromosome']]
        # Change all start and end to int
        beddf['Start_Position'] = beddf['Start_Position'].apply(int)
        beddf['End_Position'] = beddf['End_Position'].apply(int)

        gene_position_table = self.syn.tableQuery('SELECT * FROM syn11806563')
        gene_positiondf = gene_position_table.asDataFrame()
        beddf['ID'] = beddf['Hugo_Symbol']
        # The apply function of a DataFrame is called twice on the first
        # row (known pandas behavior)
        beddf = beddf.apply(lambda x: remap_symbols(x, gene_positiondf),
                            axis=1)
        beddf['SEQ_ASSAY_ID'] = seq_assay_id
        temp_bed_path = os.path.join(process_functions.SCRIPT_DIR, "temp.bed")
<<<<<<< HEAD
        bed.to_csv(temp_bed_path, sep="\t", index=False, header=None)
=======
        beddf.to_csv(temp_bed_path, sep="\t", index=False, header=None)
        self.create_gene_panel(temp_bed_path, seq_assay_id,
                               gene_panel_path, parentid, exon_gtf_path,
                               create_panel=create_panel)
>>>>>>> ddc44389
        final_bed = add_feature_type(temp_bed_path, exon_gtf_path,
                                     gene_gtf_path)
        final_bed['CENTER'] = self.center
        final_bed['Chromosome'] = final_bed['Chromosome'].astype(str)
        if createPanel:
            self.create_gene_panel(final_bed, seq_assay_id,
                                   genePanelPath, parentId)
        return final_bed

    def preprocess(self, filepath):
        """
        Standardize and grab seq assay id from the bed file path

        Args:
            filePath: bed file path

        Returns:
            dict: GENIE seq assay id
        """
        seq_assay_id = os.path.basename(filepath).replace(".bed", "")
        seq_assay_id = seq_assay_id.upper().replace("_", "-")
        return {'seq_assay_id': seq_assay_id}

    def process_steps(self, gene, newpath, parentid, database_synid,
                      seq_assay_id):
        """
        Process bed file, update bed database, write bed file to path

        Args:
            gene: Bed dataframe
            newPath: Path to new bed file
            parentId: Synapse id to store gene panel file
            databaseSynId: Synapse id of bed database
            seq_assay_id: GENIE seq assay id

        Returns:
            string: Path to new bed file
        """
        bed = self._process(gene, seq_assay_id, newpath, parentid)
        process_functions.updateData(self.syn, database_synid, bed,
                                     seq_assay_id,
                                     filterByColumn="SEQ_ASSAY_ID",
                                     toDelete=True)
        bed.to_csv(newpath, sep="\t", index=False)
        return newpath

    def _validate(self, beddf):
        """
        Validate bed file

        Args:
            bed: Bed dataframe

        Returns:
            total_error: all the errors
            warning: all the warnings
        """
        total_error = ""
        warning = ""
        newcols = ["Chromosome", "Start_Position",
                   "End_Position", "Hugo_Symbol",
                   "includeInPanel"]
        if len(beddf.columns) < len(newcols):
            total_error += (
                "BED file: Must at least have five columns in this "
                "order: {}. Make sure there are "
                "no headers.\n".format(", ".join(newcols)))
        else:
            newcols.extend(range(0, len(beddf.columns) - len(newcols)))
            beddf.columns = newcols
            to_validate_symbol = True
            if not all(beddf['Start_Position'].apply(
                    lambda x: isinstance(x, int))):
                total_error += ("BED file: "
                                "The Start_Position column must only be "
                                "integers. Make sure there are no headers.\n")
                to_validate_symbol = False
            if not all(beddf['End_Position'].apply(
                    lambda x: isinstance(x, int))):
                total_error += ("BED file: "
                                "The End_Position column must only be "
                                "integers. Make sure there are no headers.\n")
                to_validate_symbol = False

            LOGGER.info("VALIDATING GENE SYMBOLS")
            if any(beddf['Hugo_Symbol'].isnull()):
                total_error += \
                    "BED file: You cannot submit any null symbols.\n"
            beddf = beddf[~beddf['Hugo_Symbol'].isnull()]
            beddf["Hugo_Symbol"] = [str(hugo).split(";")[0]
                                    .split("_")[0].split(":")[0]
                                    for hugo in beddf["Hugo_Symbol"]]
            if sum(beddf['Hugo_Symbol'] == "+") != 0 or \
               sum(beddf['Hugo_Symbol'] == "-") != 0:
                total_error += ("BED file: Fourth column must be the "
                                "Hugo_Symbol column, not the strand column\n")

            warn, error = process_functions.check_col_and_values(
                beddf,
                'includeInPanel',
                [True, False],
                filename="BED file",
                required=True)
            warning += warn
            total_error += error

            if to_validate_symbol:
                gene_position_table = self.syn.tableQuery('SELECT * FROM syn11806563')
                gene_positiondf = gene_position_table.asDataFrame()
                # The apply function of a DataFrame is called twice on the first row (known
                # pandas behavior)
                beddf = beddf.apply(lambda x: remap_symbols(x, gene_positiondf), axis=1)

                if any(beddf['Hugo_Symbol'].isnull()):
                    warning += ("BED file: "
                                "Any gene names that can't be "
                                "remapped will be null.\n")
                if all(beddf['Hugo_Symbol'].isnull()):
                    total_error += ("BED file: "
                                    "You have no correct gene symbols. "
                                    "Make sure your gene symbol column (4th "
                                    "column) is formatted like so: SYMBOL"
                                    "(;optionaltext).  Optional text can be "
                                    "semi-colon separated.\n")
        return(total_error, warning)<|MERGE_RESOLUTION|>--- conflicted
+++ resolved
@@ -371,55 +371,23 @@
         assert os.path.basename(filepath[0]).startswith("%s-" % self.center)\
             and os.path.basename(filepath[0]).endswith(".bed")
 
-<<<<<<< HEAD
     def create_gene_panel(self, beddf, seq_assay_id,
-                          genePanelPath, parentId):
-        '''
-=======
-    def create_gene_panel(self, temp_bed_path, seq_assay_id,
-                          gene_panel_path, parentId,
-                          exon_gtf_path,
-                          create_panel=True):
-        """
->>>>>>> ddc44389
+                          gene_panel_path, parentid):
+        """
         Create bed file and gene panel files from the bed file
 
         Args:
-            temp_bed_path: Temporary bed file
+            beddf: bed dataframe
             seq_assay_id: GENIE SEQ_ASSAY_ID
-            genePanelPath: Gene panel folder path
-            parentId: Synapse id of gene panel folder
-            exon_gtf_path: Exon GTF path, created by create_gtf()
-            createGenePanel: To create data gene panel files. Default is True
+            gene_panel_path: Gene panel folder path
+            parentid: Synapse id of gene panel folder
 
         Returns:
             pd.DataFrame: configured bed dataframe
         """
         LOGGER.info("CREATING GENE PANEL")
-<<<<<<< HEAD
         if not beddf.empty:
             exonsdf = beddf[beddf['Feature_Type'] == "exon"]
-=======
-        command = ['bedtools', 'intersect', '-a',
-                   temp_bed_path,
-                   '-b', exon_gtf_path,
-                   '-u']
-        # Create GENIE genie_exons.bed for gene panel file
-        genie_exon_text = subprocess.check_output(command,
-                                                  universal_newlines=True)
-        genie_exon_path = os.path.join(process_functions.SCRIPT_DIR,
-                                       'genie_exons.bed')
-        with open(genie_exon_path, "w") as genie_exon:
-            genie_exon.write(genie_exon_text)
-
-        genie_exon_stat = os.stat(genie_exon_path)
-        if genie_exon_stat.st_size > 0 and create_panel:
-            exonsdf = pd.read_csv(genie_exon_path, sep="\t", header=None)
-            exonsdf.columns = ["Chromosome", "Start_Position", "End_Position",
-                               "Hugo_Symbol", "includeInPanel",
-                               "clinicalReported",
-                               "ID", "SEQ_ASSAY_ID"]
->>>>>>> ddc44389
             # Only include genes that should be included in the panels
             include_exonsdf = exonsdf[exonsdf['includeInPanel']]
             # Write gene panel
@@ -434,12 +402,12 @@
                                     genelist="\t".join(unique_genes)))
             gene_panel_name = "data_gene_panel_" + seq_assay_id + ".txt"
 
-            with open(os.path.join(genePanelPath, gene_panel_name), "w+") as f:
+            with open(os.path.join(gene_panel_path, gene_panel_name), "w+") as f:
                 f.write(gene_panel_text)
             process_functions.storeFile(self.syn,
                                         os.path.join(gene_panel_path,
                                                      gene_panel_name),
-                                        parentId=parentId,
+                                        parentId=parentid,
                                         center=self.center,
                                         fileFormat="bed",
                                         dataSubType="metadata",
@@ -502,14 +470,7 @@
                             axis=1)
         beddf['SEQ_ASSAY_ID'] = seq_assay_id
         temp_bed_path = os.path.join(process_functions.SCRIPT_DIR, "temp.bed")
-<<<<<<< HEAD
         bed.to_csv(temp_bed_path, sep="\t", index=False, header=None)
-=======
-        beddf.to_csv(temp_bed_path, sep="\t", index=False, header=None)
-        self.create_gene_panel(temp_bed_path, seq_assay_id,
-                               gene_panel_path, parentid, exon_gtf_path,
-                               create_panel=create_panel)
->>>>>>> ddc44389
         final_bed = add_feature_type(temp_bed_path, exon_gtf_path,
                                      gene_gtf_path)
         final_bed['CENTER'] = self.center
