--- conflicted
+++ resolved
@@ -42,12 +42,6 @@
 
 
 def validateSymbol(x, genePositionDf, returnMappedDf=False):
-<<<<<<< HEAD
-    #The apply function of a DataFrame is called twice on the first row (known pandas behavior)
-    valid = True
-    matchWithGeneDb = genePositionDf[genePositionDf['hgnc_symbol'] == x['Hugo_Symbol']]
-    #Make sure there are no overlaps in the submitted gene symbol and the gene position database
-=======
     '''
     The apply function of a DataFrame is called twice on the first row (known
     pandas behavior)
@@ -59,7 +53,6 @@
     Make sure there are no overlaps in the submitted gene symbol and the gene
     position database
     '''
->>>>>>> 8338dba3
     toMap = True
     if not matchWithGeneDb.empty:
         if (matchWithGeneDb['start_position'].values[0] >= x['Start_Position'] and matchWithGeneDb['end_position'].values[0] <= x['End_Position']) or (matchWithGeneDb['start_position'].values[0] <= x['End_Position'] and matchWithGeneDb['end_position'].values[0] >= x['Start_Position']):
@@ -67,17 +60,7 @@
     if toMap:
         chromRows = genePositionDf[genePositionDf['chromosome_name'] == str(x['Chromosome'])]
         startRows = chromRows[chromRows['start_position'] <= x['Start_Position']]
-<<<<<<< HEAD
-        endRows  = startRows[startRows['end_position'] >= x['End_Position']]
-        #geneDiff = chromRows['end_position'] - chromRows['start_position']
-        bedLength = x['End_Position'] - x['Start_Position']
-        #as long as the strand is 90% within the boundary of the 
-        #Start goes over start boundary, but end is contained in gene
-        if len(endRows) == 0:
-            if sum(chromRows['end_position'] >= x['End_Position']) > 0:
-                overlap = x['End_Position'] - chromRows['start_position']
-                #difference =  difference * -1.0
-=======
+
         endRows = startRows[startRows['end_position'] >= x['End_Position']]
         # geneDiff = chromRows['end_position'] - chromRows['start_position']
         bedLength = x['End_Position'] - x['Start_Position']
@@ -87,17 +70,12 @@
             if sum(chromRows['end_position'] >= x['End_Position']) > 0:
                 overlap = x['End_Position'] - chromRows['start_position']
                 # difference =  difference * -1.0
->>>>>>> 8338dba3
                 ratioOverlap = overlap / bedLength
                 ratioOverlap = ratioOverlap[ratioOverlap > 0.9]
                 ratioOverlap = ratioOverlap[ratioOverlap <= 1]
                 if not ratioOverlap.empty:
                     endRows = endRows.append(chromRows.loc[[ratioOverlap.idxmax()]])
-<<<<<<< HEAD
-            #End goes over end boundary, but start is contained in gene
-=======
             # End goes over end boundary, but start is contained in gene
->>>>>>> 8338dba3
             if sum(chromRows['start_position'] <= x['Start_Position']) > 0:
                 overlap = chromRows['end_position'] - x['Start_Position']
                 ratioOverlap = overlap / bedLength
@@ -105,11 +83,7 @@
                 ratioOverlap = ratioOverlap[ratioOverlap <= 1]
                 if not ratioOverlap.empty:
                     endRows = endRows.append(chromRows.loc[[ratioOverlap.idxmax()]])
-<<<<<<< HEAD
-            #Start and end go over gene boundary
-=======
             # Start and end go over gene boundary
->>>>>>> 8338dba3
             check = chromRows[chromRows['start_position'] >= x['Start_Position']]
             check = check[check['end_position'] <= x['End_Position']]
             if not check.empty:
@@ -126,11 +100,7 @@
             valid = False
         elif len(endRows) > 1:
             if x['Hugo_Symbol'] not in endRows['hgnc_symbol'].tolist():
-<<<<<<< HEAD
-                #if "MLL4", then the HUGO symbol should be KMT2D and KMT2B
-=======
                 # if "MLL4", then the HUGO symbol should be KMT2D and KMT2B
->>>>>>> 8338dba3
                 logger.warning("%s can be mapped to different symbols: %s. Please correct or it will be removed." % (x['Hugo_Symbol'], ", ".join(endRows['hgnc_symbol'])))
                 x['Hugo_Symbol'] = pd.np.nan
                 valid = False
@@ -143,31 +113,18 @@
     else:
         return(valid)
 
-<<<<<<< HEAD
+
 class bed(FileTypeFormat):
 
     _fileType = "bed"
 
     _process_kwargs = ["newPath", "parentId", "databaseSynId",'seq_assay_id']
-=======
-
-class bed(example_filetype_format.FileTypeFormat):
-
-    _fileType = "bed"
-
-    _process_kwargs = ["newPath", "parentId", "databaseSynId"]
->>>>>>> 8338dba3
 
     def _get_dataframe(self, filePathList):
         filePath = filePathList[0]
         try:
-<<<<<<< HEAD
-            beddf = pd.read_csv(filePath, sep="\t",header=None)
-        except:
-=======
             beddf = pd.read_csv(filePath, sep="\t", header=None)
         except Exception:
->>>>>>> 8338dba3
             raise ValueError("Can't read in your bed file. Please make sure the BED file is not binary and does not contain a comment/header line")
         if not str(beddf[0][0]).isdigit() and not str(beddf[0][0]).startswith("chr"):
             raise ValueError("Please make sure your bed file does not contain a comment/header line")
@@ -176,14 +133,6 @@
     def _validateFilename(self, filePath):
         assert os.path.basename(filePath[0]).startswith("%s-" % self.center) and os.path.basename(filePath[0]).endswith(".bed")
 
-<<<<<<< HEAD
-    def createdBEDandGenePanel(self, bed, seq_assay_id, genePanelPath, parentId, createGenePanel=True):
-        logger.info("REMAPPING %s" % seq_assay_id)
-        bedname = seq_assay_id + ".bed"
-        bed.columns = ["Chromosome","Start_Position","End_Position","Hugo_Symbol","includeInPanel"]
-        #Validate gene symbols
-        #Gene symbols can be split by ; and _ and : and .
-=======
     def createdBEDandGenePanel(self, bed, seq_assay_id,
                                genePanelPath, parentId,
                                createGenePanel=True):
@@ -193,7 +142,6 @@
                        "Hugo_Symbol", "includeInPanel"]
         # Validate gene symbols
         # Gene symbols can be split by ; and _ and : and .
->>>>>>> 8338dba3
         bed['Hugo_Symbol'] = [i.split(";")[0].split("_")[0].split(":")[0].split(".")[0] for i in bed['Hugo_Symbol']]
         bed['Chromosome'] = [str(i).replace("chr","") for i in bed['Chromosome']]
         bed['Start_Position'] = bed['Start_Position'].apply(int)
@@ -247,29 +195,16 @@
         bed['CENTER'] =self.center
         bed['Chromosome'] = bed['Chromosome'].astype(str)
         return(bed)
-<<<<<<< HEAD
-    
+
     def preprocess(self, filePath, **kwargs):
-# - clinical
-# - maf
-# - vcf
-        seq_assay_id = os.path.basename(filePath).replace(".bed","").upper()
-        return({'seq_assay_id':seq_assay_id})
+        # - clinical
+        # - maf
+        # - vcf
+        seq_assay_id = os.path.basename(filePath).replace(".bed", "")
+        seq_assay_id = seq_assay_id.upper().replace("_", "-")
+        return({'seq_assay_id': seq_assay_id})
 
     def process_steps(self, gene, newPath, parentId, databaseSynId, seq_assay_id):
-        #standardize all SEQ_ASSAY_IDs
-        #seq_assay_id = os.path.basename(filePath).replace(".bed","").upper()
-=======
-
-    def process_steps(self, filePath, **kwargs):
-        newPath = kwargs['newPath']
-        parentId = kwargs['parentId']
-        databaseSynId = kwargs['databaseSynId']
-        logger.info('PROCESSING %s' % filePath)
-        #standardize all SEQ_ASSAY_IDs
-        seq_assay_id = os.path.basename(filePath).replace(".bed","").upper()
-        gene = pd.read_csv(filePath, sep="\t",header=None)
->>>>>>> 8338dba3
         bed = self._process(gene, seq_assay_id, newPath, parentId)
         process_functions.updateData(self.syn, databaseSynId, bed, seq_assay_id, filterByColumn="SEQ_ASSAY_ID", toDelete=True)
         bed.to_csv(newPath, sep="\t",index=False)
