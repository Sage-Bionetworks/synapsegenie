--- conflicted
+++ resolved
@@ -1,15 +1,8 @@
-<<<<<<< HEAD
-import synapseclient
-import synapseutils
-import pandas as pd
-import os
-=======
->>>>>>> 831c92e7
+#!/usr/local/bin/python3
 import argparse
 import datetime
 import logging
 import os
-import re
 import shutil
 import subprocess
 import time
@@ -60,87 +53,53 @@
     return(mafDf)
 
 
-<<<<<<< HEAD
 def consortiumToPublic(syn, processingDate, genie_version,
                        releaseId, databaseSynIdMappingDf,
                        publicReleaseCutOff=365, staging=False):
     CNA_PATH = os.path.join(
-        dbTostaging.GENIE_RELEASE_DIR,
+        database_to_staging.GENIE_RELEASE_DIR,
         "data_CNA_%s.txt" % genie_version)
     CLINICAL_PATH = os.path.join(
-        dbTostaging.GENIE_RELEASE_DIR,
+        database_to_staging.GENIE_RELEASE_DIR,
         'data_clinical_%s.txt' % genie_version)
     CLINICAL_SAMPLE_PATH = os.path.join(
-        dbTostaging.GENIE_RELEASE_DIR,
+        database_to_staging.GENIE_RELEASE_DIR,
         'data_clinical_sample_%s.txt' % genie_version)
     CLINICAL_PATIENT_PATH = os.path.join(
-        dbTostaging.GENIE_RELEASE_DIR,
+        database_to_staging.GENIE_RELEASE_DIR,
         'data_clinical_patient_%s.txt' % genie_version)
     DATA_GENE_PANEL_PATH = os.path.join(
-        dbTostaging.GENIE_RELEASE_DIR,
+        database_to_staging.GENIE_RELEASE_DIR,
         'data_gene_matrix_%s.txt' % genie_version)
     MUTATIONS_PATH = os.path.join(
-        dbTostaging.GENIE_RELEASE_DIR,
+        database_to_staging.GENIE_RELEASE_DIR,
         'data_mutations_extended_%s.txt' % genie_version)
     FUSIONS_PATH = os.path.join(
-        dbTostaging.GENIE_RELEASE_DIR,
+        database_to_staging.GENIE_RELEASE_DIR,
         'data_fusions_%s.txt' % genie_version)
     SEG_PATH = os.path.join(
-        dbTostaging.GENIE_RELEASE_DIR,
+        database_to_staging.GENIE_RELEASE_DIR,
         'genie_public_data_cna_hg19_%s.seg' % genie_version)
     COMBINED_BED_PATH = os.path.join(
-        dbTostaging.GENIE_RELEASE_DIR,
+        database_to_staging.GENIE_RELEASE_DIR,
         'genie_combined_%s.bed' % genie_version)
 
-    if not os.path.exists(dbTostaging.GENIE_RELEASE_DIR):
-        os.mkdir(dbTostaging.GENIE_RELEASE_DIR)
-    if not os.path.exists(dbTostaging.CASE_LIST_PATH):
-        os.mkdir(dbTostaging.CASE_LIST_PATH)
+    if not os.path.exists(database_to_staging.GENIE_RELEASE_DIR):
+        os.mkdir(database_to_staging.GENIE_RELEASE_DIR)
+    if not os.path.exists(database_to_staging.CASE_LIST_PATH):
+        os.mkdir(database_to_staging.CASE_LIST_PATH)
 
     # public release preview
     PUBLIC_RELEASE_PREVIEW = databaseSynIdMappingDf['Id'][
         databaseSynIdMappingDf['Database'] == 'public'].values[0]
     PUBLIC_RELEASE_PREVIEW_CASELIST = \
-        dbTostaging.findCaseListId(syn, PUBLIC_RELEASE_PREVIEW)
+        database_to_staging.findCaseListId(syn, PUBLIC_RELEASE_PREVIEW)
 
     #######################################################################
     # Sponsored projects filter
     #######################################################################
     # if before release date -> go into staging consortium
     # if after date -> go into public
-=======
-    ANONYMIZE_CENTER = syn.tableQuery('SELECT * FROM syn10170510')
-    ANONYMIZE_CENTER_DF = ANONYMIZE_CENTER.asDataFrame()
-    CNA_PATH = os.path.join(db_to_staging.GENIE_RELEASE_DIR,"data_CNA_%s.txt" % genie_version)
-    CLINICAL_PATH = os.path.join(db_to_staging.GENIE_RELEASE_DIR,'data_clinical_%s.txt' % genie_version)
-    CLINICAL_SAMPLE_PATH = os.path.join(db_to_staging.GENIE_RELEASE_DIR,'data_clinical_sample_%s.txt' % genie_version)
-    CLINICAL_PATIENT_PATH = os.path.join(db_to_staging.GENIE_RELEASE_DIR,'data_clinical_patient_%s.txt' % genie_version)
-    DATA_GENE_PANEL_PATH = os.path.join(db_to_staging.GENIE_RELEASE_DIR,'data_gene_matrix_%s.txt' % genie_version)
-    MUTATIONS_PATH = os.path.join(db_to_staging.GENIE_RELEASE_DIR,'data_mutations_extended_%s.txt' % genie_version)
-    FUSIONS_PATH = os.path.join(db_to_staging.GENIE_RELEASE_DIR,'data_fusions_%s.txt' % genie_version)
-    SEG_PATH = os.path.join(db_to_staging.GENIE_RELEASE_DIR,'genie_public_data_cna_hg19_%s.seg' % genie_version)
-    COMBINED_BED_PATH = os.path.join(db_to_staging.GENIE_RELEASE_DIR,'genie_combined_%s.bed' % genie_version)
-
-    if not os.path.exists(db_to_staging.GENIE_RELEASE_DIR):
-        os.mkdir(db_to_staging.GENIE_RELEASE_DIR)
-    if not os.path.exists(db_to_staging.CASE_LIST_PATH):
-        os.mkdir(db_to_staging.CASE_LIST_PATH)
-
-    # if staging:
-    #   #public release staging
-    #   PUBLIC_RELEASE_PREVIEW = "syn7871696"
-    #   PUBLIC_RELEASE_PREVIEW_CASELIST = "syn9689659"
-    # else:
-    #public release preview
-    PUBLIC_RELEASE_PREVIEW =  databaseSynIdMappingDf['Id'][databaseSynIdMappingDf['Database'] == 'public'].values[0]
-    PUBLIC_RELEASE_PREVIEW_CASELIST = db_to_staging.findCaseListId(syn, PUBLIC_RELEASE_PREVIEW)
-
-    ##############################################################################################################################
-    ## Sponsored projects filter
-    ##############################################################################################################################
-    ## if before release date -> go into staging consortium
-    ## if after date -> go into public 
->>>>>>> 831c92e7
     # sponsoredReleaseDate = syn.tableQuery('SELECT * FROM syn8545108')
     # sponsoredReleaseDateDf = sponsoredReleaseDate.asDataFrame()
     # sponsoredProjectSamples = syn.tableQuery('SELECT * FROM syn8545106')
@@ -172,18 +131,11 @@
     clinicalDf = pd.read_csv(clinical.path, sep="\t", comment="#")
     gene_matrixdf = pd.read_csv(gene_matrix.path, sep="\t")
 
-<<<<<<< HEAD
-    removeForPublicSamples = process.seqDateFilter(
+    removeForPublicSamples = process_functions.seqDateFilter(
         clinicalDf, processingDate, publicReleaseCutOff)
     # comment back in when public release filter back on
     # publicReleaseSamples = publicReleaseSamples.append(keepForPublicSamples)
     # Make sure all null oncotree codes are removed
-=======
-    removeForPublicSamples = process_functions.seqDateFilter(clinicalDf,processingDate,publicReleaseCutOff)
-    #comment back in when public release filter back on
-    #publicReleaseSamples = publicReleaseSamples.append(keepForPublicSamples)
-    #Make sure all null oncotree codes are removed
->>>>>>> 831c92e7
     clinicalDf = clinicalDf[~clinicalDf['ONCOTREE_CODE'].isnull()]
     publicReleaseSamples = clinicalDf.SAMPLE_ID[
         ~clinicalDf.SAMPLE_ID.isin(removeForPublicSamples)]
@@ -204,7 +156,6 @@
     allClin = clinicalDf[clinicalDf['SAMPLE_ID'].isin(publicReleaseSamples)]
     allClin.to_csv(CLINICAL_PATH, sep="\t", index=False)
 
-<<<<<<< HEAD
     gene_matrixdf = \
         gene_matrixdf[gene_matrixdf['SAMPLE_ID'].isin(publicReleaseSamples)]
     gene_matrixdf.to_csv(DATA_GENE_PANEL_PATH, sep="\t", index=False)
@@ -214,28 +165,15 @@
               name="data_clinical.txt")
 
     create_case_lists.main(CLINICAL_PATH, DATA_GENE_PANEL_PATH,
-                           dbTostaging.CASE_LIST_PATH, "genie_public")
-=======
-    gene_matrixdf = gene_matrixdf[gene_matrixdf['SAMPLE_ID'].isin(publicReleaseSamples)]
-    gene_matrixdf.to_csv(DATA_GENE_PANEL_PATH,sep="\t",index=False)
-    storeFile(syn, DATA_GENE_PANEL_PATH, PUBLIC_RELEASE_PREVIEW, ANONYMIZE_CENTER_DF, genie_version, name="data_gene_matrix.txt")
-    storeFile(syn, CLINICAL_PATH, PUBLIC_RELEASE_PREVIEW, ANONYMIZE_CENTER_DF, genie_version, name="data_clinical.txt")
-    
-    create_case_lists.main(CLINICAL_PATH, DATA_GENE_PANEL_PATH, db_to_staging.CASE_LIST_PATH, "genie_public")
->>>>>>> 831c92e7
-
-    caseListFiles = os.listdir(db_to_staging.CASE_LIST_PATH)
+                           database_to_staging.CASE_LIST_PATH, "genie_public")
+
+    caseListFiles = os.listdir(database_to_staging.CASE_LIST_PATH)
     caseListEntities = []
     for casePath in caseListFiles:
-<<<<<<< HEAD
-        casePath = os.path.join(dbTostaging.CASE_LIST_PATH, casePath)
+        casePath = os.path.join(database_to_staging.CASE_LIST_PATH, casePath)
         caseListEntities.append(
             storeFile(syn, casePath, PUBLIC_RELEASE_PREVIEW_CASELIST,
                       genie_version))
-=======
-        casePath = os.path.join(db_to_staging.CASE_LIST_PATH, casePath)
-        caseListEntities.append(storeFile(syn, casePath, PUBLIC_RELEASE_PREVIEW_CASELIST, ANONYMIZE_CENTER_DF, genie_version))
->>>>>>> 831c92e7
 
     # Grab mapping table to fill in clinical headers
     mapping_table = syn.tableQuery('SELECT * FROM syn9621600')
@@ -257,13 +195,9 @@
             # Delete columns that are private scope
             # for private in privateRelease:
             #   del clinicalDf[private]
-<<<<<<< HEAD
-            process.addClinicalHeaders(
+            process_functions.addClinicalHeaders(
                 clinicalDf, mapping, patientCols, sampleCols,
                 CLINICAL_SAMPLE_PATH, CLINICAL_PATIENT_PATH)
-=======
-            process_functions.addClinicalHeaders(clinicalDf, mapping, patientCols, sampleCols, CLINICAL_SAMPLE_PATH, CLINICAL_PATIENT_PATH)
->>>>>>> 831c92e7
 
             storeFile(
                 syn, CLINICAL_SAMPLE_PATH, PUBLIC_RELEASE_PREVIEW,
@@ -277,14 +211,9 @@
             mutationDf = pd.read_csv(mutation.path, sep="\t", comment="#")
             mutationDf = commonVariantFilter(mutationDf)
             mutationDf['FILTER'] = "PASS"
-<<<<<<< HEAD
             mutationDf = mutationDf[
                 mutationDf['Tumor_Sample_Barcode'].isin(publicReleaseSamples)]
-            text = process.removeFloat(mutationDf)
-=======
-            mutationDf = mutationDf[mutationDf['Tumor_Sample_Barcode'].isin(publicReleaseSamples)]
             text = process_functions.removeFloat(mutationDf)
->>>>>>> 831c92e7
             with open(MUTATIONS_PATH, 'w') as f:
                 f.write(text)
             storeFile(syn, MUTATIONS_PATH, PUBLIC_RELEASE_PREVIEW,
@@ -302,20 +231,14 @@
         elif "CNA" in entName:
             cna = syn.get(entId, followLink=True)
             cnaDf = pd.read_csv(cna.path, sep="\t")
-<<<<<<< HEAD
             cna_columns = publicReleaseSamples.append(pd.Series("Hugo_Symbol"))
             # parse out the CNA columns to keep
             cnaDf = cnaDf[cnaDf.columns[cnaDf.columns.isin(cna_columns)]]
-            text = process.removeFloat(cnaDf)
+            text = process_functions.removeFloat(cnaDf)
             text = text.replace(
                 "\t\t", "\tNA\t").replace(
                 "\t\t", "\tNA\t").replace(
                 '\t\n', "\tNA\n")
-=======
-            cnaDf = cnaDf[cnaDf.columns[cnaDf.columns.isin(publicReleaseSamples.append(pd.Series("Hugo_Symbol")))]]
-            text = process_functions.removeFloat(cnaDf)
-            text = text.replace("\t\t","\tNA\t").replace("\t\t","\tNA\t").replace('\t\n',"\tNA\n")
->>>>>>> 831c92e7
             with open(CNA_PATH, "w") as cnaFile:
                 cnaFile.write(text)
             storeFile(
@@ -351,12 +274,8 @@
             newFileList = fileName.split("_")
             newFileList[-1] = genie_version + ".txt"
             newFileName = "_".join(newFileList)
-<<<<<<< HEAD
             genePanelPath = os.path.join(
-                dbTostaging.GENIE_RELEASE_DIR, newFileName)
-=======
-            genePanelPath = os.path.join(db_to_staging.GENIE_RELEASE_DIR, newFileName)
->>>>>>> 831c92e7
+                database_to_staging.GENIE_RELEASE_DIR, newFileName)
             shutil.copy(genePanel.path, genePanelPath)
             del newFileList[-1]
             entName = "_".join(newFileList)
@@ -378,7 +297,6 @@
             syn.store(copiedEnt, forceVersion=False)
     return((caseListEntities, genePanelEntities))
 
-<<<<<<< HEAD
 
 # Check to see if can use createLinkVersion from db_to_stage
 # There are specific things to each script.
@@ -386,61 +304,13 @@
 # And pulls the consortium release db synid
 def createLinkVersion(syn, genie_version, caseListEntities,
                       genePanelEntities, databaseSynIdMappingDf):
-=======
-def perform_consortiumToPublic(syn, args, databaseSynIdMappingDf):
-    try:
-        processingDate = datetime.datetime.strptime(args.processingDate, '%b-%Y')
-    except ValueError as e:
-        raise ValueError("Process date must be in the format abbreviated_month-YEAR ie. Oct-2017")
-    return(consortiumToPublic(syn, processingDate, args.genieVersion, args.releaseId, databaseSynIdMappingDf, publicReleaseCutOff = args.publicReleaseCutOff, staging = args.staging))
-
-def command_reviseMetadataFiles(syn, args, databaseSynIdMappingDf):
-    reviseMetadataFiles(syn, args.staging, databaseSynIdMappingDf, args.genieVersion)
-
-def reviseMetadataFiles(syn, staging, databaseSynIdMappingDf, genieVersion=None):
-    ANONYMIZE_CENTER = syn.tableQuery('SELECT * FROM syn10170510')
-    ANONYMIZE_CENTER_DF = ANONYMIZE_CENTER.asDataFrame()
-    # if staging:
-    #   parent = "syn7871696"
-    # else:
-    parent =  databaseSynIdMappingDf['Id'][databaseSynIdMappingDf['Database'] == 'public'].values[0]
-    allFiles = syn.getChildren(parent)
-    metadataEnts = [syn.get(i['id'], downloadLocation=db_to_staging.GENIE_RELEASE_DIR, ifcollision="overwrite.local") for i in allFiles if 'meta' in i['name']]
-    for metaEnt in metadataEnts:
-        with open(metaEnt.path, "r+") as meta:
-            metaText = meta.read()
-            if "meta_study" not in metaEnt.path:
-                version = ''
-            else:
-                version = re.search(".+GENIE.+v(.+)", metaText).group(1)
-            #Fix this line
-            genieVersion = version if genieVersion is None else genieVersion
-            dataFileVersion = re.search(".+data_(.+)[.]txt",metaText)
-            if dataFileVersion is None:
-                dataFileVersion = re.search(".+data_(.+)[.]seg",metaText)
-            if dataFileVersion is not None:
-                dataFileVersion = dataFileVersion.group(1).split("_")[-1]
-
-            if version != genieVersion:
-                metaText = metaText.replace("GENIE Cohort v%s" % version,"GENIE Cohort v%s" % genieVersion)
-                metaText = metaText.replace("GENIE v%s" % version,"GENIE v%s" % genieVersion)
-                if dataFileVersion is not None:
-                    metaText = metaText.replace(dataFileVersion, genieVersion)
-                    metaText = metaText.replace(dataFileVersion, genieVersion)
-                meta.seek(0)
-                meta.write(metaText)
-                meta.truncate()
-
-                storeFile(syn, metaEnt.path, parent, ANONYMIZE_CENTER_DF, genieVersion)
-
-
-def createLinkVersion(syn, genie_version, caseListEntities, genePanelEntities, databaseSynIdMappingDf):
->>>>>>> 831c92e7
     versioning = genie_version.split(".")
     logger.info(genie_version)
     main = versioning[0]
-    releaseSynId = databaseSynIdMappingDf['Id'][databaseSynIdMappingDf['Database'] == 'release'].values[0]
-    publicSynId = databaseSynIdMappingDf['Id'][databaseSynIdMappingDf['Database'] == 'public'].values[0]
+    releaseSynId = databaseSynIdMappingDf['Id'][
+        databaseSynIdMappingDf['Database'] == 'release'].values[0]
+    publicSynId = databaseSynIdMappingDf['Id'][
+        databaseSynIdMappingDf['Database'] == 'public'].values[0]
     # second = ".".join(versioning[1:])
     releases = synapseutils.walk(syn, releaseSynId)
     mainReleaseFolders = next(releases)[1]
@@ -449,22 +319,50 @@
     if len(releaseFolderSynId) > 0:
         secondRelease = synapseutils.walk(syn, releaseFolderSynId[0])
         secondReleaseFolders = next(secondRelease)[1]
-        secondReleaseFolderSynIdList = [synId for folderName, synId in secondReleaseFolders if folderName == genie_version] 
+        secondReleaseFolderSynIdList = [
+            synId for folderName, synId in secondReleaseFolders
+            if folderName == genie_version]
         if len(secondReleaseFolderSynIdList) > 0:
             secondReleaseFolderSynId = secondReleaseFolderSynIdList[0]
         else:
-            secondReleaseFolderSynId = syn.store(synapseclient.Folder(genie_version, parent = releaseFolderSynId[0])).id
+            secondReleaseFolderSynId = syn.store(
+                synapseclient.Folder(genie_version,
+                                     parent=releaseFolderSynId[0])).id
     else:
-        mainReleaseFolderId = syn.store(synapseclient.Folder("Release %s" % main, parent = releaseSynId)).id
-        secondReleaseFolderSynId = syn.store(synapseclient.Folder(genie_version, parent = mainReleaseFolderId)).id
-
-    caselistId = db_to_staging.findCaseListId(syn, secondReleaseFolderSynId)
+        mainReleaseFolderId = syn.store(
+            synapseclient.Folder("Release %s" % main,
+                                 parent=releaseSynId)).id
+        secondReleaseFolderSynId = syn.store(
+            synapseclient.Folder(genie_version, parent=mainReleaseFolderId)).id
+
+    caselistId = database_to_staging.findCaseListId(
+        syn, secondReleaseFolderSynId)
 
     publicRelease = syn.getChildren(publicSynId)
-    [syn.store(synapseclient.Link(ents['id'], parent=secondReleaseFolderSynId, targetVersion=ents['versionNumber'])) for ents in publicRelease if ents['type'] != "org.sagebionetworks.repo.model.Folder" and ents['name'] != "data_clinical.txt"  and not ents['name'].startswith("data_gene_panel")]
-    [syn.store(synapseclient.Link(ents.id, parent=caselistId, targetVersion=ents.versionNumber)) for ents in caseListEntities]
+    # Link public release files
+    for ents in publicRelease:
+        not_folder = ents['type'] != "org.sagebionetworks.repo.model.Folder"
+        not_clinical = ents['name'] != "data_clinical.txt"
+        check_gene_panel = ents['name'].startswith("data_gene_panel")
+        if not_folder and not_clinical and not check_gene_panel:
+            ent_link = synapseclient.Link(ents['id'],
+                                          parent=secondReleaseFolderSynId,
+                                          targetVersion=ents['versionNumber'])
+            syn.store(ent_link)
+
+    # Link case lists
+    for ents in caseListEntities:
+        case_list_link = synapseclient.Link(ents.id,
+                                            parent=caselistId,
+                                            targetVersion=ents.versionNumber)
+        syn.store(case_list_link)
+
     # Store gene panels
-    [syn.store(synapseclient.Link(ents.id, parent=secondReleaseFolderSynId, targetVersion=ents.versionNumber)) for ents in genePanelEntities]
+    for ents in genePanelEntities:
+        gene_panel_link = synapseclient.Link(ents.id,
+                                             parent=secondReleaseFolderSynId,
+                                             targetVersion=ents.versionNumber)
+        syn.store(gene_panel_link)
 
 
 def get_public_to_consortium_synid_mapping(releaseSynId):
@@ -537,7 +435,6 @@
                         action='store_true',
                         help="Synapse debug feature")
     args = parser.parse_args()
-<<<<<<< HEAD
     cbioValidatorPath = os.path.join(
         args.cbioportalPath,
         "core/src/main/scripts/importer/validateData.py")
@@ -553,17 +450,9 @@
             "Process date must be in the format "
             "abbreviated_month-YEAR ie. Oct-2017")
 
-    syn = process.synLogin(args.pemFile, debug=args.debug)
+    syn = process_functions.synLogin(args.pemFile, debug=args.debug)
     # Get all the possible public releases
     # Get configuration
-=======
-    cbioValidatorPath = os.path.join(args.cbioportalPath,"core/src/main/scripts/importer/validateData.py")
-    assert os.path.exists(cbioValidatorPath), "Please specify correct cbioportalPath"
-    assert not (args.test and args.staging), "You can only specify --test or --staging, not both"
-        
-    syn = process_functions.synLogin(args.pemFile, debug=args.debug)
-    #Get all the possible public releases
->>>>>>> 831c92e7
     if args.test:
         databaseSynIdMappingId = 'syn11600968'
         args.genieVersion = "TESTpublic"
@@ -600,24 +489,19 @@
         publicReleaseCutOff=args.publicReleaseCutOff,
         staging=args.staging)
 
-    dbTostaging.reviseMetadataFiles(syn, args.staging, databaseSynIdMappingDf,
-                                    args.genieVersion)
+    database_to_staging.reviseMetadataFiles(syn,
+                                            args.staging,
+                                            databaseSynIdMappingDf,
+                                            args.genieVersion)
 
     logger.info("CBIO VALIDATION")
-<<<<<<< HEAD
     # Must be exit 0 because the validator sometimes fails,
     # but we still want to capture the output
     command = ['python', cbioValidatorPath, '-s',
-               dbTostaging.GENIE_RELEASE_DIR, '-n', '; exit 0']
+               database_to_staging.GENIE_RELEASE_DIR, '-n', '; exit 0']
     cbio_output = subprocess.check_output(" ".join(command), shell=True)
     cbio_decoded_output = cbio_output.decode("utf-8")
     logger.info(cbio_decoded_output)
-=======
-    #Must be exit 0 because the validator sometimes fails, but we still want to capture the output
-    command = ['python',cbioValidatorPath, '-s', db_to_staging.GENIE_RELEASE_DIR, '-n','; exit 0']
-    cbioOutput = subprocess.check_output(" ".join(command), shell=True)
-    logger.info(cbioOutput.decode("utf-8"))
->>>>>>> 831c92e7
     if not args.test and not args.staging:
         log_folder_synid = databaseSynIdMappingDf['Id'][
             databaseSynIdMappingDf['Database'] == 'logs'].values[0]
@@ -629,17 +513,11 @@
         syn.store(synapseclient.File(cbio_log_file, parentId=log_folder_synid))
         os.remove(cbio_log_file)
     logger.info("REMOVING OLD FILES")
-<<<<<<< HEAD
-    process.rmFiles(dbTostaging.CASE_LIST_PATH)
+    process_functions.rmFiles(database_to_staging.CASE_LIST_PATH)
     seg_meta_file = '{}/genie_public_meta_cna_hg19_seg.txt'.format(
-        dbTostaging.GENIE_RELEASE_DIR)
+        database_to_staging.GENIE_RELEASE_DIR)
     if os.path.exists(seg_meta_file):
         os.unlink(seg_meta_file)
-=======
-    process_functions.rmFiles(db_to_staging.CASE_LIST_PATH)
-    if os.path.exists('%s/genie_public_meta_cna_hg19_seg.txt' % db_to_staging.GENIE_RELEASE_DIR):
-        os.unlink('%s/genie_public_meta_cna_hg19_seg.txt' % db_to_staging.GENIE_RELEASE_DIR)
->>>>>>> 831c92e7
 
     logger.info("CREATING LINK VERSION")
     createLinkVersion(syn, args.genieVersion, caseListEntities,
