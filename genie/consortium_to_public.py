--- conflicted
+++ resolved
@@ -262,15 +262,10 @@
             bed = syn.get(entId, followLink=True)
             bedDf = pd.read_csv(bed.path, sep="\t")
             bedDf = bedDf[bedDf.SEQ_ASSAY_ID.isin(allClin.SEQ_ASSAY_ID)]
-<<<<<<< HEAD
             bedDf.to_csv(COMBINED_BED_PATH, sep="\t", index=False)
-            storeFile(syn, COMBINED_BED_PATH, PUBLIC_RELEASE_PREVIEW, genie_version, name="genie_combined.bed")
-        elif entName in ["data_clinical_sample.txt", "data_clinical_patient.txt"]:
-=======
-            bedDf.to_csv(COMBINED_BED_PATH,sep="\t",index=False)
-            storeFile(syn, COMBINED_BED_PATH, PUBLIC_RELEASE_PREVIEW, ANONYMIZE_CENTER_DF, genie_version, name="genie_combined.bed")
+            storeFile(syn, COMBINED_BED_PATH, PUBLIC_RELEASE_PREVIEW,
+                      genie_version, name="genie_combined.bed")
         elif entName in ["data_clinical_sample.txt", "data_clinical_patient.txt"] or entName.endswith(".html"):
->>>>>>> 581270db
             continue
         elif entName.startswith("data_gene_panel"):
             genePanel = syn.get(entId, followLink=True)
@@ -317,7 +312,8 @@
     # second = ".".join(versioning[1:])
     releases = synapseutils.walk(syn, releaseSynId)
     mainReleaseFolders = next(releases)[1]
-    releaseFolderSynId = [synId for folderName, synId in mainReleaseFolders if folderName == "Release %s" % main] 
+    releaseFolderSynId = [synId for folderName, synId in mainReleaseFolders
+                          if folderName == "Release %s" % main]
     if len(releaseFolderSynId) > 0:
         secondRelease = synapseutils.walk(syn, releaseFolderSynId[0])
         secondReleaseFolders = next(secondRelease)[1]
