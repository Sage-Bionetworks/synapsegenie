import synapseclient
from synapseclient import File, Table
import os
import pandas as pd
import re
import logging
import json
import httplib2 as http
import datetime
import requests
from requests.adapters import HTTPAdapter
from requests.packages.urllib3.util.retry import Retry
from Crypto.PublicKey import RSA
import ast
# try:
#   from urllib.request import urlopen
# except ImportError:
#   from urllib2 import urlopen
#Ignore SettingWithCopyWarning warning
pd.options.mode.chained_assignment = None

logger = logging.getLogger(__name__)

SCRIPT_DIR = os.path.dirname(os.path.abspath(__file__))


# try:
#   from urlparse import urlparse
# except ImportError:
#   from urllib.parse import urlparse

# Create merged dictionary of remapped genes
# def createDict(invalidated_genes):
#     toRemapRemove = {}
#     invalidated_genes = pd.Series(invalidated_genes)
#     for i in invalidated_genes[invalidated_genes!=True]:
#         toRemapRemove.update(i)
#     return(toRemapRemove)

#Validate genes
# def hgncRestCall(path):
#     """
#     This function does the rest call to the genenames website

#     :params path:     The gene symbol url path to add to the base uri

#     :returns:         If the symbol exists, returns True and the corrected symbol, otherwise returns False and None.
#     """
#     headers = {'Accept': 'application/json',}

#     uri = 'http://rest.genenames.org'

#     target = urlparse(uri+path)
#     method = 'GET'
#     body = ''
#     h = http.Http()
#     response, content = h.request(target.geturl(),
#                                   method,
#                                   body,
#                                   headers)
#     if response['status'] == '200':
#         data = json.loads(content)
#         if len(data['response']['docs']) == 0:
#             return(False, [None])
#         else:
#             mapped = [symbol['symbol'] for symbol in data['response']['docs']]
#             return(True, mapped)
#     else:
#         return(False, [None])

# Validation of gene names
# def validateSymbol(gene, returnMapping=False):
#     """
#     This function does validation of symbols

#     :params gene:               Gene symbol
#     :params returnMapping:      Return mapping of old gene to new gene

#     :returns:                   Check if the provided gene name is a correct symbol and print out genes 
#                                 that need to be remapped or can't be mapped to anything
#     """
#     path = '/fetch/symbol/%s' %  gene
#     verified, symbol = hgncRestCall(path)
#     if not verified:
#         path = '/fetch/prev_symbol/%s' %  gene
#         verified, symbol = hgncRestCall(path)
#     if not verified:
#         path = '/fetch/alias_symbol/%s' %  gene
#         verified, symbol = hgncRestCall(path)       
#     if gene in symbol:
#         return(True)
#     else:
#         if symbol[0] is None:
#             #logger.error("%s cannot be remapped. Please correct." % gene)
#             logger.warning("%s cannot be remapped. These rows will have an empty gene symbol" % gene)
#         else:
#             #if "MLL4", then the HUGO symbol should be KMT2D and KMT2B
#             if len(symbol) > 1:
#                 #logger.error("%s can be mapped to different symbols: %s. Please correct." % (gene, ", ".join(symbol)))
#                 logger.warning("%s can be mapped to different symbols: %s. Please correct or it will be removed." % (gene, ", ".join(symbol)))
#             else:
#                 logger.info("%s will be remapped to %s" % (gene, symbol[0]))
#                 if returnMapping:
#                     return({gene: symbol[0]})
#                 else:
#                     return(True)
#         if returnMapping:
#             return({gene: pd.np.nan})
#         else:
#             return(False)
#         #return(True)

# # Remap and remove genes in dataframes given a column
# def remapGenes(invalidated_genes, DF, col,isBedFile=False):
#     nonmapped = []
#     gene_dict = createDict(invalidated_genes)
#     for key in gene_dict:
#         value = gene_dict[key]
#         if isBedFile:
#         #     nonmapped.append(key)
#         #     DF = DF[DF[col] != key]
#         # else:
#             DF[col][DF[col] == key] = value
#     return(DF, nonmapped)

def retry_get_url(url):
    '''
    Implement retry logic when getting urls.  Timesout at 3 seconds, retries 5 times.

    Args:
        url:  Http or https url

    Returns:
        requests.get()
    '''
    s = requests.Session()
    retries = Retry(total=5, backoff_factor=1)
    s.mount('http://', HTTPAdapter(max_retries=retries))
    s.mount('https://', HTTPAdapter(max_retries=retries))
    response = s.get(url, timeout=3)
    return(response)

# Check if oncotree link is live
def checkUrl(url):
    temp = retry_get_url(url)
    assert temp.status_code == 200, "%s site is down"% url

# VALIDATION: Getting the GENIE mapping synapse tables
def getGenieMapping(syn, synId):
    """
    This function gets the GENIE mapping tables
    
    :params synId:          Synapse Id of synapse table

    :returns:               Table dataframe
    """
    table_ent = syn.tableQuery('SELECT * FROM %s' %synId)
    table = table_ent.asDataFrame()
    table = table.fillna("")
    return(table)

# VALIDATION: Check if the column exists
def checkColExist(DF, key):
    """
    This function checks if the key exists as a header in a dataframe
    
    :params DF:             Pandas dataframe
    :params key:            Expected header column name

    :returns:               An error message or an empty string
    """
    result = False if DF.get(key) is None else True
    return(result)

# VALIDATION: get oncotree codes from oncotree URL
def get_oncotree_codes(oncotree_url): 
    """ Gets the oncotree data from the specified url """
    #PATTERN = re.compile('([A-Za-z\' ,-/]*) \\(([A-Za-z_]*)\\)')
    PATTERN = re.compile('.*[(](.*)[)]')
    # with requests.get(oncotree_url) as oncotreeUrl:
    #   oncotree = oncotreeUrl.text.split("\n")
    oncotreeUrl = retry_get_url(oncotree_url)
    oncotree = oncotreeUrl.text.split("\n")

    #oncotree = urlopen(oncotree_url).read().split('\n')
    allCodes = []
    for row in oncotree[:-1]:
        data = row.split("\t")
        allCodes.extend([PATTERN.match(i).group(1) for i in data[0:5] if PATTERN.match(i)])
    codes = pd.DataFrame({"ONCOTREE_CODE":list(set(allCodes))})
    return(codes)

def getDatabaseSynId(syn, tableName, test=False, databaseToSynIdMappingDf=None):
    if databaseToSynIdMappingDf is None:
        if test:
            databaseToSynIdMapping = syn.tableQuery('SELECT * FROM syn11600968')
        else:
            databaseToSynIdMapping = syn.tableQuery('SELECT * FROM syn10967259')

        databaseToSynIdMappingDf = databaseToSynIdMapping.asDataFrame()
        synId = databaseToSynIdMappingDf.Id[databaseToSynIdMappingDf['Database'] == tableName]
    else:
        synId = databaseToSynIdMappingDf.Id[databaseToSynIdMappingDf['Database'] == tableName]
    return(synId.values[0])

def rmFiles(folderPath, recursive=True):
    for dirPath, dirNames, filePaths in os.walk(folderPath):
        for filePath in filePaths:
            os.unlink(os.path.join(dirPath, filePath))
        if not recursive:
            break

#Remove .0
def removeFloat(df):
    text = df.to_csv(sep="\t",index=False)
    text = text.replace(".0\t","\t")
    text = text.replace(".0\n","\n")
    return(text)

#remove string float
def removeStringFloat(string):
    string = string.replace(".0\t","\t")
    string = string.replace(".0\n","\n")
    return(string)

#remove decimal for integers due to pandas
def removePandasDfFloat(df):
    text = df.to_csv(sep="\t",index=False)
    text = removeStringFloat(text)
    return(text)


########################################################################
# Check if GENIE ID is labelled correctly
########################################################################
def checkGenieId(ID,center):
    if str(ID).startswith("%s-" % center):
        return('GENIE-%s' % str(ID))
    elif not str(ID).startswith('GENIE-%s-' % center):
        return('GENIE-%s-%s' % (center, str(ID)))
    else:
        return(str(ID))

########################################################################
#Storing Files along with annotations
########################################################################
def storeFile(syn, fileName, parentId, center, fileFormat, dataSubType, platform=None, cBioFileFormat=None, used=None):
    logger.info("STORING FILES")
    fileEnt = File(fileName, parent = parentId)
    fileEnt.center = center
    fileEnt.species = "Human"
    fileEnt.consortium = 'GENIE'
    fileEnt.dataType = "genomicVariants"
    fileEnt.fundingAgency = "AACR"
    fileEnt.assay = 'targetGeneSeq'
    fileEnt.fileFormat = fileFormat
    fileEnt.dataSubType = dataSubType
    fileEnt.fileStage = "staging"
    fileEnt.platform = platform
    if platform is not None:
        fileEnt.platform = platform
    if cBioFileFormat is not None:
        fileEnt.cBioFileFormat = cBioFileFormat
    ent = syn.store(fileEnt,used = used)
    return(ent)

########################################################################
# SEQ_DATE FILTER
########################################################################

# SEQ_DATE - Clinical data (6 and 12 as parameters)
# Jan-2017 , given processing date (today) -> staging release (processing date - Jan-2017 < 6 months)
# July-2016 , given processing date (today) -> consortium release (processing date - July-2016 between 6 months - 12 months)
def seqDateFilter(clinicalDf, processingDate, days):
    copyClinicalDf = clinicalDf.copy()
    #copyClinicalDf['SEQ_DATE'][copyClinicalDf['SEQ_DATE'].astype(str) == '999'] = "Jan-1988"
    #copyClinicalDf['SEQ_DATE'][copyClinicalDf['SEQ_DATE'].astype(str) == '999.0'] = "Jan-1988"
    if not isinstance(processingDate, datetime.datetime):
        processingDate = datetime.datetime.strptime(processingDate, '%b-%Y')
    #Remove this null statement after clinical files have been re-validated
    #copyClinicalDf['SEQ_DATE'][copyClinicalDf['SEQ_DATE'].isnull()] = "Jan-1900"
    copyClinicalDf['SEQ_DATE'][copyClinicalDf['SEQ_DATE'] == "Release"] = "Jan-1900"
    #clinicalDf['SEQ_DATE'][clinicalDf['SEQ_DATE'] == '999'] = "Jan-1988"
    dates = copyClinicalDf['SEQ_DATE'].apply(lambda date: datetime.datetime.strptime(date, '%b-%Y'))
    keep = processingDate - dates > datetime.timedelta(days)
    keepSamples = copyClinicalDf['SAMPLE_ID'][~keep]
    #copyClinicalDf.SEQ_DATE[keep].unique()
    return(keepSamples)
    
#Add clinical file headers
def addClinicalHeaders(clinicalDf, mapping, patientCols, sampleCols, samplePath, patientPath):
    patientLabels = [str(mapping['labels'][mapping['cbio'] == i].values[0]) for i in patientCols]
    sampleLabels = [str(mapping['labels'][mapping['cbio'] == i].values[0]) for i in sampleCols]
    patientDesc = [str(mapping['description'][mapping['cbio'] == i].values[0]) for i in patientCols]
    sampleDesc = [str(mapping['description'][mapping['cbio'] == i].values[0]) for i in sampleCols]
    patientType= [str(mapping['colType'][mapping['cbio'] == i].values[0]) for i in patientCols]
    sampleType = [str(mapping['colType'][mapping['cbio'] == i].values[0]) for i in sampleCols]
    with open(patientPath, "w+") as patientFile:
        patientFile.write("#%s\n" % "\t".join(patientLabels))
        patientFile.write("#%s\n" % "\t".join(patientDesc))
        patientFile.write("#%s\n" % "\t".join(patientType))
        patientFile.write("#%s\n" % "\t".join(['1']*len(patientLabels)))
        text = removeFloat(clinicalDf[patientCols].drop_duplicates('PATIENT_ID'))
        patientFile.write(text)
    with open(samplePath, "w+") as sampleFile:
        sampleFile.write("#%s\n" % "\t".join(sampleLabels))
        sampleFile.write("#%s\n" % "\t".join(sampleDesc))
        sampleFile.write("#%s\n" % "\t".join(sampleType))
        sampleFile.write("#%s\n" % "\t".join(['1']*len(sampleLabels)))
        text = removeFloat(clinicalDf[sampleCols].drop_duplicates("SAMPLE_ID"))
        sampleFile.write(text)

########################################################################
# CENTER ANONYMIZING
########################################################################
def center_anon(filePath, anonymizeCenterDf):
    with open(filePath, "r") as datafile:
        text = datafile.read()
    for center in anonymizeCenterDf['center']:
        newCenter = anonymizeCenterDf['newCenter'][anonymizeCenterDf['center'] == center].values[0]
        text = re.sub("\t%s\t" % center,"\t%s\t" % newCenter, text)
        text = re.sub("GENIE-%s-" % center,"GENIE-%s-" % newCenter, text)
    with open(filePath, "w") as datafile:
        datafile.write(text)

def center_convert_back(filePath, anonymizeCenterDf):
    with open(filePath, "r") as datafile:
        text = datafile.read()
    for center in anonymizeCenterDf['center']:
        newCenter = anonymizeCenterDf['newCenter'][anonymizeCenterDf['center'] == center].values[0]
        text = re.sub("\t%s\t" % newCenter,"\t%s\t" % center, text)
        text = re.sub("GENIE-%s-" % newCenter,"GENIE-%s-" % center, text)
    with open(filePath, "w") as datafile:
        datafile.write(text)

####################################################################################
# UPDATING DATABASE
####################################################################################
def updateData(syn, databaseSynId, newData, filterBy, filterByColumn= "CENTER", col=None, toDelete=False):
    databaseEnt = syn.get(databaseSynId)
    database = syn.tableQuery("SELECT * FROM %s where %s ='%s'" % (databaseSynId, filterByColumn, filterBy))
    database = database.asDataFrame()
    if col is not None:
        database = database[col]
    else:
        newData = newData[database.columns]
    updateDatabase(syn, database, newData, databaseSynId, databaseEnt.primaryKey, toDelete)
    
def updateDatabase(syn, database, new_dataset, databaseSynId, uniqueKeyCols, toDelete=False):
    """
    Updates synapse tables by a row identifier with another dataset that has the same number and order of columns
    
    :param database:       The synapse table (pandas dataframe)
    :param new_dataset:    New dataset (pandas dataframe)
    :param databaseSynId   Synapse Id of the database table
    :param uniqueKeyCols:  Column(s) that make up the unique key

    :returns:              Don't know yet   
    """
    ####### PARTIAL ROWSET UPDATES #######
    # temp = syn.tableQuery('SELECT * FROM ')
    # df = temp.asDataFrame(rowIdAndVersionInIndex=False)
    # partial_changes = {df['ROW_ID'][0]: {'asdfd': 'wow large text'},
    #                    df['ROWSETW_ID'][1]: {'i': 234234234}}
    # partial_rowset = synapseclient.PartialRowset.from_mapping(partial_changes, temp)
    # syn.store(partial_rowset)
    #######
    checkBy = 'UNIQUE_KEY'
    database = database.fillna("")
    origDatabaseCols = database.columns
    columnOrder = ['ROW_ID','ROW_VERSION']
    columnOrder.extend(origDatabaseCols.tolist())
    new_dataset = new_dataset.fillna("")
    #Columns must be in the same order
    new_dataset = new_dataset[origDatabaseCols]
    database[uniqueKeyCols] = database[uniqueKeyCols].applymap(str)
    database[checkBy] = database[uniqueKeyCols].apply(lambda x: ' '.join(x), axis=1)
    new_dataset[uniqueKeyCols] = new_dataset[uniqueKeyCols].applymap(str)
    new_dataset[checkBy] = new_dataset[uniqueKeyCols].apply(lambda x: ' '.join(x), axis=1)

    if not database.empty and not new_dataset.empty:
        updateSet = new_dataset[new_dataset[checkBy].isin(database[checkBy])]
        updatingDatabase = database[database[checkBy].isin(new_dataset[checkBy])]
    else:
        updateSet = pd.DataFrame()
        updatingDatabase = pd.DataFrame()

    allRowIds = database.index.values
    allUpdates = pd.DataFrame()
    #All new rows
    if not database.empty:
        newSet =  new_dataset[~new_dataset[checkBy].isin(database[checkBy])]
    else:
        newSet = new_dataset.copy()
    if not newSet.empty:
        logger.info("Adding Rows")
        del newSet[checkBy]
        allUpdates = allUpdates.append(newSet)
        allUpdates['ROW_ID'] = pd.np.nan
        allUpdates['ROW_VERSION'] = pd.np.nan
    else:
        logger.info("No new rows")

    #If you input the exact same dataframe theres nothing to update
    if updateSet.empty and updatingDatabase.empty:
        differentRows = []
    else:
        rowIds = updatingDatabase.index.values
        updateSet.index = updateSet[checkBy]
        updatingDatabase.index = updatingDatabase[checkBy]
        #Remove duplicated index values
        updateSet = updateSet[~updateSet.index.duplicated()]
        updateSet = updateSet.loc[updatingDatabase.index]
        differences = updateSet != updatingDatabase
        differentRows = differences.apply(sum, axis=1) >0

    if sum(differentRows) > 0:
        updatingDatabase.loc[differentRows] = updateSet.loc[differentRows]
        toUpdate = updatingDatabase.loc[differentRows]
        del toUpdate[checkBy]
        logger.info("Updating rows")
        rowIdVersion = pd.DataFrame([[rowId.split("_")[0],rowId.split("_")[1]] for rowId, row in zip(rowIds, differentRows) if row])
        toUpdate['ROW_ID'] = rowIdVersion[0].values
        toUpdate['ROW_VERSION'] = rowIdVersion[1].values
        allUpdates = allUpdates.append(toUpdate)
    else:
        logger.info("No updated rows")
    
    #All deleted rows (This assumes that all data that don't show up in the new uploaded data should be deleted...)
    #Must specify deleteSets
    deleteSets = pd.DataFrame()
    if toDelete:
        database.index = allRowIds
        #If the new dataset is empty, delete everything in the database
        if not new_dataset.empty:
            deleteSets = database[~database[checkBy].isin(new_dataset[checkBy])]
        else:
            deleteSets = database
        del deleteSets[checkBy]
        if not deleteSets.empty:
            logger.info("Deleting Rows")
            rowIdVersion = pd.DataFrame([[rowId.split("_")[0],rowId.split("_")[1]] for rowId in deleteSets.index])
        else:
            logger.info("No deleted rows")

    storeDatabase = False
    updateAllFile = os.path.join(SCRIPT_DIR,"toUpdateAll.csv")
    with open(updateAllFile,"w") as updateFile:
        #Must write out the headers in case there are no appends or updates
        updateFile.write(",".join(columnOrder) + "\n")
        if not allUpdates.empty:
            updateFile.write(allUpdates[columnOrder].to_csv(index=False,header=None).replace(".0,",",").replace(".0\n", "\n"))
            storeDatabase = True
        if not deleteSets.empty:
            updateFile.write(rowIdVersion.to_csv(index=False,header=None).replace(".0,",",").replace(".0\n", "\n"))
            storeDatabase = True
    if storeDatabase:
        syn.store(synapseclient.Table(syn.get(databaseSynId), updateAllFile))


#Check if an item can become an integer
def checkInt(element):
    try:
        element = float(element)
        return(element.is_integer())
    except (ValueError, TypeError):
        return(False)


def check_col_and_values(
        df, col, possible_values, filename, na_allowed=False, required=False):
    '''
    This function checks if the column exists then checks if the values in the
    column have the correct values

    Args:
        df: Input dataframe
        col: Expected column name
        possible_values: list of possible values
        filename: Name of file
        required: If the column is required.  Default is False

    Returns:
        tuple: warning, error
    '''
    warning = ""
    error = ""
    have_column = checkColExist(df, col)
    if not have_column:
        if required:
            error = "{filename}: Must have {col} column.\n".format(
                filename=filename, col=col)
        else:
            warning = (
                "{filename}: Doesn't have {col} column. "
<<<<<<< HEAD
                "This column will be added\n".format(
                    filename=filename, col=col))
=======
                "This column will be added\n".format(filename=filename, col=col))
>>>>>>> 887ec62e
    else:
        if na_allowed:
            check_values = df[col].dropna()
        else:
            check_values = df[col]
        if not check_values.isin(possible_values).all():
            error = (
                "{filename}: Please double check your {col} column.  "
                "This column must only be these values: "
                "{possible_vals}\n".format(
                    filename=filename,
                    col=col,
                    possible_vals=', '.join([
                        str(value) for value in possible_values])))
    return(warning, error)


# CREATE ONCOTREE DICTIONARY MAPPING TO PRIMARY, SECONDARY, CANCER TYPE, AND CANCER DESCRIPTION
def extract_oncotree_code_mappings_from_oncotree_json(oncotree_json, primary, secondary):
    oncotree_code_to_info = {}

    data = oncotree_json['children']
    for node in data:
        # if not node['code']:
        #     sys.stderr.write('Encountered oncotree node without oncotree code : ' + node + '\n')
        #     continue
        if data[node]['level'] == 1:
            primary = node
            secondary = ''
        elif data[node]['level'] == 2:
            secondary = node
        cancer_type = data[node]['mainType']
        cancer_type_detailed = data[node]['name']
        if not cancer_type_detailed:
            cancer_type_detailed = ''
        oncotree_code_to_info[node.upper()] = { 'CANCER_TYPE' : cancer_type, 'CANCER_TYPE_DETAILED' : cancer_type_detailed , 'ONCOTREE_PRIMARY_NODE': primary, 'ONCOTREE_SECONDARY_NODE':secondary}
        if len(data[node]['children']) > 0:
            recurseDict = extract_oncotree_code_mappings_from_oncotree_json(data[node], primary, secondary)
            oncotree_code_to_info.update(recurseDict)
    return oncotree_code_to_info


#CREATE ONCOTREE DICTIONARY MAPPING TO PRIMARY, SECONDARY, CANCER TYPE, AND CANCER DESCRIPTION
def get_oncotree_code_mappings(oncotree_tumortype_api_endpoint_url):

    #oncotree_raw_response = urlopen(oncotree_tumortype_api_endpoint_url).text
    #with requests.get(oncotree_tumortype_api_endpoint_url) as oncotreeUrl:
    oncotreeUrl = retry_get_url(oncotree_tumortype_api_endpoint_url)
    oncotree_raw_response = oncotreeUrl.text
    oncotree_response = json.loads(oncotree_raw_response)
    oncotree_response = oncotree_response['TISSUE']
    return extract_oncotree_code_mappings_from_oncotree_json(oncotree_response, '', '')


#Get mapping code #Add USE DESCRIPTION sampletypedetailed -> public
def getCODE(mapping, key, useDescription=False):
    if useDescription:
        value = mapping['DESCRIPTION'][mapping['CODE'] == key].values
    else:
        value = mapping['CBIO_LABEL'][mapping['CODE'] == key].values
    if len(value) >0:
        return(value[0])
    else:
        return("")

def getPrimary(code, oncotreeDict, primary):
    if code != "":
        for level in oncotreeDict:
            if sum(oncotreeDict[level] == code) > 0:
                toAdd = primary[oncotreeDict[level] == code].values[0]
                break
            else: 
                toAdd = code
    else:
        toAdd = "NOT_ANNOTATED"
    return(toAdd)



# def createKey():
#   import Crypto
#   from Crypto.PublicKey import RSA
#   from Crypto import Random

#   random_generator = Random.new().read
#   key = RSA.generate(1024, random_generator) #generate public and private keys

#   #publickey = key.publickey # pub key export for exchange
#   encrypted = key.encrypt(geniePassword, 32)
#   #message to encrypt is in the above line 'encrypt this message'
#   descrypted = key.decrypt(encrypted)
#   with open("genie.pem","w") as geniePem:
#       geniePem.write(key.exportKey(format='PEM'))

## READ KEY
def read_key(pemfile_path):
    '''
    Obtain key from pemfile

    Args:
        pemfile_path:  Path to pemfile

    Returns:
        RSA key
    '''
    f = open(pemfile_path,'r')
    key = RSA.importKey(f.read())
    return(key)

def decrypt_message(message, key):
    '''
    Decrypt message with a pem key from
    func read_key

    Args:
        message: Encrypted message
        key: read_key returned key

    Returns:
        Decrypted message
    '''
    decrypted = key.decrypt(ast.literal_eval(str(message)))
    return(decrypted.decode("utf-8"))

def get_password(pemfile_path):
    '''
    Get password using pemfile

    Args:
        pemfile_path: Path to pem file

    Return:
        Password
    '''
    if not os.path.exists(pemfile_path):
        raise ValueError("Path to pemFile must be specified if there is no cached credentials")
    key = read_key(pemfile_path)
    genie_pass = decrypt_message(os.environ['GENIE_PASS'], key)
    return(genie_pass)

def synLogin(pemfile_path, debug=False):
    '''
    Use pem file to log into synapse if credentials aren't cached

    Args:
        pemfile_path: Path to pem file
        debug: Synapse debug feature.  Defaults to False

    Returns:
        Synapse object logged in
    '''
    try:
        syn = synapseclient.Synapse(debug=debug)
        syn.login()
    except Exception:
        genie_pass = get_password(pemfile_path)
        syn = synapseclient.Synapse(debug=debug)
        syn.login(os.environ['GENIE_USER'], genie_pass)
    return(syn)


def get_gdc_data_dictionary(filetype):
    '''
    Use the GDC API to get the values allowed for columns of
    different filetypes (ie. disease_type in the case file)

    Args:
        filetype: GDC file type (ie. case, read_group)

    Return:
        json:  Dictionary of allowed columns for the filetype and
               allowed values for those columns
    '''
    gdc_dict = retry_get_url(
        "https://api.gdc.cancer.gov/v0/submission/_dictionary/{filetype}"
        .format(filetype=filetype))
    gdc_response = json.loads(gdc_dict.text)
    return(gdc_response)<|MERGE_RESOLUTION|>--- conflicted
+++ resolved
@@ -493,12 +493,8 @@
         else:
             warning = (
                 "{filename}: Doesn't have {col} column. "
-<<<<<<< HEAD
                 "This column will be added\n".format(
                     filename=filename, col=col))
-=======
-                "This column will be added\n".format(filename=filename, col=col))
->>>>>>> 887ec62e
     else:
         if na_allowed:
             check_values = df[col].dropna()
