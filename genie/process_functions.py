--- conflicted
+++ resolved
@@ -143,11 +143,10 @@
 
 def checkUrl(url):
     '''
-<<<<<<< HEAD
-    Check if oncotree link is live
-=======
     Check if URL link is live
->>>>>>> 4aee1d1c
+
+    Args:
+        url: web URL
     '''
     temp = retry_get_url(url)
     assert temp.status_code == 200, "%s site is down" % url
@@ -156,11 +155,6 @@
 def getGenieMapping(syn, synId):
     """
     This function gets the GENIE mapping tables
-<<<<<<< HEAD
-=======
-
-    :params synId:          Synapse Id of synapse table
->>>>>>> 4aee1d1c
 
     Args:
         synId: Synapse Id of synapse table
@@ -175,18 +169,6 @@
 
 
 def checkColExist(DF, key):
-<<<<<<< HEAD
-    '''
-    This function checks if the key exists as a header in a dataframe
-
-    Args:
-        DF: Pandas dataframe
-        key: Expected header column name
-
-    Returns:
-        str: An error message or an empty string
-    '''
-=======
     """
     This function checks if the column exists in a dataframe
 
@@ -197,40 +179,10 @@
     Returns:
         bool:  True if column exists
     """
->>>>>>> 4aee1d1c
     result = False if DF.get(key) is None else True
     return(result)
 
 
-<<<<<<< HEAD
-def get_oncotree_codes(oncotree_url):
-    '''
-    Deprecated - Oncotree no longer uses this format
-    Gets the oncotree data from the specified url
-
-    Args:
-        oncotree_url: URL to oncotree
-
-    Returns:
-        df: Oncotree codes in a dataframe
-    '''
-    # PATTERN = re.compile('([A-Za-z\' ,-/]*) \\(([A-Za-z_]*)\\)')
-    PATTERN = re.compile('.*[(](.*)[)]')
-    # with requests.get(oncotree_url) as oncotreeUrl:
-    #   oncotree = oncotreeUrl.text.split("\n")
-    oncotreeUrl = retry_get_url(oncotree_url)
-    oncotree = oncotreeUrl.text.split("\n")
-
-    # oncotree = urlopen(oncotree_url).read().split('\n')
-    allCodes = []
-    for row in oncotree[:-1]:
-        data = row.split("\t")
-        allCodes.extend([
-            PATTERN.match(i).group(1)
-            for i in data[0:5] if PATTERN.match(i)])
-    codes = pd.DataFrame({"ONCOTREE_CODE": list(set(allCodes))})
-    return(codes)
-=======
 # def get_oncotree_codes(oncotree_url):
 #     '''
 #     Deprecated
@@ -258,8 +210,6 @@
 #             for i in data[0:5] if PATTERN.match(i)])
 #     codes = pd.DataFrame({"ONCOTREE_CODE": list(set(allCodes))})
 #     return(codes)
-
->>>>>>> 4aee1d1c
 
 
 def getDatabaseSynId(
@@ -848,7 +798,6 @@
         if not check_values.isin(possible_values).all():
             error = (
                 "{filename}: Please double check your {col} column.  "
-<<<<<<< HEAD
                 "This column must only be these values: {possible_vals}\n"
                 .format(filename=filename,
                         col=col,
@@ -859,18 +808,6 @@
 
 def extract_oncotree_code_mappings_from_oncotree_json(
         oncotree_json, primary, secondary):
-=======
-                "This column must only be these values: "
-                "{possible_vals}\n".format(
-                    filename=filename,
-                    col=col,
-                    possible_vals=', '.join([
-                        str(value) for value in possible_values])))
-    return(warning, error)
-
-
-def extract_oncotree_code_mappings_from_oncotree_json(oncotree_json, primary, secondary):
->>>>>>> 4aee1d1c
     oncotree_code_to_info = {}
     data = oncotree_json['children']
     for node in data:
