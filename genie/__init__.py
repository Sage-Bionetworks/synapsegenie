--- conflicted
+++ resolved
@@ -26,25 +26,6 @@
 from . import create_case_lists
 
 PROCESS_FILES = {'bed':bed.bed,
-<<<<<<< HEAD
-				 'bedSP':bedSP.bedSP,
-				 'maf':maf.maf,
-				 'mafSP':mafSP.mafSP,
-				 'clinical':clinical.clinical,
-				 'clinicalSP':clinicalSP.clinicalSP,
-				 'vcf':vcf.vcf,
-				 'cbs':cbs.cbs,
-				 'cna':cna.cna,
-				 'fusions':fusions.fusions,
-				 'md':workflow.workflow,
-				 'seg':seg.seg,
-				 'patientRetraction':patientRetraction.patientRetraction,
-				 'sampleRetraction':sampleRetraction.sampleRetraction,
-				 'patientCounts':patientCounts.patientCounts,
-				 'mutationsInCis':mutationsInCis.mutationsInCis,
-				 'vitalStatus':vitalStatus.vitalStatus,
-				 'assayinfo':assay.Assayinfo}
-=======
                  'bedSP':bedSP.bedSP,
                  'maf':maf.maf,
                  'mafSP':mafSP.mafSP,
@@ -60,7 +41,8 @@
                  'sampleRetraction':sampleRetraction.sampleRetraction,
                  'patientCounts':patientCounts.patientCounts,
                  'mutationsInCis':mutationsInCis.mutationsInCis,
-                 'vitalStatus':vitalStatus.vitalStatus}
->>>>>>> 8de7ef73
+                 'vitalStatus':vitalStatus.vitalStatus,
+                 'assayinfo':assay.Assayinfo}
+
 #Must import validate after the fact
 from . import validate