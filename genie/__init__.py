--- conflicted
+++ resolved
@@ -21,29 +21,6 @@
 from . import process_functions
 from . import create_case_lists
 
-<<<<<<< HEAD
-PROCESS_FILES = {'bed':bed.bed,
-				 'bedSP':bedSP.bedSP,
-				 'maf':maf.maf,
-				 'mafSP':mafSP.mafSP,
-				 'clinical':clinical.clinical,
-				 'clinicalSP':clinicalSP.clinicalSP,
-				 'vcf':vcf.vcf,
-				 'cbs':cbs.cbs,
-				 'cna':cna.cna,
-				 'fusions':fusions.fusions,
-				 'md':workflow.workflow,
-				 'seg':seg.seg,
-				 'patientRetraction':patientRetraction.patientRetraction,
-				 'sampleRetraction':sampleRetraction.sampleRetraction,
-				 'patientCounts':patientCounts.patientCounts,
-				 'mutationsInCis':mutationsInCis.mutationsInCis,
-				 'vitalStatus':vitalStatus.vitalStatus}
-#Must import validate after the fact
-from . import validate
-from . import toRetract
-from . import write_invalid_reasons
-=======
 PROCESS_FILES = {'bed': bed,
                  'bedSP': bedSP,
                  'maf': maf,
@@ -65,8 +42,9 @@
 
 # Must import validate after the fact
 from . import validate
+from . import toRetract
+from . import write_invalid_reasons
 # Import logging last to not take in synapseclient logging
 import logging
 logging.basicConfig(level=logging.INFO)
-logger = logging.getLogger("genie")
->>>>>>> 2891ab74
+logger = logging.getLogger("genie")