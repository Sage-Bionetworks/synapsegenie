--- conflicted
+++ resolved
@@ -97,20 +97,12 @@
 
 		centerMafSynId = databaseToSynIdMappingDf.Id[databaseToSynIdMappingDf['Database'] == "centerMaf"][0]
 		if not newCNA.empty:
-<<<<<<< HEAD
-			newCNA.to_csv(newPath, sep="\t",index=False)
-=======
 			cnaText = process_functions.removePandasDfFloat(newCNA)
 			#Replace blank with NA's
 			cnaText = cnaText.replace("\t\t","\tNA\t").replace("\t\t","\tNA\t").replace('\t\n',"\tNA\n")
 			with open(newPath, "w") as cnaFile:
 				cnaFile.write(cnaText)
 
-		# 	cols = newCNA.columns   
-		# 	process_functions.updateData(self.syn, databaseSynId, newCNA, self.center, cols, toDelete=True)
-		# 	newCNA.to_csv(newPath, sep="\t",index=False)
-			#newCNA.to_csv(newPath, sep="\t",index=False)
->>>>>>> 92c20363
 			self.syn.store(synapseclient.File(newPath, parent=centerMafSynId))
 		return(newPath)
 
