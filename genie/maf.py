from __future__ import absolute_import
from genie import FileTypeFormat, process_functions
import os
import logging
import subprocess
import pandas as pd
import synapseclient
from synapseclient.exceptions import SynapseTimeoutError
logger = logging.getLogger(__name__)


class maf(FileTypeFormat):
    '''
    MAF file format validation / processing
    '''
    _fileType = "maf"

    _process_kwargs = [
        "processing", "path_to_GENIE", 'databaseToSynIdMappingDf',
        "vcf2mafPath", "veppath", "vepdata", 'reference']

    def _validateFilename(self, filePath):
        '''
        Validates filename.  Should be
        data_mutations_extended_CENTER.txt
        '''
        assert os.path.basename(filePath[0]) == \
            "data_mutations_extended_{}.txt".format(self.center)

    def formatMAF(self, mafDf):
        '''
        Format maf file, shortens the maf file length
        '''
        keepMafColumns = [
            'Hugo_Symbol', 'Entrez_Gene_Id', 'Center', 'NCBI_Build',
            'Chromosome', 'Start_Position', 'End_Position', 'Strand',
            'Variant_Classification', 'Variant_Type', 'Reference_Allele',
            'Tumor_Seq_Allele1', 'Tumor_Seq_Allele2', 'dbSNP_RS',
            'dbSNP_Val_Status', 'Tumor_Sample_Barcode',
            'Matched_Norm_Sample_Barcode', 'Match_Norm_Seq_Allele1',
            'Match_Norm_Seq_Allele2', 'Tumor_Validation_Allele1',
            'Tumor_Validation_Allele2', 'Match_Norm_Validation_Allele1',
            'Match_Norm_Validation_Allele2', 'Verification_Status',
            'Validation_Status', 'Mutation_Status', 'Sequencing_Phase',
            'Sequence_Source', 'Validation_Method', 'Score', 'BAM_File',
            'Sequencer', 'HGVSp_Short', 't_ref_count', 't_alt_count',
            'n_ref_count', 'n_alt_count', 'Protein_position', 'Codons',
            'SWISSPROT', 'RefSeq', 't_depth', 'n_depth', 'FILTER']
        mafDf = mafDf[keepMafColumns]
        mafDf['Center'] = self.center
        mafDf['Tumor_Sample_Barcode'] = [
            process_functions.checkGenieId(i, self.center)
            for i in mafDf['Tumor_Sample_Barcode']]
        mafDf['Sequence_Source'] = pd.np.nan
        mafDf['Sequencer'] = pd.np.nan
        mafDf['Validation_Status'][
            mafDf['Validation_Status'].isin(["Unknown", "unknown"])] = ''
        return(mafDf)

    def createFinalMaf(self, mafDf, filePath, maf=False):
        '''
        Creates the maf file at the end by either
        creating the first file or appending to the existing file

        Args:
            mafDf:  Maf dataframe
            filePath: Filepath to append or create
            maf: If maf, always create the file.  Default to False.
        '''
        if not mafDf.empty:
            if os.stat(filePath).st_size == 0 or maf:
                mafset = mafDf.to_csv(sep="\t", index=False)
            else:
                mafset = mafDf.to_csv(sep="\t", index=False, header=None)
            write_or_append = "w" if maf else "a"
            with open(filePath, write_or_append) as maffile:
                mafSet = process_functions.removeStringFloat(mafset)
                maffile.write(mafSet)

    def storeProcessedMaf(
            self, filePath, mafSynId, centerMafSynId, isNarrow=False):
        '''
        Stores the processed maf
        There is a isNarrow option, but note that the number of rows
        of the maf file DOES NOT change in this function

        Args:
            filePath: Path to maf file
            mafSynId: database synid
            centerMafSynid: center flat file folder synid
            isNarrow: Is the file a narrow maf. Defaul to False.
        '''
        logger.info('STORING %s' % filePath)
        database = self.syn.get(mafSynId)
        if isNarrow:
<<<<<<< HEAD
            self.syn.store(
                synapseclient.Table(database.id, filePath, separator="\t"))
=======
            try:
                update_table = synapseclient.Table(
                    database.id, filePath, separator="\t")
                self.syn.store(update_table)
            except SynapseTimeoutError:
                # This error occurs because of waiting for table to index.
                # Don't worry about this.
                pass
>>>>>>> 180b3db4
        else:
            self.syn.store(
                synapseclient.File(filePath, parentId=centerMafSynId))
        return(filePath)

    def process_steps(
            self, filePath, path_to_GENIE, databaseToSynIdMappingDf,
            vcf2mafPath, veppath, vepdata, processing, reference=None):
        '''
        Processing maf files
        '''
        if processing == self._fileType:
            mafProcessing = "mafSP" if self._fileType == "mafSP" else 'vcf2maf'
            mafSynId = databaseToSynIdMappingDf.Id[
                databaseToSynIdMappingDf['Database'] == mafProcessing][0]
            centerMafSynId = databaseToSynIdMappingDf.Id[
                databaseToSynIdMappingDf['Database'] == "centerMaf"][0]

            logger.info('MAF2MAF %s' % filePath)
            fileName = "data_mutations_extended_%s_MAF.txt" % self.center
            newMafPath = os.path.join(
                path_to_GENIE, self.center, "staging", fileName)
            narrowMafPath = os.path.join(
                path_to_GENIE, self.center, "staging",
                "data_mutations_extended_{}_MAF_narrow.txt".format(
                    self.center))
            narrowMafColumns = [
                col['name'] for col in self.syn.getTableColumns(mafSynId)
                if col['name'] != 'inBED']
            # Strips out windows indentations \r
            command = ['dos2unix', filePath]
            subprocess.check_call(command)
            tempdir = os.path.join(path_to_GENIE, self.center)
            commandCall = ["perl", os.path.join(vcf2mafPath, "maf2maf.pl"),
                           "--input-maf", filePath,
                           "--output-maf", newMafPath,
                           "--vep-fork", '8',
                           "--tmp-dir", tempdir,
                           '--vep-path', veppath,
                           '--vep-data', vepdata,
                           "--custom-enst", os.path.join(
                                vcf2mafPath,
                                "data/isoform_overrides_uniprot")]
            if reference is not None:
                # '--ref-fasta','/root/.vep/homo_sapiens/86_GRCh37/Homo_sapiens.GRCh37.75.dna.primary_assembly.fa',
                commandCall.extend(["--ref-fasta", reference])
            subprocess.check_call(commandCall)

            process_functions.rmFiles(tempdir, recursive=False)
            open(narrowMafPath, "w").close()
            if os.path.exists(newMafPath):
                # This needs to switch to streaming at some point
                mafDf = pd.read_csv(newMafPath, sep="\t", comment="#")
                mafDf = self.formatMAF(mafDf)
                self.createFinalMaf(mafDf, newMafPath, maf=True)
                narrowMafDf = mafDf[narrowMafColumns]
                self.createFinalMaf(narrowMafDf, narrowMafPath, maf=True)
                # These functions have to be next to each other,
                # because no modifications can happen
                # Store Narrow MAF into db
                if self._fileType == "maf":
                    self.storeProcessedMaf(
                        narrowMafPath, mafSynId, centerMafSynId, isNarrow=True)
                # Store MAF flat file into synapse
                self.storeProcessedMaf(newMafPath, mafSynId, centerMafSynId)
            else:
                logger.error('ERROR PROCESSING %s' % filePath)
                filePath = "NOTPROCESSED"
        else:
            logger.info(
                "Please run with `--process {filetype}` parameter if you want "
                "to reannotate the {filetype} files".format(
                    filetype=self._fileType))
        return(filePath)

    def _validate(self, mutationDF):
        """
        This function validates the mutation file to make sure it
        adheres to the mutation SOP.

        Args:
            mutationDF: mutation dataframe

        Returns:
            Text with all the errors in the mutation file
        """

        first_header = ['CHROMOSOME', 'HUGO_SYMBOL', 'TUMOR_SAMPLE_BARCODE']
        SP = self._fileType == "mafSP"
        if SP:
            correct_column_headers = [
                'CHROMOSOME', 'START_POSITION', 'REFERENCE_ALLELE',
                'TUMOR_SAMPLE_BARCODE', 'TUMOR_SEQ_ALLELE2']
            # T_REF_COUNT + T_ALT_COUNT = T_DEPTH
        else:
            correct_column_headers = [
                'CHROMOSOME', 'START_POSITION', 'REFERENCE_ALLELE',
                'TUMOR_SAMPLE_BARCODE', 'T_ALT_COUNT', 'TUMOR_SEQ_ALLELE2']
            # T_REF_COUNT + T_ALT_COUNT = T_DEPTH
        optional_headers = \
            ['T_REF_COUNT', 'N_DEPTH', 'N_REF_COUNT', 'N_ALT_COUNT']

        mutationDF.columns = [col.upper() for col in mutationDF.columns]

        total_error = ""
        warning = ""
        # CHECK: First column must be in the first_header list
        if mutationDF.columns[0] not in first_header:
            total_error += (
                "Mutation File: "
                "First column header must be one of these: {}."
                "If you are writing your maf file with R, please make"
                "sure to specify the 'quote=FALSE' parameter.\n".format(
                    ", ".join(first_header)))

        check_col = process_functions.checkColExist(mutationDF, "T_DEPTH")
        if not check_col and not SP:
            if not process_functions.checkColExist(mutationDF, "T_REF_COUNT"):
                total_error += (
                    "Mutation File: "
                    "If you are missing T_DEPTH, you must have T_REF_COUNT!\n")

        # CHECK: Everything in correct_column_headers must be in mutation file
        if not all([
                process_functions.checkColExist(mutationDF, i)
                for i in correct_column_headers]):
            total_error += (
                "Mutation File: "
                "Must at least have these headers: {}.\n".format(
                    ",".join([
                        i for i in correct_column_headers
                        if i not in mutationDF.columns.values])))

        # CHECK: Must have either TUMOR_SEQ_ALLELE2 column
        if process_functions.checkColExist(mutationDF, "TUMOR_SEQ_ALLELE2"):
            # CHECK: The value "NA" can't be used as a placeholder
            if sum(mutationDF["TUMOR_SEQ_ALLELE2"].fillna('') == "NA") > 0:
                warning += (
                    "Mutation File: "
                    "TUMOR_SEQ_ALLELE2 column contains 'NA' values, "
                    "which cannot be placeholders for blank values.  "
                    "Please put in empty strings for blank values.\n")
            # CHECK: There can't be any null values
            if sum(mutationDF["TUMOR_SEQ_ALLELE2"].isnull()) > 0:
                total_error += (
                    "Mutation File: "
                    "TUMOR_SEQ_ALLELE2 can't have any null values.\n")

        # CHECK: Mutation file would benefit from columns in optional_headers
        if not all([
                process_functions.checkColExist(mutationDF, i)
                for i in optional_headers]) and not SP:
            warning += (
                "Mutation File: "
                "Does not have the column headers that can give extra "
                "information to the processed mutation file: {}.\n".format(
                    ", ".join([
                        i for i in optional_headers
                        if i not in mutationDF.columns.values])))

        if process_functions.checkColExist(mutationDF, "REFERENCE_ALLELE"):
            if sum(mutationDF['REFERENCE_ALLELE'] == "NA") > 0:
                warning += (
                    "Mutation File: "
                    "Your REFERENCE_ALLELE column contains NA values, "
                    "which cannot be placeholders for blank values.  "
                    "Please put in empty strings for blank values.\n")
            # CHECK: mutation file must not have empty reference
            # or variant alleles
            if sum(mutationDF['REFERENCE_ALLELE'].isnull()) > 0:
                total_error += (
                    "Mutation File: "
                    "Cannot have any empty REFERENCE_ALLELE values.\n")

        if process_functions.checkColExist(mutationDF, "CHROMOSOME"):
            # CHECK: Chromosome column can't have any values that start
            # with chr or have any WT values
            invalidValues = [
                str(i).startswith("chr") or str(i) == "WT"
                for i in mutationDF['CHROMOSOME']]
            if sum(invalidValues) > 0:
                total_error += (
                    "Mutation File: "
                    "CHROMOSOME column cannot have any values that "
                    "start with 'chr' or any 'WT' values.\n")

        return(total_error, warning)

    def _get_dataframe(self, filePathList):
        '''
        Get mutation dataframe
        '''
        mutationDF = pd.read_csv(
            filePathList[0],
            sep="\t",
            comment="#",
            na_values=[
                '-1.#IND', '1.#QNAN', '1.#IND', '-1.#QNAN', '#N/A N/A',
                '#N/A', 'N/A', '#NA', 'NULL', 'NaN',
                '-NaN', 'nan', '-nan', ''],
            keep_default_na=False,
            # This is to check if people write files with R, quote=T
            quoting=3)
        return(mutationDF)<|MERGE_RESOLUTION|>--- conflicted
+++ resolved
@@ -93,10 +93,6 @@
         logger.info('STORING %s' % filePath)
         database = self.syn.get(mafSynId)
         if isNarrow:
-<<<<<<< HEAD
-            self.syn.store(
-                synapseclient.Table(database.id, filePath, separator="\t"))
-=======
             try:
                 update_table = synapseclient.Table(
                     database.id, filePath, separator="\t")
@@ -105,7 +101,6 @@
                 # This error occurs because of waiting for table to index.
                 # Don't worry about this.
                 pass
->>>>>>> 180b3db4
         else:
             self.syn.store(
                 synapseclient.File(filePath, parentId=centerMafSynId))
