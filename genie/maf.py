--- conflicted
+++ resolved
@@ -7,21 +7,13 @@
 import synapseclient
 logger = logging.getLogger(__name__)
 
-<<<<<<< HEAD
+
 class maf(FileTypeFormat):
 
     _fileType = "maf"
 
     _process_kwargs = ["processing","path_to_GENIE",'mafSynId','centerMafSynId',
                        "vcf2mafPath","veppath","vepdata",'reference']
-=======
-class maf(example_filetype_format.FileTypeFormat):
-
-    _fileType = "maf"
-
-    _process_kwargs = ["databaseToSynIdMappingDf","processing","path_to_GENIE",
-                       "vcf2mafPath","veppath","vepdata",'validMAFs','reference']
->>>>>>> 8338dba3
 
     def _validateFilename(self, filePath):
         assert os.path.basename(filePath[0]) == "data_mutations_extended_%s.txt" % self.center
@@ -59,7 +51,6 @@
             self.syn.store(synapseclient.File(filePath, parentId=centerMafSynId))
         return(filePath)
 
-<<<<<<< HEAD
     def preprocess(self, filePath, **kwargs):
         databaseToSynIdMappingDf = kwargs['databaseToSynIdMappingDf']
         mafProcessing = "mafSP" if self._fileType == "mafSP" else 'vcf2maf'
@@ -136,74 +127,6 @@
     #   else:
     #       logger.info("Please run with `--process %s` parameter if you want to reannotate the %s files" % (self._fileType, self._fileType))
     #   return(mutationFiles)
-=======
-    def process_helper(self, filePath, path_to_GENIE, mafSynId, centerMafSynId,
-                       vcf2mafPath, veppath, vepdata, reference=None):
-        logger.info('MAF2MAF %s' % filePath)
-        fileName = "data_mutations_extended_%s_MAF.txt" % self.center
-        newMafPath = os.path.join(path_to_GENIE,self.center,"staging",fileName)
-        narrowMafPath = os.path.join(path_to_GENIE,self.center,"staging","data_mutations_extended_%s_MAF_narrow.txt" % self.center)
-        narrowMafColumns = [col['name'] for col in self.syn.getTableColumns(mafSynId) if col['name'] != 'inBED']
-        #Strips out windows indentations \r
-        command = ['dos2unix',filePath]
-        subprocess.check_call(command)
-        tempdir = os.path.join(path_to_GENIE, self.center)
-        commandCall = ["perl",os.path.join(vcf2mafPath,"maf2maf.pl"),
-                       "--input-maf",filePath,
-                       "--output-maf",newMafPath,
-                       "--vep-fork", '8',
-                       "--tmp-dir",tempdir,
-                       '--vep-path', veppath,
-                       '--vep-data', vepdata,
-                       #'--ref-fasta','/root/.vep/homo_sapiens/86_GRCh37/Homo_sapiens.GRCh37.75.dna.primary_assembly.fa',
-                       "--custom-enst", os.path.join(vcf2mafPath,"data/isoform_overrides_uniprot")]
-        if reference is not None:
-            commandCall.extend(["--ref-fasta",reference])
-        maf = subprocess.check_call(commandCall) 
-
-        process_functions.rmFiles(tempdir, recursive=False)
-        open(narrowMafPath,"w").close()
-        if os.path.exists(newMafPath):
-            #This needs to switch to streaming at some point
-            mafDf = pd.read_csv(newMafPath,sep="\t",comment="#")
-            mafDf = self.formatMAF(mafDf)
-            self.createFinalMaf(mafDf, newMafPath, maf=True)
-            narrowMafDf = mafDf[narrowMafColumns]
-            self.createFinalMaf(narrowMafDf, narrowMafPath, maf=True)
-            #These functions have to be next to each other, because no modifications can happen 
-            #Store Narrow MAF into db
-            if self._fileType == "maf":
-                self.storeProcessedMaf(narrowMafPath, mafSynId, centerMafSynId, isNarrow=True)
-            #Store MAF flat file into synapse
-            self.storeProcessedMaf(newMafPath, mafSynId, centerMafSynId)
-        else:
-            logger.error('ERROR PROCESSING %s' % filePath)
-            filePath = "NOTPROCESSED"
-        return(filePath)
-
-    def process_steps(self, filePath, **kwargs): 
-        processing = kwargs['processing']
-        mutationFiles = []
-        if processing == self._fileType:
-            databaseToSynIdMappingDf = kwargs['databaseToSynIdMappingDf']
-            vcf2mafPath = kwargs['vcf2mafPath']
-            veppath = kwargs['veppath']
-            vepdata = kwargs['vepdata']
-            validMAFs = kwargs['validMAFs']
-            path_to_GENIE = kwargs['path_to_GENIE']
-            reference = kwargs['reference']
-            mafProcessing = "mafSP" if self._fileType == "mafSP" else 'vcf2maf'
-            mafSynId = databaseToSynIdMappingDf.Id[databaseToSynIdMappingDf['Database'] == mafProcessing][0]
-            centerMafSynId = databaseToSynIdMappingDf.Id[databaseToSynIdMappingDf['Database'] == "centerMaf"][0]
-            for filePath in validMAFs:
-                mafFilePath = self.process_helper(filePath, path_to_GENIE, mafSynId, centerMafSynId,
-                                             vcf2mafPath, veppath, vepdata, reference=reference)
-                mutationFiles.append(mafFilePath)
-            logger.info("UPDATED DATABASE WITH: %s" % ", ".join(mutationFiles))
-        else:
-            logger.info("Please run with `--process %s` parameter if you want to reannotate the %s files" % (self._fileType, self._fileType))
-        return(mutationFiles)
->>>>>>> 8338dba3
 
     def _validate(self, mutationDF):
         """
