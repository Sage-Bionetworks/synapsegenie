--- conflicted
+++ resolved
@@ -550,23 +550,18 @@
         invalidIds = inputValidStatus['id'][
             inputValidStatus['status'] == "INVALID"]
         invalidErrors = invalidErrors[invalidErrors['id'].isin(invalidIds)]
-<<<<<<< HEAD
         process_functions.updateDatabase(
             syn, errorTracker.asDataFrame(), invalidErrors,
             process_functions.getDatabaseSynId(
                 syn, "errorTracker",
                 databaseToSynIdMappingDf=databaseToSynIdMappingDf),
-            ["id"], toDelete=True)
-=======
-        process_functions.updateDatabase(syn, errorTracker.asDataFrame(), invalidErrors, process_functions.getDatabaseSynId(syn, "errorTracker", databaseToSynIdMappingDf=databaseToSynIdMappingDf), ["id"], to_delete=True)
->>>>>>> 8c76d64e
+            ["id"], to_delete=True)
 
         paths = inputValidStatus['path']
         # filenames = [os.path.basename(name) for name in paths]
         del inputValidStatus['path']
         logger.info("UPDATE VALIDATION STATUS DATABASE")
         inputValidStatus['center'] = center
-<<<<<<< HEAD
         # Remove fixed duplicated files
         inputValidStatus = inputValidStatus[
             ~inputValidStatus['id'].isin(removeIds)]
@@ -580,13 +575,8 @@
                 syn, "validationStatus",
                 databaseToSynIdMappingDf=databaseToSynIdMappingDf),
             ["id"],
-            toDelete=True)
-=======
-        #Remove fixed duplicated files
-        inputValidStatus = inputValidStatus[~inputValidStatus['id'].isin(removeIds)]
-
-        process_functions.updateDatabase(syn, validationStatus.asDataFrame(), inputValidStatus[["id",'md5','status','name','center','modifiedOn']], process_functions.getDatabaseSynId(syn, "validationStatus", databaseToSynIdMappingDf=databaseToSynIdMappingDf), ["id"], to_delete=True)
->>>>>>> 8c76d64e
+            to_delete=True)
+
         inputValidStatus['path'] = paths
         validFiles = inputValidStatus[['id', 'path', 'fileType']][
             inputValidStatus['status'] == "VALIDATED"]
