--- conflicted
+++ resolved
@@ -2,12 +2,8 @@
 import logging
 logger = logging.getLogger("genie")
 import synapseclient
-<<<<<<< HEAD
-import synapseutils as synu
-=======
 import synapseutils
 import argparse
->>>>>>> bea74aec
 import os
 import pandas as pd
 import datetime
