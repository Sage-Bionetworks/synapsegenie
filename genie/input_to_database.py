#!/usr/bin/env python3
from collections import defaultdict
import datetime
import logging
import os
import time

import synapseclient
import synapseutils
import pandas as pd

from .config import PROCESS_FILES
from . import process_functions
from . import validate
from . import toRetract

logging.basicConfig(level=logging.INFO)
logger = logging.getLogger(__name__)

'''
TODO:
Could potentially get all the inforamation of the file entity right here
To avoid the syn.get rest call later which doesn't actually download the file
'''

# def rename_file(ent):
#     '''
#     Gets file from synapse and renames the file if necessary.

#     Adds the expected name as an annotation to a Synapse File object.

#     Args:
#         synid : Synapse id or entity

#     Returns:
#         entity with annotation set for path of corrected file
#     '''
#     dirpath = os.path.dirname(ent.path)
#     expectedpath = os.path.join(dirpath, ent.name)

#     ent.annotations.expectedPath = expectedpath
#     return ent


def entity_date_to_timestamp(entity_date_time):
    """Convert Synapse object date/time string (from modifiedOn or createdOn properties) to a timestamp.
    """

    date_and_time = entity_date_time.split(".")[0]
    date_time_obj = datetime.datetime.strptime(date_and_time, "%Y-%m-%dT%H:%M:%S")
    return synapseclient.utils.to_unix_epoch_time(date_time_obj)


def get_center_input_files(syn, synid, center, process="main", downloadFile=True):
    '''
    This function walks through each center's input directory
    to get a list of tuples of center files

    Args:
        syn: Synapse object
        synid: Center input folder synid
        center: Center name
        process: Process type includes, main, vcf, maf and mafSP.
                 Defaults to main such that the vcf

    Returns:
        List of entities with the correct format to pass into validation
    '''
    logger.info("GETTING {center} INPUT FILES".format(center=center))
    clinical_pair_name = [
        "data_clinical_supp_sample_{center}.txt".format(center=center),
        "data_clinical_supp_patient_{center}.txt".format(center=center)]

    center_files = synapseutils.walk(syn, synid)
    clinicalpair_entities = []
    prepared_center_file_list = []

    for _, _, entities in center_files:
        for name, ent_synid in entities:
            # This is to remove vcfs from being validated during main
            # processing. Often there are too many vcf files, and it is
            # not necessary for them to be run everytime.
            if name.endswith(".vcf") and process != "vcf":
                continue

            ent = syn.get(ent_synid, downloadFile=downloadFile)

            # Clinical file can come as two files.
            # The two files need to be merged together which is
            # why there is this format

            if name in clinical_pair_name:
                clinicalpair_entities.append(ent)
                continue

            prepared_center_file_list.append([ent])

    if clinicalpair_entities:
        # clinicalpair_entities = [x for x in clinicalpair]
        prepared_center_file_list.append(clinicalpair_entities)

    return prepared_center_file_list


def check_existing_file_status(validation_status_table, error_tracker_table, entities):
    '''
    This function checks input files against the existing validation and error
    tracking dataframe

    Args:
        validation_status_table: Validation status Synapse Table query result
        error_tracker_table: Error tracking Synapse Table query result
        entities: list of center input entites

    Returns:
        dict: Input file status
            status_list: file validation status
            error_list: Errors of the files if they exist,
            to_validate: Boolean value for whether of not an input
                         file needs to be validated
    '''
    if len(entities) > 2:
        raise ValueError(
            "There should never be more than 2 files being validated.")

    statuses = []
    errors = []

    validation_statusdf = validation_status_table.asDataFrame()
    error_trackerdf = error_tracker_table.asDataFrame()
    # This should be outside fo the forloop so that it doesn't
    # get reset
    to_validate = False
    for ent in entities:
        # Get the current status and errors from the tables.
        current_status = validation_statusdf[validation_statusdf['id'] == ent.id]
        current_error = error_trackerdf[error_trackerdf['id'] == ent.id]

        if current_status.empty:
            to_validate = True
        else:
            # This to_validate is here, because the following is a
            # sequential check of whether files need to be validated
            statuses.append(current_status['status'].values[0])
            if current_error.empty:
                to_validate = \
                    current_status['status'].values[0] == "INVALID"
            else:
                errors.append(current_error['errors'].values[0])
            # Add Name check here (must add name of the entity as a column)
            if current_status['md5'].values[0] != ent.md5 or \
               current_status['name'].values[0] != ent.name:
                to_validate = True
            else:
                status_str = "{filename} ({id}) FILE STATUS IS: {filestatus}"
                logger.info(status_str.format(filename=ent.name, id=ent.id,
                                              filestatus=current_status['status'].values[0]))

    return({
        'status_list': statuses,
        'error_list': errors,
        'to_validate': to_validate})


def _send_validation_error_email(syn, user, message_objs):
    '''
    Sends validation error email

    Args:
        syn: Synapse object
        user: username to send message to
        message_objs: list of dicts with 'filenames' and 'messages' to send
    '''

    username = syn.getUserProfile(user)['userName']

    errors = ""
    for message_obj in message_objs:
        incorrect_files = ", ".join(message_obj['filenames'])
        message = message_obj['messages']
        errors += "Filenames: {filenames}, Errors: {error_message}\n".format(
            filenames=incorrect_files, error_message=message)

    email_message = (
        "Dear {username},\n\n"
        "You have invalid files! "
        "Here are the reasons why:\n\n{error_message}".format(
            username=username,
            error_message=errors)
    )

    date_now = datetime.datetime.today().strftime("%Y-%m-%d %H:%M:%S")

    syn.sendMessage(userIds=[user], 
                    messageSubject="GENIE Validation Error - {date}".format(date=date_now),
                    messageBody=email_message)


def _get_status_and_error_list(valid, message, entities):
    '''
    Helper function to return the status and error list of the
    files based on validation result.

    Args:
        valid: Boolean value of results of validation
        message: Validation message
        entities: List of Synapse Entities

    Returns:
        tuple: input_status_list - status of input files list,
               invalid_errors_list - error list
    '''
    if valid:
        input_status_list = [{'entity': ent, 'status': "VALIDATED"}
                             for ent in entities]
        invalid_errors_list = []
    else:
        input_status_list = [{'entity': ent, 'status': "INVALID"}
                             for ent in entities]
        invalid_errors_list = [{'entity': ent, 'errors': message}
                               for ent in entities]
    return input_status_list, invalid_errors_list


<<<<<<< HEAD
def validatefile(syn, project_id, entities, validation_status_table, error_tracker_table,
                 center, threads, oncotree_link,
=======
def validatefile(syn, entities, validation_status_table, error_tracker_table,
                 center, testing, oncotree_link,
>>>>>>> d972497c
                 format_registry=PROCESS_FILES):
    '''Validate a list of entities.

    If a file has not changed, then it doesn't need to be validated.

    Args:
        syn: Synapse object
        entities: A list of entities for a single file 'type' (usually a single file, but clinical can have two)
        validation_statusdf: Validation status dataframe
        error_trackerdf: Invalid files error tracking dataframe
        center: Center of interest
        oncotree_link: Oncotree url

    Returns:
        tuple: input_status_list - status of input files,
               invalid_errors_list - error list
               messages_to_send - list of tuples with (filenames, message, file_users)

    '''

    filepaths = [entity.path for entity in entities]
    filenames = [entity.name for entity in entities]

    logger.info("VALIDATING {filenames}".format(filenames=", ".join(filenames)))

    file_users = [entities[0].modifiedBy, entities[0].createdBy]

    check_file_status = check_existing_file_status(
        validation_status_table, error_tracker_table, entities)

    status_list = check_file_status['status_list']
    error_list = check_file_status['error_list']

    messages_to_send = []

    # Need to figure out to how to remove this
    # This must pass in filenames, because filetype is determined by entity
    # name Not by actual path of file
<<<<<<< HEAD
    validator = validate.GenieValidationHelper(syn=syn, project_id=project_id,
                                               center=center,
                                               filepathlist=filepaths,
                                               format_registry=format_registry)
=======
    validator = validate.GenieValidationHelper(syn=syn, center=center,
                                               entitylist=entities,
                                               format_registry=format_registry,
                                               testing=testing)
>>>>>>> d972497c
    filetype = validator.file_type
    if check_file_status['to_validate']:
        valid, message = validator.validate_single_file(
            oncotree_link=oncotree_link, nosymbol_check=False)
        logger.info("VALIDATION COMPLETE")
        input_status_list, invalid_errors_list = _get_status_and_error_list(
            valid, message, entities)
        # Send email the first time the file is invalid
        if invalid_errors_list:
            messages_to_send.append((filenames, message, file_users))
    else:
        input_status_list = [{'entity': entity, 'status': status}
                             for entity, status in zip(entities, status_list)]
        invalid_errors_list = [{'entity': entity, 'errors': errors}
                               for entity, errors in zip(entities, error_list)]
    # add in static filetype and center information
    for input_status in input_status_list:
        input_status.update({'fileType': filetype, 'center': center})
    # An empty list is returned if there are no errors,
    # so nothing will be appended
    for invalid_errors in invalid_errors_list:
        invalid_errors.update({'fileType': filetype, 'center': center})
    return input_status_list, invalid_errors_list, messages_to_send


def processfiles(syn, validfiles, center, path_to_genie,
                 center_mapping_df, oncotree_link, databaseToSynIdMappingDf,
                 validVCF=None, vcf2mafPath=None,
                 veppath=None, vepdata=None,
                 processing="main", reference=None):
    '''
    Processing validated files

    Args:
        syn: Synapse object
        validfiles: pandas dataframe containing validated files
                    has 'id', 'path', and 'fileType' column
        center: GENIE center name
        path_to_genie: Path to GENIE workdir
        center_mapping_df: Center mapping dataframe
        oncotree_link: Link to oncotree
        databaseToSynIdMappingDf: Database to synapse id mapping dataframe
        validVCF: Valid vcf files
        vcf2mafPath: Path to vcf2maf
        veppath: Path to vep
        vepdata: Path to vep index files
        processing: Processing type. Defaults to main
        reference: Reference file for vcf2maf
    '''
    logger.info("PROCESSING {} FILES: {}".format(center, len(validfiles)))
    center_staging_folder = os.path.join(path_to_genie, center)
    center_staging_synid = center_mapping_df.query(
        "center == '{}'".format(center)).stagingSynId.iloc[0]

    if not os.path.exists(center_staging_folder):
        os.makedirs(center_staging_folder)

    if processing != 'vcf':
        for fileSynId, filePath, name, fileType in zip(validfiles['id'],
                                                       validfiles['path'],
                                                       validfiles['name'],
                                                       validfiles['fileType']):
            # filename = os.path.basename(filePath)
            newPath = os.path.join(center_staging_folder, name)
            # store = True
            synId = databaseToSynIdMappingDf.Id[
                databaseToSynIdMappingDf['Database'] == fileType]
            if len(synId) == 0:
                synId = None
            else:
                synId = synId[0]
            if fileType is not None and (processing == "main" or processing == fileType):
                processor = PROCESS_FILES[fileType](syn, center)
                processor.process(
                    filePath=filePath, newPath=newPath,
                    parentId=center_staging_synid, databaseSynId=synId,
                    oncotree_link=oncotree_link,
                    fileSynId=fileSynId, validVCF=validVCF,
                    path_to_GENIE=path_to_genie, vcf2mafPath=vcf2mafPath,
                    veppath=veppath, vepdata=vepdata,
                    processing=processing,
                    databaseToSynIdMappingDf=databaseToSynIdMappingDf,
                    reference=reference)

    else:
        filePath = None
        newPath = None
        fileType = None
        synId = databaseToSynIdMappingDf.Id[
            databaseToSynIdMappingDf['Database'] == processing][0]
        fileSynId = None
        processor = PROCESS_FILES[processing](syn, center)
        processor.process(
            filePath=filePath, newPath=newPath,
            parentId=center_staging_synid, databaseSynId=synId,
            oncotree_link=oncotree_link,
            fileSynId=fileSynId, validVCF=validVCF,
            path_to_GENIE=path_to_genie, vcf2mafPath=vcf2mafPath,
            veppath=veppath, vepdata=vepdata,
            processing=processing,
            databaseToSynIdMappingDf=databaseToSynIdMappingDf,
            reference=reference)

    logger.info("ALL DATA STORED IN DATABASE")

# def _create_maf_db(syn, foo):
#     maf_database_ent = syn.get(maf_database_synid)
#     print(maf_database_ent)
#     maf_columns = list(syn.getTableColumns(maf_database_synid))
#     schema = synapseclient.Schema(
#         name='Narrow MAF {current_time} Database'.format(
#             current_time=time.time()),
#         columns=maf_columns,
#         parent=process_functions.getDatabaseSynId(
#             syn, "main",
#             databaseToSynIdMappingDf=database_synid_mappingdf))
#     schema.primaryKey = maf_database_ent.primaryKey
#     new_maf_database = syn.store(schema)

# TODO: Should split this into 3 funcitons
# so that unit tests are easier to write


def create_and_archive_maf_database(syn, database_synid_mappingdf):
    '''
    Creates new MAF database and archives the old database in the staging site

    Args:
        syn: Synapse object
        databaseToSynIdMappingDf: Database to synapse id mapping dataframe

    Return:
        Editted database to synapse id mapping dataframe
    '''
    maf_database_synid = process_functions.getDatabaseSynId(
        syn, "vcf2maf", project_id=None, databaseToSynIdMappingDf=database_synid_mappingdf)
    maf_database_ent = syn.get(maf_database_synid)
    maf_columns = list(syn.getTableColumns(maf_database_synid))
    schema = synapseclient.Schema(
        name='Narrow MAF {current_time} Database'.format(
            current_time=time.time()),
        columns=maf_columns,
        parent=process_functions.getDatabaseSynId(
            syn, "main", databaseToSynIdMappingDf=database_synid_mappingdf))
    schema.primaryKey = maf_database_ent.primaryKey
    new_maf_database = syn.store(schema)
    # Store in the new database synid
    database_synid_mappingdf['Id'][
        database_synid_mappingdf[
            'Database'] == 'vcf2maf'] = new_maf_database.id

    vcf2maf_mappingdf = database_synid_mappingdf[
        database_synid_mappingdf['Database'] == 'vcf2maf']
    # vcf2maf_mappingdf['Id'][0] = newMafDb.id
    # Update this synid later
    syn.store(synapseclient.Table("syn12094210", vcf2maf_mappingdf))
    # Move and archive old mafdatabase (This is the staging synid)
    maf_database_ent.parentId = "syn7208886"
    maf_database_ent.name = "ARCHIVED " + maf_database_ent.name
    syn.store(maf_database_ent)
    # maf_database_synid = new_maf_database.id
    # Remove can download permissions from project GENIE team
    syn.setPermissions(new_maf_database.id, 3326313, [])
    return(database_synid_mappingdf)


def email_duplication_error(syn, duplicated_filesdf):
    '''
    Sends an email if there is a duplication error

    Args:
        syn: Synapse object
        duplicated_filesdf: dataframe with 'id', 'name' column
    '''
    if not duplicated_filesdf.empty:
        incorrect_files = [
            name for synId, name in zip(duplicated_filesdf['id'],
                                        duplicated_filesdf['name'])]
        incorrect_filenames = ", ".join(incorrect_files)
        incorrect_ent = syn.get(duplicated_filesdf['id'].iloc[0])
        send_to_users = set([incorrect_ent.modifiedBy,
                             incorrect_ent.createdBy])
        usernames = ", ".join(
            [syn.getUserProfile(user)['userName'] for user in send_to_users])
        error_email = (
            "Dear {},\n\n"
            "Your files ({}) are duplicated!  FILES SHOULD BE UPLOADED AS "
            "NEW VERSIONS AND THE ENTIRE DATASET SHOULD BE "
            "UPLOADED EVERYTIME".format(usernames, incorrect_filenames))
        syn.sendMessage(
            list(send_to_users), "GENIE Validation Error", error_email)


def get_duplicated_files(validation_statusdf, duplicated_error_message):
    '''
    Check for duplicated files.  There should be no duplication,
    files should be uploaded as new versions and the entire dataset
    should be uploaded everytime

    Args:
        validation_statusdf: dataframe with 'name' and 'id' column
        duplicated_error_message: Error message for duplicated files

    Returns:
        dataframe with 'id', 'name', 'errors', 'center', 'fileType' of
        duplicated files
    '''
    logger.info("CHECK FOR DUPLICATED FILES")
    duplicated_filesdf = validation_statusdf[
        validation_statusdf['name'].duplicated(keep=False)]
    # Define filename str vector
    filename_str = validation_statusdf.name.str
    # cbs/seg files should not be duplicated.
    cbs_seg_index = filename_str.endswith(("cbs", "seg"))
    cbs_seg_files = validation_statusdf[cbs_seg_index]
    if len(cbs_seg_files) > 1:
        duplicated_filesdf = duplicated_filesdf.append(cbs_seg_files)
    # clinical files should not be duplicated.
    clinical_index = filename_str.startswith("data_clinical_supp")
    clinical_files = validation_statusdf[clinical_index]
    if len(clinical_files) > 2:
        duplicated_filesdf = duplicated_filesdf.append(clinical_files)
    duplicated_filesdf.drop_duplicates("id", inplace=True)
    logger.info("THERE ARE {} DUPLICATED FILES".format(
        len(duplicated_filesdf)))
    duplicated_filesdf['errors'] = duplicated_error_message
    return(duplicated_filesdf)


def update_status_and_error_tables(syn,
                                   input_valid_statuses,
                                   invalid_errors,
                                   validation_status_table,
                                   error_tracker_table):
    '''
    Update validation status and error tracking table

    Args:
        syn: Synapse object
        center: Center
        input_valid_status: list of lists of validation status
        invalid_errors: List of lists of invalid errors
        validation_status_table: Synapse table query of validation status
        error_tracker_table: Synapse table query of error tracker

    Returns:
        input validation status dataframe
    '''

    error_table_columns = ["id", 'errors', 'name', 'fileType', 'center']
    status_table_columns = ["id", 'path', 'md5', 'status', 'name',
                            'modifiedOn', 'fileType', 'center']

    input_status_rows = []
    for input_status in input_valid_statuses:
        entity = input_status['entity']
        row = {'id': entity.id,
               'path': entity.path,
               'md5': entity.md5,
               'status': input_status['status'],
               'name': entity.name,
               'modifiedOn': entity_date_to_timestamp(entity.properties.modifiedOn),
               'fileType': input_status['fileType'],
               'center': input_status['center']}
        input_status_rows.append(row)

    invalid_error_rows = []
    for invalid_error in invalid_errors:
        entity = invalid_error['entity']
        row = {'id': entity.id,
               'errors': invalid_error['errors'],
               'name': entity.name,
               'fileType': invalid_error['fileType'],
               'center': invalid_error['center']}
        invalid_error_rows.append(row)
    if input_status_rows:
        input_valid_statusdf = pd.DataFrame(input_status_rows)
    else:
        input_valid_statusdf = pd.DataFrame(input_status_rows,
                                            columns=status_table_columns)
    duplicated_file_error = (
        "DUPLICATED FILENAME! FILES SHOULD BE UPLOADED AS NEW VERSIONS "
        "AND THE ENTIRE DATASET SHOULD BE UPLOADED EVERYTIME")
    duplicated_filesdf = get_duplicated_files(input_valid_statusdf,
                                              duplicated_file_error)
    # Send an email if there are any duplicated files
    if not duplicated_filesdf.empty:
        email_duplication_error(syn, duplicated_filesdf)
    duplicated_idx = input_valid_statusdf['id'].isin(duplicated_filesdf['id'])
    input_valid_statusdf['status'][duplicated_idx] = "INVALID"
    # Create invalid error synapse table
    logger.info("UPDATE INVALID FILE REASON DATABASE")
    if invalid_error_rows:
        invalid_errorsdf = pd.DataFrame(invalid_error_rows)
    else:
        invalid_errorsdf = pd.DataFrame(invalid_error_rows,
                                        columns=error_table_columns)
    # Remove fixed duplicated files
    # This makes sure that the files removed actually had duplicated file
    # errors and not some other error
    dup_ids = invalid_errorsdf['id'][
        invalid_errorsdf['errors'] == duplicated_file_error]
    remove_ids = dup_ids[~dup_ids.isin(duplicated_filesdf['id'])]
    invalid_errorsdf = invalid_errorsdf[~invalid_errorsdf['id'].isin(remove_ids)]
    # Append duplicated file errors
    invalid_errorsdf = invalid_errorsdf.append(
        duplicated_filesdf[invalid_errorsdf.columns])
    invalid_ids = input_valid_statusdf['id'][input_valid_statusdf['status'] == "INVALID"]
    invalid_errorsdf = invalid_errorsdf[invalid_errorsdf['id'].isin(invalid_ids)]
    process_functions.updateDatabase(syn, error_tracker_table.asDataFrame(),
                                     invalid_errorsdf,
                                     error_tracker_table.tableId,
                                     ["id"], to_delete=True)

    logger.info("UPDATE VALIDATION STATUS DATABASE")
    # Remove fixed duplicated files
    input_valid_statusdf = input_valid_statusdf[
        ~input_valid_statusdf['id'].isin(remove_ids)]

    process_functions.updateDatabase(syn,
                                     validation_status_table.asDataFrame(),
                                     input_valid_statusdf,
                                     validation_status_table.tableId,
                                     ["id"],
                                     to_delete=True)

    return(input_valid_statusdf)


def validation(syn, project_id, center, process,
               center_mapping_df, database_synid_mappingdf,
<<<<<<< HEAD
               thread, oncotree_link, format_registry):
=======
               testing, oncotree_link, format_registry):
>>>>>>> d972497c
    '''
    Validation of all center files

    Args:
        syn: Synapse object
        center: Center name
        process: main, vcf, maf
        center_mapping_df: center mapping dataframe
<<<<<<< HEAD
        thread: Unused parameter for now
=======
        testing: True if testing
>>>>>>> d972497c
        oncotree_link: Link to oncotree

    Returns:
        dataframe: Valid files
    '''
    center_input_synid = center_mapping_df['inputSynId'][
        center_mapping_df['center'] == center][0]
    logger.info("Center: " + center)
    center_files = get_center_input_files(syn, center_input_synid, center,
                                          process)

    # If a center has no files, then return empty list
    if not center_files:
        logger.info("{} has not uploaded any files".format(center))
        return([])
    else:
        logger.info("{center} has uploaded {len_center_files} files.".format(
            center=center,
            len_center_files=len(center_files)
        ))

        validation_status_synid = process_functions.getDatabaseSynId(
            syn, project_id=None, tableName="validationStatus",
            databaseToSynIdMappingDf=database_synid_mappingdf)
        error_tracker_synid = process_functions.getDatabaseSynId(
            syn, project_id=None, tableName="errorTracker",
            databaseToSynIdMappingDf=database_synid_mappingdf)

        # Make sure the vcf validation statuses don't get wiped away
        # If process is not vcf, the vcf files are not downloaded
        add_query_str = "and name not like '%.vcf'" if process != "vcf" else ''

        validation_status_table = syn.tableQuery(
            "SELECT id,md5,status,name,center,modifiedOn,fileType FROM {synid} "
            "where center = '{center}' {add}".format(
                synid=validation_status_synid,
                center=center,
                add=add_query_str))

        error_tracker_table = syn.tableQuery(
            "SELECT id,center,errors,name FROM {synid} "
            "where center = '{center}' {add}".format(
                synid=error_tracker_synid,
                center=center,
                add=add_query_str))

        input_valid_statuses = []
        invalid_errors = []

        user_message_dict = defaultdict(list)

        for ents in center_files:
            status, errors, messages_to_send = validatefile(
                syn, project_id, ents,
                validation_status_table,
                error_tracker_table,
<<<<<<< HEAD
                center=center, threads=1,
=======
                center=center,
                testing=testing,
>>>>>>> d972497c
                oncotree_link=oncotree_link,
                format_registry=format_registry)

            input_valid_statuses.extend(status)
            if errors is not None:
                invalid_errors.extend(errors)
            
            if messages_to_send:
                logger.debug("Collating messages to send to users.")
                for filenames, messages, users in messages_to_send:
                    file_messages = dict(filenames=filenames, messages=messages)
                    for user in users:
                        user_message_dict[user].append(file_messages)
                
        for user, message_objs in user_message_dict.items():
            logger.debug("Sending messages to user {user}.".format(user=user))

            _send_validation_error_email(syn=syn, 
                                            user=user,
                                            message_objs=message_objs)

        input_valid_statusdf = update_status_and_error_tables(
            syn,
            input_valid_statuses,
            invalid_errors,
            validation_status_table,
            error_tracker_table)

        valid_filesdf = input_valid_statusdf.query('status == "VALIDATED"')

        return(valid_filesdf[['id', 'path', 'fileType', 'name']])


def center_input_to_database(
        syn, project_id, center, process,
        only_validate, vcf2maf_path, vep_path,
        vep_data, database_to_synid_mappingdf,
        center_mapping_df, reference=None,
        delete_old=False, oncotree_link=None):
    if only_validate:
        log_path = os.path.join(
            process_functions.SCRIPT_DIR,
            "{}_validation_log.txt".format(center))
    else:
        log_path = os.path.join(
            process_functions.SCRIPT_DIR,
            "{}_{}_log.txt".format(center, process))

    logFormatter = logging.Formatter(
        "%(asctime)s [%(name)s][%(levelname)s] %(message)s")
    fileHandler = logging.FileHandler(log_path, mode='w')
    fileHandler.setFormatter(logFormatter)
    logger.addHandler(fileHandler)

    # ----------------------------------------
    # Start input to staging process
    # ----------------------------------------
    '''
    # path_to_genie = os.path.realpath(os.path.join(
    #    process_functions.SCRIPT_DIR, "../"))
    Make the synapsecache dir the genie input folder for now
    The main reason for this is because the .synaspecache dir
    is mounted by batch
    '''
    path_to_genie = os.path.expanduser("~/.synapseCache")
    # Create input and staging folders
    if not os.path.exists(os.path.join(path_to_genie, center, "input")):
        os.makedirs(os.path.join(path_to_genie, center, "input"))
    if not os.path.exists(os.path.join(path_to_genie, center, "staging")):
        os.makedirs(os.path.join(path_to_genie, center, "staging"))

    if delete_old:
        process_functions.rmFiles(os.path.join(path_to_genie, center))

    validFiles = validation(
<<<<<<< HEAD
        syn, project_id, center, process, center_mapping_df,
        database_to_synid_mappingdf, thread,
        oncotree_link, PROCESS_FILES)
=======
        syn, center, process, center_mapping_df,
        database_to_synid_mappingdf,
        testing, oncotree_link, PROCESS_FILES)
>>>>>>> d972497c

    if len(validFiles) > 0 and not only_validate:
        # Reorganize so BED file are always validated and processed first
        validBED = [
            os.path.basename(i).endswith('.bed') for i in validFiles['path']]
        beds = validFiles[validBED]
        validFiles = beds.append(validFiles)
        validFiles.drop_duplicates(inplace=True)
        # Valid vcf files
        validVCF = [
            i for i in validFiles['path']
            if os.path.basename(i).endswith('.vcf')]

        processTrackerSynId = process_functions.getDatabaseSynId(
            syn, "processTracker",
            databaseToSynIdMappingDf=database_to_synid_mappingdf)
        # Add process tracker for time start
        processTracker = syn.tableQuery(
            "SELECT timeStartProcessing FROM {} "
            "where center = '{}' and "
            "processingType = '{}'".format(
                processTrackerSynId, center, process))
        processTrackerDf = processTracker.asDataFrame()
        if len(processTrackerDf) == 0:
            new_rows = [[
                center,
                str(int(time.time()*1000)),
                str(int(time.time()*1000)),
                process]]

            syn.store(synapseclient.Table(
                processTrackerSynId, new_rows))
        else:
            processTrackerDf['timeStartProcessing'][0] = \
                str(int(time.time()*1000))
            syn.store(synapseclient.Table(
                processTrackerSynId, processTrackerDf))

        processfiles(syn, validFiles, center, path_to_genie,
                     center_mapping_df, oncotree_link,
                     database_to_synid_mappingdf,
                     validVCF=validVCF,
                     vcf2mafPath=vcf2maf_path,
                     veppath=vep_path, vepdata=vep_data,
                     processing=process, reference=reference)

        # Should add in this process end tracking
        # before the deletion of samples
        processTracker = syn.tableQuery(
            "SELECT timeEndProcessing FROM {synid} where center = '{center}' "
            "and processingType = '{processtype}'".format(
                synid=processTrackerSynId,
                center=center,
                processtype=process))
        processTrackerDf = processTracker.asDataFrame()
        processTrackerDf['timeEndProcessing'][0] = str(int(time.time()*1000))
        syn.store(synapseclient.Table(processTrackerSynId, processTrackerDf))

        logger.info("SAMPLE/PATIENT RETRACTION")
        toRetract.retract(syn, project_id=project_id)

    else:
        messageOut = \
            "{} does not have any valid files" if not only_validate \
            else "ONLY VALIDATION OCCURED FOR {}"
        logger.info(messageOut.format(center))

    # Store log file
    log_folder_synid = process_functions.getDatabaseSynId(
        syn, "logs", databaseToSynIdMappingDf=database_to_synid_mappingdf)
    syn.store(synapseclient.File(log_path, parentId=log_folder_synid))
    os.remove(log_path)
    logger.info("ALL PROCESSES COMPLETE")<|MERGE_RESOLUTION|>--- conflicted
+++ resolved
@@ -222,13 +222,8 @@
     return input_status_list, invalid_errors_list
 
 
-<<<<<<< HEAD
 def validatefile(syn, project_id, entities, validation_status_table, error_tracker_table,
                  center, threads, oncotree_link,
-=======
-def validatefile(syn, entities, validation_status_table, error_tracker_table,
-                 center, testing, oncotree_link,
->>>>>>> d972497c
                  format_registry=PROCESS_FILES):
     '''Validate a list of entities.
 
@@ -267,17 +262,10 @@
     # Need to figure out to how to remove this
     # This must pass in filenames, because filetype is determined by entity
     # name Not by actual path of file
-<<<<<<< HEAD
     validator = validate.GenieValidationHelper(syn=syn, project_id=project_id,
                                                center=center,
-                                               filepathlist=filepaths,
+                                               entitylist=entities,
                                                format_registry=format_registry)
-=======
-    validator = validate.GenieValidationHelper(syn=syn, center=center,
-                                               entitylist=entities,
-                                               format_registry=format_registry,
-                                               testing=testing)
->>>>>>> d972497c
     filetype = validator.file_type
     if check_file_status['to_validate']:
         valid, message = validator.validate_single_file(
@@ -609,11 +597,7 @@
 
 def validation(syn, project_id, center, process,
                center_mapping_df, database_synid_mappingdf,
-<<<<<<< HEAD
                thread, oncotree_link, format_registry):
-=======
-               testing, oncotree_link, format_registry):
->>>>>>> d972497c
     '''
     Validation of all center files
 
@@ -622,11 +606,7 @@
         center: Center name
         process: main, vcf, maf
         center_mapping_df: center mapping dataframe
-<<<<<<< HEAD
         thread: Unused parameter for now
-=======
-        testing: True if testing
->>>>>>> d972497c
         oncotree_link: Link to oncotree
 
     Returns:
@@ -683,12 +663,7 @@
                 syn, project_id, ents,
                 validation_status_table,
                 error_tracker_table,
-<<<<<<< HEAD
                 center=center, threads=1,
-=======
-                center=center,
-                testing=testing,
->>>>>>> d972497c
                 oncotree_link=oncotree_link,
                 format_registry=format_registry)
 
@@ -764,15 +739,9 @@
         process_functions.rmFiles(os.path.join(path_to_genie, center))
 
     validFiles = validation(
-<<<<<<< HEAD
         syn, project_id, center, process, center_mapping_df,
         database_to_synid_mappingdf, thread,
         oncotree_link, PROCESS_FILES)
-=======
-        syn, center, process, center_mapping_df,
-        database_to_synid_mappingdf,
-        testing, oncotree_link, PROCESS_FILES)
->>>>>>> d972497c
 
     if len(validFiles) > 0 and not only_validate:
         # Reorganize so BED file are always validated and processed first
