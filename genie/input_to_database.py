--- conflicted
+++ resolved
@@ -138,13 +138,8 @@
 				 center_mapping_df, oncotreeLink, databaseToSynIdMappingDf, 
 				 validVCF=None, validMAFs=None,
 				 vcf2mafPath=None,
-<<<<<<< HEAD
 	   			 veppath=None,vepdata=None,
 				 processing="main", test=False, reference=None):
-=======
-				 veppath=None,vepdata=None,
-				 processing="main", test=False):
->>>>>>> 9bc4f126
 
 	logger.info("PROCESSING %s FILES: %d" % (center, len(validFiles)))
 	centerStagingFolder = os.path.join(path_to_GENIE, center)
@@ -170,23 +165,7 @@
 									validMAFs=validMAFs,
 									path_to_GENIE=path_to_GENIE, vcf2mafPath=vcf2mafPath,
 									veppath=veppath,vepdata=vepdata,
-									processing=processing,databaseToSynIdMappingDf=databaseToSynIdMappingDf, test=test)
-<<<<<<< HEAD
-=======
-		if len(validCBS) > 0:
-			filePath = None
-			newPath = None
-			fileType = None
-			synId = databaseToSynIdMappingDf.Id[databaseToSynIdMappingDf['Database'] == "cbs"][0]
-			fileSynId = None
-			PROCESS_FILES["cbs"](syn, center, threads).process(filePath=filePath, newPath=newPath, 
-										parentId=centerStagingSynId, databaseSynId=synId, oncotreeLink=oncotreeLink, 
-										fileSynId=fileSynId, validVCF=validVCF, 
-										validMAFs=validMAFs, validCBS=validCBS,
-										path_to_GENIE=path_to_GENIE, vcf2mafPath=vcf2mafPath,
-										veppath=veppath,vepdata=vepdata,
-										processing=processing,databaseToSynIdMappingDf=databaseToSynIdMappingDf)
->>>>>>> 9bc4f126
+									processing=processing,databaseToSynIdMappingDf=databaseToSynIdMappingDf, test=test, reference=reference)
 
 	elif processing in ["vcf","maf","mafSP"]:
 		filePath = None
@@ -199,13 +178,9 @@
 									fileSynId=fileSynId, validVCF=validVCF, 
 									validMAFs=validMAFs,
 									path_to_GENIE=path_to_GENIE, vcf2mafPath=vcf2mafPath,
-<<<<<<< HEAD
 						   			veppath=veppath,vepdata=vepdata,
 									processing=processing,databaseToSynIdMappingDf=databaseToSynIdMappingDf, reference=reference)
-=======
-									veppath=veppath,vepdata=vepdata,
-									processing=processing,databaseToSynIdMappingDf=databaseToSynIdMappingDf)
->>>>>>> 9bc4f126
+
 	logger.info("ALL DATA STORED IN DATABASE")
 
 #Create and archive maf database
@@ -320,27 +295,7 @@
 		validFiles = inputValidStatus[['id','path','fileType']][inputValidStatus['status'] == "VALIDATED"]
 		return(validFiles)
 
-<<<<<<< HEAD
-def main():
-	"""Set up argument parser and returns"""
-	parser = argparse.ArgumentParser(
-		description='GENIE center inputs to database')
-	parser.add_argument('center', help='The centers')
-	parser.add_argument("process",choices=['vcf','maf','main','mafSP'],
-						help='Process vcf, maf or the rest of the files')
-	parser.add_argument("--pemFile", type=str, help="Path to PEM file (genie.pem)")
-	parser.add_argument('--thread', type=int, help="Number of threads to use for validation", default=1)
-	parser.add_argument("--deleteOld", action='store_true', help = "Delete all old processed and temp files")
-	parser.add_argument("--onlyValidate", action='store_true', help = "Only validate the files, don't process")
-	parser.add_argument("--vcf2mafPath", type=str, help="Path to vcf2maf")
-	parser.add_argument("--vepPath", type=str, help="Path to VEP")
-	parser.add_argument("--vepData", type=str, help="Path to VEP data")
-	parser.add_argument("--reference", type=str, help="Path to VCF reference file")
-	parser.add_argument("--oncotreeLink", type=str, help="Link to oncotree code")
-	parser.add_argument("--createNewMafDatabase", action='store_true', help = "Creates a new maf database")
-	parser.add_argument("--testing", action='store_true', help = "Testing the infrastructure!")
-=======
-def input_to_database(syn, center, process, testing, only_validate, vcf2maf_path, vep_path, vep_data, database_to_synid_mappingdf, center_mapping_df, delete_old=False, oncotree_link=None, thread=1):
+def input_to_database(syn, center, process, testing, only_validate, vcf2maf_path, vep_path, vep_data, database_to_synid_mappingdf, center_mapping_df, reference=None, delete_old=False, oncotree_link=None, thread=1):
 	if only_validate:
 		log_path = os.path.join(process_functions.SCRIPT_DIR, "%s_validation_log.txt" % center)
 	else:
@@ -350,7 +305,6 @@
 	fileHandler = logging.FileHandler(log_path,mode='w')
 	fileHandler.setFormatter(logFormatter)
 	logger.addHandler(fileHandler)
->>>>>>> 9bc4f126
 
 	if testing:
 		logger.info("###########################################")
@@ -382,13 +336,8 @@
 		validMAF = [i for i in validFiles['path'] if os.path.basename(i) == "data_mutations_extended_%s.txt" % center]
 		validMAFSP = [i for i in validFiles['path'] if os.path.basename(i)  == "nonGENIE_data_mutations_extended_%s.txt" % center]
 		validVCF = [i for i in validFiles['path'] if os.path.basename(i).endswith('.vcf')]
-<<<<<<< HEAD
 		#validCBS = [i for i in validFiles['path'] if os.path.basename(i).endswith('.cbs')]
-		if args.process == 'mafSP':
-=======
-		validCBS = [i for i in validFiles['path'] if os.path.basename(i).endswith('.cbs')]
 		if process == 'mafSP':
->>>>>>> 9bc4f126
 			validMAFs = validMAFSP
 		else:
 			validMAFs = validMAF
@@ -403,20 +352,13 @@
 		else:
 			processTrackerDf['timeStartProcessing'][0] = str(int(time.time()*1000))
 			syn.store(synapseclient.Table(processTrackerSynId,processTrackerDf))
-<<<<<<< HEAD
-		processFiles(syn, validFiles, center, path_to_GENIE, args.thread, 
-					 center_mapping_df, args.oncotreeLink, databaseToSynIdMappingDf, 
-					 validVCF=validVCF, validMAFs=validMAFs, vcf2mafPath=args.vcf2mafPath,
-		   			 veppath=args.vepPath,vepdata=args.vepData,
-					 test=testing, processing=args.process, reference=args.reference)
-=======
+
 		processFiles(syn, validFiles, center, path_to_genie, thread, 
 					 center_mapping_df, oncotree_link, database_to_synid_mappingdf, 
-					 validVCF=validVCF, validMAFs=validMAFs, validCBS=validCBS,
+					 validVCF=validVCF, validMAFs=validMAFs,
 					 vcf2mafPath=vcf2maf_path,
 					 veppath=vep_path,vepdata=vep_data,
-					 test=testing, processing=process)
->>>>>>> 9bc4f126
+					 test=testing, processing=process,reference=reference)
 
 		#Should add in this process end tracking before the deletion of samples
 		processTracker = syn.tableQuery("SELECT timeEndProcessing FROM %s where center = '%s' and processingType = '%s'" % (processTrackerSynId, center, process))
@@ -451,6 +393,7 @@
 	parser.add_argument("--createNewMafDatabase", action='store_true', help = "Creates a new maf database")
 	parser.add_argument("--testing", action='store_true', help = "Testing the infrastructure!")
 	parser.add_argument("--debug", action='store_true', help = "Add debug mode to synapse")
+	parser.add_argument("--reference", type=str, help="Path to VCF reference file")
 
 	#DEFAULT PARAMS
 	parser.add_argument("--vcf2mafPath", type=str, help="Path to vcf2maf", default="~/vcf2maf-1.6.14")
@@ -506,7 +449,7 @@
 		createMafDatabase(syn, databaseToSynIdMappingDf, testing=testing)
 
 	for center in centers:
-		input_to_database(syn, center, args.process, args.testing, args.onlyValidate, args.vcf2mafPath, args.vepPath, args.vepData, databaseToSynIdMappingDf, center_mapping_df, delete_old=args.deleteOld, oncotree_link=args.oncotreeLink, thread=args.thread)
+		input_to_database(syn, center, args.process, args.testing, args.onlyValidate, args.vcf2mafPath, args.vepPath, args.vepData, databaseToSynIdMappingDf, center_mapping_df, reference=args.reference, delete_old=args.deleteOld, oncotree_link=args.oncotreeLink, thread=args.thread)
 
 	# To ensure that this is the new entity
 	center_mapping_ent = syn.get(center_mapping_id)
