--- conflicted
+++ resolved
@@ -700,13 +700,9 @@
         logger.info(messageOut.format(center))
 
     # Store log file
-<<<<<<< HEAD
-    syn.store(synapseclient.File(log_path, parentId="syn10155804"))
-=======
     log_folder_synid = process_functions.getDatabaseSynId(
         syn, "logs", databaseToSynIdMappingDf=database_to_synid_mappingdf)
     syn.store(synapseclient.File(log_path, parentId=log_folder_synid))
->>>>>>> 081ce775
     os.remove(log_path)
     logger.info("ALL PROCESSES COMPLETE")
 
