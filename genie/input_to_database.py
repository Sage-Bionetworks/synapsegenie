#!/usr/bin/env python3
import datetime
import logging
<<<<<<< HEAD
import os
import shutil
import time

import synapseclient
import synapseutils
import pandas as pd

from .config import PROCESS_FILES
from . import process_functions
from . import validate
from . import toRetract
from . import input_to_database

logging.basicConfig()
=======
logging.basicConfig(level=logging.INFO)
>>>>>>> cb86434f
logger = logging.getLogger(__name__)

'''
TODO:
Could potentially get all the inforamation of the file entity right here
To avoid the syn.get rest call later which doesn't actually download the file
'''


<<<<<<< HEAD
# def rename_file(ent):
#     '''
#     Gets file from synapse and renames the file if necessary.
=======

def reNameFile(syn, synId):
    temp = syn.get(synId)
    dirname = os.path.dirname(temp.path)
    newPath = os.path.join(dirname, temp.name)
    if newPath != temp.path:
        shutil.copyfile(temp.path, newPath)
    return(newPath)
>>>>>>> cb86434f

#     Adds the expected name as an annotation to a Synapse File object.

#     Args:
#         synid : Synapse id or entity

#     Returns:
#         entity with annotation set for path of corrected file
#     '''
#     dirpath = os.path.dirname(ent.path)
#     expectedpath = os.path.join(dirpath, ent.name)

#     ent.annotations.expectedPath = expectedpath
#     return ent

def entity_date_to_timestamp(entity_date_time):
    """Convert Synapse object date/time string (from modifiedOn or createdOn properties) to a timestamp.
    """

    date_and_time = entity_date_time.split(".")[0]
    date_time_obj = datetime.datetime.strptime(date_and_time, "%Y-%m-%dT%H:%M:%S")
    return synapseclient.utils.to_unix_epoch_time(date_time_obj)

def get_center_input_files(syn, synid, center, process="main"):
    '''
    This function walks through each center's input directory
    to get a list of tuples of center files

    Args:
        syn: Synapse object
        synid: Center input folder synid
        center: Center name
        process: Process type includes, main, vcf, maf and mafSP.
                 Defaults to main such that the vcf

    Returns:
        List of entities with the correct format to pass into validation
    '''
    logger.info("GETTING {center} INPUT FILES".format(center=center))
    clinical_pair_name = [
        "data_clinical_supp_sample_{center}.txt".format(center=center),
        "data_clinical_supp_patient_{center}.txt".format(center=center)]

    center_files = synapseutils.walk(syn, synid)
    clinicalpair_entities = []
    prepared_center_file_list = []

    for _, _, entities in center_files:
        for name, ent_synid in entities:
            # This is to remove vcfs from being validated during main
            # processing. Often there are too many vcf files, and it is
            # not necessary for them to be run everytime.
            if name.endswith(".vcf") and process != "vcf":
                continue

            ent = syn.get(ent_synid)
            logger.debug(ent)

            # Clinical file can come as two files.
            # The two files need to be merged together which is
            # why there is this format

            if name in clinical_pair_name:
                clinicalpair_entities.append(ent)
                continue

            prepared_center_file_list.append([ent])

    if clinicalpair_entities:
        # clinicalpair_entities = [x for x in clinicalpair]
        prepared_center_file_list.append(clinicalpair_entities)

    return prepared_center_file_list


def check_existing_file_status(validation_statusdf, error_trackerdf, entities):
    '''
    This function checks input files against the existing validation and error
    tracking dataframe

    Args:
        validation_statusdf: Validation status dataframe
        error_trackerdf: Error tracking dataframe
        entities: list of center input entites

    Returns:
        dict: Input file status
            status_list: file validation status
            error_list: Errors of the files if they exist,
            to_validate: Boolean value for whether of not an input
                         file needs to be validated
    '''
    if len(entities) > 2:
        raise ValueError(
            "There should never be more than 2 files being validated.")

    statuses = []
    errors = []

    for ent in entities:
        to_validate = False
        # Get the current status and errors from the tables.
        current_status = validation_statusdf[validation_statusdf['id'] == ent.id]
        current_error = error_trackerdf[error_trackerdf['id'] == ent.id]

        if current_status.empty:
            to_validate = True
        else:
            # This to_validate is here, because the following is a
            # sequential check of whether files need to be validated
            statuses.append(current_status['status'].values[0])
            if current_error.empty:
                to_validate = \
                    current_status['status'].values[0] == "INVALID"
            else:
                errors.append(current_error['errors'].values[0])
            # Add Name check here (must add name of the entity as a column)
            if current_status['md5'].values[0] != ent.md5 or \
               current_status['name'].values[0] != ent.name:
                to_validate = True
            else:
                status_str = "{filename} ({id}) FILE STATUS IS: {filestatus}"
                logger.info(status_str.format(filename=ent.name, id=ent.id,
                                              filestatus=current_status['status'].values[0]))

    return({
        'status_list': statuses,
        'error_list': errors,
        'to_validate': to_validate})


def _send_validation_error_email(syn, filenames, message, file_users):
    '''
    Sends validation error email

    Args:
        syn: Synapse object
        filenames: invalid filenames
        message: error message
        file_users: List of unique synapse user profiles of
                    users that created and most recently
                    modified the file
    '''
    # Send email the first time the file is invalid
    incorrect_files = ", ".join(filenames)
    usernames = ", ".join([
        syn.getUserProfile(user)['userName']
        for user in file_users])
    email_message = (
        "Dear {username},\n\n"
        "Your files ({filenames}) are invalid! "
        "Here are the reasons why:\n\n{error_message}".format(
            username=usernames,
            filenames=incorrect_files,
            error_message=message))
    syn.sendMessage(
        file_users, "GENIE Validation Error", email_message)


def _get_status_and_error_list(syn, valid, message, filetype, entities):
    '''
    Helper function to return the status and error list of the
    files based on validation result.

    Args:
        syn: Synapse object
        valid: Boolean value of results of validation
        message: Validation message
        filetype: File type
        entities: List of Synapse Entities

    Returns:
        tuple: input_status_list - status of input files list,
               invalid_errors_list - error list
    '''
    if valid:
        input_status_list = [
            [ent.id, ent.path, ent.md5, "VALIDATED",
             ent.name, entity_date_to_timestamp(ent.properties.modifiedOn), filetype]
            for ent in
            entities]
        invalid_errors_list = None
    else:
        input_status_list = [
            [ent.id, ent.path, ent.md5, "INVALID",
             ent.name, entity_date_to_timestamp(ent.properties.modifiedOn), filetype]
            for ent in entities]
        invalid_errors_list = [
            [ent.id, message, ent.name]
            for ent in entities]
    return(input_status_list, invalid_errors_list)


def validatefile(syn, entities, validation_statusdf, error_trackerdf,
                 center, threads, testing, oncotree_link):
    '''Validate a list of entities.

    If a file has not changed, then it doesn't need to be validated.

    Args:
        syn: Synapse object
        entities: A list of entities for a single file 'type' (usually a single file, but clinical can have two)
        validation_statusdf: Validation status dataframe
        error_trackerdf: Invalid files error tracking dataframe
        center: Center of interest
        testing: Boolean determining whether using testing parameter
        oncotree_link: Oncotree url

    Returns:
        tuple: input_status_list - status of input files,
               invalid_errors_list - error list

    '''

    filepaths = [entity.path for entity in entities]
    filenames = [entity.name for entity in entities]

    logger.info(
        "VALIDATING {filenames}".format(filenames=", ".join(filenames)))

    file_users = [entities[0].modifiedBy, entities[0].createdBy]

    check_file_status = check_existing_file_status(
        validation_statusdf, error_trackerdf, entities)

    status_list = check_file_status['status_list']
    error_list = check_file_status['error_list']
    # Need to figure out to how to remove this
    # This must pass in filenames, because filetype is determined by entity name
    # Not by actual path of file
    filetype = validate.determine_filetype(syn, filenames, center)
    if check_file_status['to_validate']:
        valid, message, filetype = validate.validate_single_file(
            syn,
            filepaths,
            center,
            filetype=filetype,
            oncotreelink=oncotree_link,
            testing=testing)
        logger.info("VALIDATION COMPLETE")
        input_status_list, invalid_errors_list = _get_status_and_error_list(
            syn, valid, message, filetype,
            entities)
        # Send email the first time the file is invalid
        if invalid_errors_list is not None:
            _send_validation_error_email(syn, filenames, message, file_users)
    else:
        input_status_list = [
            [ent.id, path, ent.md5, status, filename, entity_date_to_timestamp(ent.properties.modifiedOn), filetype]
            for ent, path, status, filename in
            zip(entities, filepaths, status_list, filenames)]
        invalid_errors_list = [
            [entity.id, error, filename]
            for entity, error, filename in
            zip(entities, error_list, filenames)]
    return(input_status_list, invalid_errors_list)


def processfiles(syn, validfiles, center, path_to_genie, threads,
                 center_mapping_df, oncotreeLink, databaseToSynIdMappingDf,
                 validVCF=None, vcf2mafPath=None,
                 veppath=None, vepdata=None,
                 processing="main", test=False, reference=None):
    '''
    Processing validated files

    Args:
        syn: Synapse object
        validfiles: pandas dataframe containing validated files
                    has 'id', 'path', and 'fileType' column
        center: GENIE center name
        path_to_genie: Path to GENIE workdir
        threads: Threads used
        center_mapping_df: Center mapping dataframe
        oncotreeLink: Link to oncotree
        databaseToSynIdMappingDf: Database to synapse id mapping dataframe
        validVCF: Valid vcf files
        vcf2mafPath: Path to vcf2maf
        veppath: Path to vep
        vepdata: Path to vep index files
        processing: Processing type. Defaults to main
        test: Test flag
        reference: Reference file for vcf2maf
    '''
    logger.info("PROCESSING {} FILES: {}".format(center, len(validfiles)))
    center_staging_folder = os.path.join(path_to_genie, center)
    center_staging_synid = center_mapping_df.query(
        "center == 'SAGE'").stagingSynId.iloc[0]

    if not os.path.exists(center_staging_folder):
        os.makedirs(center_staging_folder)

<<<<<<< HEAD
    if processing == "main":
        for fileSynId, filePath, fileType in zip(validfiles['id'],
                                                 validfiles['path'],
                                                 validfiles['fileType']):
=======
    logger.info("PROCESSING %s FILES: %d" % (center, len(validFiles)))
    centerStagingFolder = os.path.join(path_to_GENIE, center)
    centerStagingSynId = center_mapping_df['stagingSynId'][center_mapping_df['center'] == center][0]
    #PROCESS_FILES is in config_process_scripts.py
    if not os.path.exists(centerStagingFolder):
        os.makedirs(centerStagingFolder)
    if processing != 'vcf':
        for fileSynId, filePath, fileType in zip(validFiles['id'],validFiles['path'],validFiles['fileType']):
>>>>>>> cb86434f
            filename = os.path.basename(filePath)
            newPath = os.path.join(center_staging_folder, filename)
            # store = True
            synId = databaseToSynIdMappingDf.Id[
                databaseToSynIdMappingDf['Database'] == fileType]
            if len(synId) == 0:
                synId = None
            else:
                synId = synId[0]
<<<<<<< HEAD
            # if fileType not in [None,"cna"]:
            if fileType is not None:
                processor = PROCESS_FILES[fileType](syn, center, threads)
                processor.process(
                    filePath=filePath, newPath=newPath,
                    parentId=center_staging_synid, databaseSynId=synId,
                    oncotreeLink=oncotreeLink,
                    fileSynId=fileSynId, validVCF=validVCF,
                    path_to_GENIE=path_to_genie, vcf2mafPath=vcf2mafPath,
                    veppath=veppath, vepdata=vepdata,
                    processing=processing,
                    databaseToSynIdMappingDf=databaseToSynIdMappingDf,
                    reference=reference, test=test)

    elif processing in ["vcf", "maf", "mafSP"]:
=======
            if fileType is not None and (processing == "main" or processing == fileType):
                PROCESS_FILES[fileType](syn, center, threads).process(filePath=filePath, newPath=newPath, 
                                    parentId=centerStagingSynId, databaseSynId=synId, oncotreeLink=oncotreeLink, 
                                    fileSynId=fileSynId, validVCF=validVCF, 
                                    path_to_GENIE=path_to_GENIE, vcf2mafPath=vcf2mafPath,
                                    veppath=veppath,vepdata=vepdata,
                                    processing=processing,databaseToSynIdMappingDf=databaseToSynIdMappingDf, reference=reference, test=test)

    else:
>>>>>>> cb86434f
        filePath = None
        newPath = None
        fileType = None
        synId = databaseToSynIdMappingDf.Id[
            databaseToSynIdMappingDf['Database'] == processing][0]
        fileSynId = None
        processor = PROCESS_FILES[processing](syn, center, threads)
        processor.process(
            filePath=filePath, newPath=newPath,
            parentId=center_staging_synid, databaseSynId=synId,
            oncotreeLink=oncotreeLink,
            fileSynId=fileSynId, validVCF=validVCF,
            path_to_GENIE=path_to_genie, vcf2mafPath=vcf2mafPath,
            veppath=veppath, vepdata=vepdata,
            processing=processing,
            databaseToSynIdMappingDf=databaseToSynIdMappingDf,
            reference=reference)

    logger.info("ALL DATA STORED IN DATABASE")

# def _create_maf_db(syn, foo):
#     maf_database_ent = syn.get(maf_database_synid)
#     print(maf_database_ent)
#     maf_columns = list(syn.getTableColumns(maf_database_synid))
#     schema = synapseclient.Schema(
#         name='Narrow MAF {current_time} Database'.format(
#             current_time=time.time()),
#         columns=maf_columns,
#         parent=process_functions.getDatabaseSynId(
#             syn, "main",
#             databaseToSynIdMappingDf=database_synid_mappingdf))
#     schema.primaryKey = maf_database_ent.primaryKey
#     new_maf_database = syn.store(schema)

# TODO: Should split this into 3 funcitons
# so that unit tests are easier to write


def create_and_archive_maf_database(syn, database_synid_mappingdf):
    '''
    Creates new MAF database and archives the old database in the staging site

    Args:
        syn: Synapse object
        databaseToSynIdMappingDf: Database to synapse id mapping dataframe

    Return:
        Editted database to synapse id mapping dataframe
    '''
    maf_database_synid = process_functions.getDatabaseSynId(
        syn, "vcf2maf", databaseToSynIdMappingDf=database_synid_mappingdf)
    maf_database_ent = syn.get(maf_database_synid)
    maf_columns = list(syn.getTableColumns(maf_database_synid))
    schema = synapseclient.Schema(
        name='Narrow MAF {current_time} Database'.format(
            current_time=time.time()),
        columns=maf_columns,
        parent=process_functions.getDatabaseSynId(
            syn, "main", databaseToSynIdMappingDf=database_synid_mappingdf))
    schema.primaryKey = maf_database_ent.primaryKey
    new_maf_database = syn.store(schema)
    # Store in the new database synid
    database_synid_mappingdf['Id'][
        database_synid_mappingdf[
            'Database'] == 'vcf2maf'] = new_maf_database.id

    vcf2maf_mappingdf = database_synid_mappingdf[
        database_synid_mappingdf['Database'] == 'vcf2maf']
    # vcf2maf_mappingdf['Id'][0] = newMafDb.id
    # Update this synid later
    syn.store(synapseclient.Table("syn12094210", vcf2maf_mappingdf))
    # Move and archive old mafdatabase (This is the staging synid)
    maf_database_ent.parentId = "syn7208886"
    maf_database_ent.name = "ARCHIVED " + maf_database_ent.name
    syn.store(maf_database_ent)
    # maf_database_synid = new_maf_database.id
    # Remove can download permissions from project GENIE team
    syn.setPermissions(new_maf_database.id, 3326313, [])
    return(database_synid_mappingdf)


def email_duplication_error(syn, duplicated_filesdf):
    '''
    Sends an email if there is a duplication error

    Args:
        syn: Synapse object
        duplicated_filesdf: dataframe with 'id', 'name' column
    '''
    if not duplicated_filesdf.empty:
        incorrect_files = [
            name for synId, name in zip(duplicated_filesdf['id'],
                                        duplicated_filesdf['name'])]
        incorrect_filenames = ", ".join(incorrect_files)
        incorrect_ent = syn.get(duplicated_filesdf['id'].iloc[0])
        send_to_users = set([incorrect_ent.modifiedBy,
                             incorrect_ent.createdBy])
        usernames = ", ".join(
            [syn.getUserProfile(user)['userName'] for user in send_to_users])
        error_email = (
            "Dear %s,\n\n"
            "Your files (%s) are duplicated!  FILES SHOULD BE UPLOADED AS "
            "NEW VERSIONS AND THE ENTIRE DATASET SHOULD BE "
            "UPLOADED EVERYTIME".format(usernames, incorrect_filenames))
        syn.sendMessage(
            list(send_to_users), "GENIE Validation Error", error_email)


def get_duplicated_files(validation_statusdf, duplicated_error_message):
    '''
    Check for duplicated files.  There should be no duplication,
    files should be uploaded as new versions and the entire dataset
    should be uploaded everytime

    Args:
        validation_statusdf: dataframe with 'name' and 'id' column
        duplicated_error_message: Error message for duplicated files

    Returns:
        dataframe with 'id', 'name' and 'errors' of duplicated files
    '''
    logger.info("CHECK FOR DUPLICATED FILES")
    duplicated_filesdf = validation_statusdf[
        validation_statusdf['name'].duplicated(keep=False)]
    # cbs/seg files should not be duplicated.
    cbs_seg_files = validation_statusdf.query(
        'name.str.endswith("cbs") or name.str.endswith("seg")')
    if len(cbs_seg_files) > 1:
        duplicated_filesdf = duplicated_filesdf.append(cbs_seg_files)
    # clinical files should not be duplicated.
    clinical_files = validation_statusdf.query(
        'name.str.startswith("data_clinical_supp")')
    if len(clinical_files) > 2:
        duplicated_filesdf = duplicated_filesdf.append(clinical_files)
    duplicated_filesdf.drop_duplicates("id", inplace=True)
    logger.info("THERE ARE {} DUPLICATED FILES".format(
        len(duplicated_filesdf)))
    duplicated_filesdf['errors'] = duplicated_error_message
    return(duplicated_filesdf)


def validation(syn, center, process,
               center_mapping_df, databaseToSynIdMappingDf,
               thread, testing, oncotreeLink):
    '''
    Validation of all center files

    Args:
        syn: Synapse object
        center: Center name
        process: main, vcf, maf
        center_mapping_df: center mapping dataframe
        thread: Unused parameter for now
        testing: True if testing
        oncotreeLink: Link to oncotree

    Returns:
        dataframe: Valid files
    '''
    centerInputSynId = center_mapping_df['inputSynId'][
        center_mapping_df['center'] == center][0]
    logger.info("Center: " + center)
    allFiles = get_center_input_files(syn, centerInputSynId, center, process)

    # If a center has no files, then return empty list
    if not allFiles:
        logger.info("%s has not uploaded any files" % center)
        return([])
    else:
        # Make sure the vcf validation statuses don't get wiped away
        if process != "vcf":
            addToQuery = "and name not like '%.vcf'"
        else:
            addToQuery = ''
        validationStatus = syn.tableQuery(
            "SELECT id,md5,status,name,center,modifiedOn FROM {} where center = '{}' {}".format(
                process_functions.getDatabaseSynId(
                    syn, "validationStatus",
                    databaseToSynIdMappingDf=databaseToSynIdMappingDf),
                center,
                addToQuery))
        validation_statusdf = validationStatus.asDataFrame()
        errorTracker = syn.tableQuery(
            "SELECT id,center,errors,name FROM {} where center = '{}' {}".format(
                process_functions.getDatabaseSynId(
                    syn, "errorTracker",
                    databaseToSynIdMappingDf=databaseToSynIdMappingDf),
                center,
                addToQuery))
        error_trackerdf = errorTracker.asDataFrame()

        inputValidStatus = []
        invalidErrors = []

        for ents in allFiles:
            status, errors = validatefile(syn, ents,
                                          validation_statusdf, 
                                          error_trackerdf, 
                                          center='SAGE', threads=1, 
                                          testing=False, 
                                          oncotree_link=None)
            inputValidStatus.extend(status)
            if errors is not None:
                invalidErrors.extend(errors)

        inputValidStatus = pd.DataFrame(
            inputValidStatus,
            columns=[
                "id", 'path', 'md5', 'status',
                'name', 'modifiedOn', 'fileType'])

        duplicatedFileError = (
            "DUPLICATED FILENAME! FILES SHOULD BE UPLOADED AS NEW VERSIONS "
            "AND THE ENTIRE DATASET SHOULD BE UPLOADED EVERYTIME")
        duplicatedFiles = get_duplicated_files(inputValidStatus,
                                               duplicatedFileError)
        # Send an email if there are any duplicated files
        if not duplicatedFiles.empty:
            email_duplication_error(syn, duplicatedFiles)

        inputValidStatus['status'][
            inputValidStatus['id'].isin(duplicatedFiles['id'])] = "INVALID"
        # Create invalid error synapse table
        logger.info("UPDATE INVALID FILE REASON DATABASE")
        invalidErrors = pd.DataFrame(
            invalidErrors, columns=["id", 'errors', 'name'])
        # Remove fixed duplicated files
        # This makes sure that the files removed actually had duplicated file
        # errors and not some other error
        dupIds = invalidErrors['id'][
            invalidErrors['errors'] == duplicatedFileError]
        removeIds = dupIds[~dupIds.isin(duplicatedFiles['id'])]
        invalidErrors = invalidErrors[~invalidErrors['id'].isin(removeIds)]
        # Append duplicated file errors
        invalidErrors = invalidErrors.append(
            duplicatedFiles[['id', 'errors', 'name']])
        invalidErrors['center'] = center
        invalidIds = inputValidStatus['id'][
            inputValidStatus['status'] == "INVALID"]
        invalidErrors = invalidErrors[invalidErrors['id'].isin(invalidIds)]
        process_functions.updateDatabase(
            syn, errorTracker.asDataFrame(), invalidErrors,
            process_functions.getDatabaseSynId(
                syn, "errorTracker",
                databaseToSynIdMappingDf=databaseToSynIdMappingDf),
            ["id"], to_delete=True)

        paths = inputValidStatus['path']
        # filenames = [os.path.basename(name) for name in paths]
        del inputValidStatus['path']
        logger.info("UPDATE VALIDATION STATUS DATABASE")
        inputValidStatus['center'] = center
        # Remove fixed duplicated files
        inputValidStatus = inputValidStatus[
            ~inputValidStatus['id'].isin(removeIds)]

        process_functions.updateDatabase(
            syn,
            validationStatus.asDataFrame(),
            inputValidStatus[
                ["id", 'md5', 'status', 'name', 'center', 'modifiedOn']],
            process_functions.getDatabaseSynId(
                syn, "validationStatus",
                databaseToSynIdMappingDf=databaseToSynIdMappingDf),
            ["id"],
            to_delete=True)

        inputValidStatus['path'] = paths
        validFiles = inputValidStatus[['id', 'path', 'fileType']][
            inputValidStatus['status'] == "VALIDATED"]
        return(validFiles)


def center_input_to_database(
        syn, center, process, testing,
        only_validate, vcf2maf_path, vep_path,
        vep_data, database_to_synid_mappingdf,
        center_mapping_df, reference=None,
        delete_old=False, oncotree_link=None, thread=1):
    if only_validate:
        log_path = os.path.join(
            process_functions.SCRIPT_DIR,
            "{}_validation_log.txt".format(center))
    else:
        log_path = os.path.join(
            process_functions.SCRIPT_DIR,
            "{}_{}_log.txt".format(center, process))

    logFormatter = logging.Formatter(
        "%(asctime)s [%(name)s][%(levelname)s] %(message)s")
    fileHandler = logging.FileHandler(log_path, mode='w')
    fileHandler.setFormatter(logFormatter)
    logger.addHandler(fileHandler)

    if testing:
        logger.info("###########################################")
        logger.info("############NOW IN TESTING MODE############")
        logger.info("###########################################")

    # ----------------------------------------
    # Start input to staging process
    # ----------------------------------------
    '''
    # path_to_genie = os.path.realpath(os.path.join(
    #    process_functions.SCRIPT_DIR, "../"))
    Make the synapsecache dir the genie input folder for now
    The main reason for this is because the .synaspecache dir
    is mounted by batch
    '''
    path_to_genie = os.path.expanduser("~/.synapseCache")
    # Create input and staging folders
    if not os.path.exists(os.path.join(path_to_genie, center, "input")):
        os.makedirs(os.path.join(path_to_genie, center, "input"))
    if not os.path.exists(os.path.join(path_to_genie, center, "staging")):
        os.makedirs(os.path.join(path_to_genie, center, "staging"))

    if delete_old:
        process_functions.rmFiles(os.path.join(path_to_genie, center))

    validFiles = validation(
        syn, center, process, center_mapping_df,
        database_to_synid_mappingdf, thread,
        testing, oncotree_link)

    if len(validFiles) > 0 and not only_validate:
        # Reorganize so BED file are always validated and processed first
        validBED = [
            os.path.basename(i).endswith('.bed') for i in validFiles['path']]
        beds = validFiles[validBED]
        validFiles = beds.append(validFiles)
        validFiles.drop_duplicates(inplace=True)
        # Valid vcf files
        validVCF = [
            i for i in validFiles['path']
            if os.path.basename(i).endswith('.vcf')]

        processTrackerSynId = process_functions.getDatabaseSynId(
            syn, "processTracker",
            databaseToSynIdMappingDf=database_to_synid_mappingdf)
        # Add process tracker for time start
        processTracker = syn.tableQuery(
            "SELECT timeStartProcessing FROM {} "
            "where center = '{}' and "
            "processingType = '{}'".format(
                processTrackerSynId, center, process))
        processTrackerDf = processTracker.asDataFrame()
        if len(processTrackerDf) == 0:
            new_rows = [[
                center,
                str(int(time.time()*1000)),
                str(int(time.time()*1000)),
                process]]

            syn.store(synapseclient.Table(
                processTrackerSynId, new_rows))
        else:
            processTrackerDf['timeStartProcessing'][0] = \
                str(int(time.time()*1000))
            syn.store(synapseclient.Table(
                processTrackerSynId, processTrackerDf))

        processfiles(syn, validFiles, center, path_to_genie, thread,
                     center_mapping_df, oncotree_link,
                     database_to_synid_mappingdf,
                     validVCF=validVCF,
                     vcf2mafPath=vcf2maf_path,
                     veppath=vep_path, vepdata=vep_data,
                     test=testing, processing=process, reference=reference)

        # Should add in this process end tracking
        # before the deletion of samples
        processTracker = syn.tableQuery(
            "SELECT timeEndProcessing FROM {synid} where center = '{center}' "
            "and processingType = '{processtype}'".format(
                synid=processTrackerSynId,
                center=center,
                processtype=process))
        processTrackerDf = processTracker.asDataFrame()
        processTrackerDf['timeEndProcessing'][0] = str(int(time.time()*1000))
        syn.store(synapseclient.Table(processTrackerSynId, processTrackerDf))

        logger.info("SAMPLE/PATIENT RETRACTION")
        toRetract.retract(syn, testing)

    else:
        messageOut = \
            "{} does not have any valid files" if not only_validate \
            else "ONLY VALIDATION OCCURED FOR {}"
        logger.info(messageOut.format(center))

    # Store log file
    log_folder_synid = process_functions.getDatabaseSynId(
        syn, "logs", databaseToSynIdMappingDf=database_to_synid_mappingdf)
    syn.store(synapseclient.File(log_path, parentId=log_folder_synid))
    os.remove(log_path)
    logger.info("ALL PROCESSES COMPLETE")<|MERGE_RESOLUTION|>--- conflicted
+++ resolved
@@ -1,7 +1,6 @@
 #!/usr/bin/env python3
 import datetime
 import logging
-<<<<<<< HEAD
 import os
 import shutil
 import time
@@ -16,10 +15,7 @@
 from . import toRetract
 from . import input_to_database
 
-logging.basicConfig()
-=======
 logging.basicConfig(level=logging.INFO)
->>>>>>> cb86434f
 logger = logging.getLogger(__name__)
 
 '''
@@ -29,20 +25,9 @@
 '''
 
 
-<<<<<<< HEAD
 # def rename_file(ent):
 #     '''
 #     Gets file from synapse and renames the file if necessary.
-=======
-
-def reNameFile(syn, synId):
-    temp = syn.get(synId)
-    dirname = os.path.dirname(temp.path)
-    newPath = os.path.join(dirname, temp.name)
-    if newPath != temp.path:
-        shutil.copyfile(temp.path, newPath)
-    return(newPath)
->>>>>>> cb86434f
 
 #     Adds the expected name as an annotation to a Synapse File object.
 
@@ -335,21 +320,10 @@
     if not os.path.exists(center_staging_folder):
         os.makedirs(center_staging_folder)
 
-<<<<<<< HEAD
-    if processing == "main":
+    if processing != 'vcf':
         for fileSynId, filePath, fileType in zip(validfiles['id'],
                                                  validfiles['path'],
                                                  validfiles['fileType']):
-=======
-    logger.info("PROCESSING %s FILES: %d" % (center, len(validFiles)))
-    centerStagingFolder = os.path.join(path_to_GENIE, center)
-    centerStagingSynId = center_mapping_df['stagingSynId'][center_mapping_df['center'] == center][0]
-    #PROCESS_FILES is in config_process_scripts.py
-    if not os.path.exists(centerStagingFolder):
-        os.makedirs(centerStagingFolder)
-    if processing != 'vcf':
-        for fileSynId, filePath, fileType in zip(validFiles['id'],validFiles['path'],validFiles['fileType']):
->>>>>>> cb86434f
             filename = os.path.basename(filePath)
             newPath = os.path.join(center_staging_folder, filename)
             # store = True
@@ -359,9 +333,7 @@
                 synId = None
             else:
                 synId = synId[0]
-<<<<<<< HEAD
-            # if fileType not in [None,"cna"]:
-            if fileType is not None:
+            if fileType is not None and (processing == "main" or processing == fileType):
                 processor = PROCESS_FILES[fileType](syn, center, threads)
                 processor.process(
                     filePath=filePath, newPath=newPath,
@@ -374,18 +346,7 @@
                     databaseToSynIdMappingDf=databaseToSynIdMappingDf,
                     reference=reference, test=test)
 
-    elif processing in ["vcf", "maf", "mafSP"]:
-=======
-            if fileType is not None and (processing == "main" or processing == fileType):
-                PROCESS_FILES[fileType](syn, center, threads).process(filePath=filePath, newPath=newPath, 
-                                    parentId=centerStagingSynId, databaseSynId=synId, oncotreeLink=oncotreeLink, 
-                                    fileSynId=fileSynId, validVCF=validVCF, 
-                                    path_to_GENIE=path_to_GENIE, vcf2mafPath=vcf2mafPath,
-                                    veppath=veppath,vepdata=vepdata,
-                                    processing=processing,databaseToSynIdMappingDf=databaseToSynIdMappingDf, reference=reference, test=test)
-
     else:
->>>>>>> cb86434f
         filePath = None
         newPath = None
         fileType = None
@@ -582,10 +543,10 @@
 
         for ents in allFiles:
             status, errors = validatefile(syn, ents,
-                                          validation_statusdf, 
-                                          error_trackerdf, 
-                                          center='SAGE', threads=1, 
-                                          testing=False, 
+                                          validation_statusdf,
+                                          error_trackerdf,
+                                          center='SAGE', threads=1,
+                                          testing=False,
                                           oncotree_link=None)
             inputValidStatus.extend(status)
             if errors is not None:
