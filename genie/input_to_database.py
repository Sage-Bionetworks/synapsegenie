#!/usr/bin/env python3
from collections import defaultdict
import datetime
import logging
import os
import time

import synapseclient
try:
    from synapseclient.core.utils import to_unix_epoch_time
except ModuleNotFoundError:
    from synapseclient.utils import to_unix_epoch_time
import synapseutils
import pandas as pd

# from .config import PROCESS_FILES
from . import process_functions
from . import validate

logging.basicConfig(level=logging.INFO)
logger = logging.getLogger(__name__)

'''
TODO:
Could potentially get all the inforamation of the file entity right here
To avoid the syn.get rest call later which doesn't actually download the file
'''

# def rename_file(ent):
#     '''
#     Gets file from synapse and renames the file if necessary.

#     Adds the expected name as an annotation to a Synapse File object.

#     Args:
#         synid : Synapse id or entity

#     Returns:
#         entity with annotation set for path of corrected file
#     '''
#     dirpath = os.path.dirname(ent.path)
#     expectedpath = os.path.join(dirpath, ent.name)

#     ent.annotations.expectedPath = expectedpath
#     return ent


def entity_date_to_timestamp(entity_date_time):
    """Convert Synapse object date/time string (from modifiedOn or createdOn properties) to a timestamp.
    """

    date_and_time = entity_date_time.split(".")[0]
    date_time_obj = datetime.datetime.strptime(date_and_time, "%Y-%m-%dT%H:%M:%S")
    return to_unix_epoch_time(date_time_obj)


def get_center_input_files(syn, synid, center, process="main"):
    '''
    This function walks through each center's input directory
    to get a list of tuples of center files

    Args:
        syn: Synapse object
        synid: Center input folder synid
        center: Center name
        process: Process type includes, main, vcf, maf and mafSP.
                 Defaults to main such that the vcf

    Returns:
        List of entities with the correct format to pass into validation
    '''
    logger.info("GETTING {center} INPUT FILES".format(center=center))
    clinical_pair_name = [
        "data_clinical_supp_sample_{center}.txt".format(center=center),
        "data_clinical_supp_patient_{center}.txt".format(center=center)]

    center_files = synapseutils.walk(syn, synid)
    clinicalpair_entities = []
    prepared_center_file_list = []

    for _, _, entities in center_files:
        for name, ent_synid in entities:
            # This is to remove vcfs from being validated during main
            # processing. Often there are too many vcf files, and it is
            # not necessary for them to be run everytime.
            if name.endswith(".vcf") and process != "vcf":
                continue

            ent = syn.get(ent_synid)
            logger.debug(ent)

            # Clinical file can come as two files.
            # The two files need to be merged together which is
            # why there is this format

            if name in clinical_pair_name:
                clinicalpair_entities.append(ent)
                continue

            prepared_center_file_list.append([ent])

    if clinicalpair_entities:
        # clinicalpair_entities = [x for x in clinicalpair]
        prepared_center_file_list.append(clinicalpair_entities)

    return prepared_center_file_list


def check_existing_file_status(validation_status_table, error_tracker_table, entities):
    '''
    This function checks input files against the existing validation and error
    tracking dataframe

    Args:
        validation_status_table: Validation status Synapse Table query result
        error_tracker_table: Error tracking Synapse Table query result
        entities: list of center input entites

    Returns:
        dict: Input file status
            status_list: file validation status
            error_list: Errors of the files if they exist,
            to_validate: Boolean value for whether of not an input
                         file needs to be validated
    '''
    if len(entities) > 2:
        raise ValueError(
            "There should never be more than 2 files being validated.")

    statuses = []
    errors = []

    validation_statusdf = validation_status_table.asDataFrame()
    error_trackerdf = error_tracker_table.asDataFrame()
    # This should be outside fo the forloop so that it doesn't
    # get reset
    to_validate = False
    for ent in entities:
        # Get the current status and errors from the tables.
        current_status = validation_statusdf[validation_statusdf['id'] == ent.id]
        current_error = error_trackerdf[error_trackerdf['id'] == ent.id]

        if current_status.empty:
            to_validate = True
        else:
            # This to_validate is here, because the following is a
            # sequential check of whether files need to be validated
            statuses.append(current_status['status'].values[0])
            if current_error.empty:
                to_validate = \
                    current_status['status'].values[0] == "INVALID"
            else:
                errors.append(current_error['errors'].values[0])
            # Add Name check here (must add name of the entity as a column)
            if current_status['md5'].values[0] != ent.md5 or \
               current_status['name'].values[0] != ent.name:
                to_validate = True
            else:
                status_str = "{filename} ({id}) FILE STATUS IS: {filestatus}"
                logger.info(status_str.format(filename=ent.name, id=ent.id,
                                              filestatus=current_status['status'].values[0]))

    return({'status_list': statuses,
            'error_list': errors,
            'to_validate': to_validate})


def _send_validation_error_email(syn, user, message_objs):
    '''
    Sends validation error email

    Args:
        syn: Synapse object
        user: username to send message to
        message_objs: list of dicts with 'filenames' and 'messages' to send
    '''

    username = syn.getUserProfile(user)['userName']

    errors = ""
    for message_obj in message_objs:
        file_names = ", ".join(message_obj['filenames'])
        error_message = message_obj['messages']
        errors += f"Filenames: {file_names}, Errors:\n {error_message}\n\n"

    email_message = (f"Dear {username},\n\n"
                     "You have invalid files! "
                     f"Here are the reasons why:\n\n{errors}")

    date_now = datetime.datetime.today().strftime("%Y-%m-%d %H:%M:%S")

    syn.sendMessage(userIds=[user],
                    messageSubject=f"GENIE Validation Error - {date_now}",
                    messageBody=email_message)


def _get_status_and_error_list(valid, message, entities):
    '''
    Helper function to return the status and error list of the
    files based on validation result.

    Args:
        valid: Boolean value of results of validation
        message: Validation message
        entities: List of Synapse Entities

    Returns:
        tuple: input_status_list - status of input files list,
               invalid_errors_list - error list
    '''
    if valid:
        input_status_list = [{'entity': ent, 'status': "VALIDATED"}
                             for ent in entities]
        invalid_errors_list = []
    else:
        input_status_list = [{'entity': ent, 'status': "INVALID"}
                             for ent in entities]
        invalid_errors_list = [{'entity': ent, 'errors': message}
                               for ent in entities]
    return input_status_list, invalid_errors_list


def validatefile(syn, entities, validation_status_table, error_tracker_table,
                 center, testing, oncotree_link,
                 format_registry=None,
                 validator_cls=None):
    '''Validate a list of entities.

    If a file has not changed, then it doesn't need to be validated.

    Args:
        syn: Synapse object
        entities: A list of entities for a single file 'type' (usually a single file, but clinical can have two)
        validation_statusdf: Validation status dataframe
        error_trackerdf: Invalid files error tracking dataframe
        center: Center of interest
        testing: Boolean determining whether using testing parameter
        oncotree_link: Oncotree url

    Returns:
        tuple: input_status_list - status of input files,
               invalid_errors_list - error list
               messages_to_send - list of tuples with (filenames, message, file_users)

    '''

    filepaths = [entity.path for entity in entities]
    filenames = [entity.name for entity in entities]

    logger.info("VALIDATING {filenames}".format(filenames=", ".join(filenames)))

    file_users = [entities[0].modifiedBy, entities[0].createdBy]

    check_file_status = check_existing_file_status(
        validation_status_table, error_tracker_table, entities)

    status_list = check_file_status['status_list']
    error_list = check_file_status['error_list']

    messages_to_send = []

    # Need to figure out to how to remove this
    # This must pass in filenames, because filetype is determined by entity
    # name Not by actual path of file
    validator = validator_cls(syn=syn, center=center,
                              entitylist=entities,
                              format_registry=format_registry,
                              testing=testing)
    filetype = validator.file_type
    if check_file_status['to_validate']:
        valid, message = validator.validate_single_file(
            oncotree_link=oncotree_link, nosymbol_check=False)
        logger.info("VALIDATION COMPLETE")
        input_status_list, invalid_errors_list = _get_status_and_error_list(
            valid, message, entities)
        # Send email the first time the file is invalid
        if invalid_errors_list:
            messages_to_send.append((filenames, message, file_users))
    else:
        input_status_list = [{'entity': entity, 'status': status}
                             for entity, status in zip(entities, status_list)]
        invalid_errors_list = [{'entity': entity, 'errors': errors}
                               for entity, errors in zip(entities, error_list)]
    # add in static filetype and center information
    for input_status in input_status_list:
        input_status.update({'fileType': filetype, 'center': center})
    # An empty list is returned if there are no errors,
    # so nothing will be appended
    for invalid_errors in invalid_errors_list:
        invalid_errors.update({'fileType': filetype, 'center': center})
    return input_status_list, invalid_errors_list, messages_to_send


def processfiles(syn, validfiles, center, path_to_genie,
                 center_mapping_df, oncotree_link, databaseToSynIdMappingDf,
                 validVCF=None, vcf2mafPath=None,
                 veppath=None, vepdata=None,
                 processing="main", test=False, reference=None,
                 format_registry=None):
    '''
    Processing validated files

    Args:
        syn: Synapse object
        validfiles: pandas dataframe containing validated files
                    has 'id', 'path', and 'fileType' column
        center: GENIE center name
        path_to_genie: Path to GENIE workdir
        center_mapping_df: Center mapping dataframe
        oncotree_link: Link to oncotree
        databaseToSynIdMappingDf: Database to synapse id mapping dataframe
        validVCF: Valid vcf files
        vcf2mafPath: Path to vcf2maf
        veppath: Path to vep
        vepdata: Path to vep index files
        processing: Processing type. Defaults to main
        test: Test flag
        reference: Reference file for vcf2maf
    '''
    logger.info("PROCESSING {} FILES: {}".format(center, len(validfiles)))
    center_staging_folder = os.path.join(path_to_genie, center)
    center_staging_synid = center_mapping_df.query(
        "center == '{}'".format(center)).stagingSynId.iloc[0]

    if not os.path.exists(center_staging_folder):
        os.makedirs(center_staging_folder)

<<<<<<< HEAD
    if processing != 'vcf':
        for fileSynId, filePath, name, fileType in zip(validfiles['id'],
                                                       validfiles['path'],
                                                       validfiles['name'],
                                                       validfiles['fileType']):
            # filename = os.path.basename(filePath)
            newPath = os.path.join(center_staging_folder, name)
            # store = True
            synId = databaseToSynIdMappingDf.Id[
                databaseToSynIdMappingDf['Database'] == fileType]
            if len(synId) == 0:
                synId = None
            else:
                synId = synId[0]
            if fileType is not None and (processing == "main" or processing == fileType):
                processor = format_registry[fileType](syn, center)
                processor.process(
                    filePath=filePath, newPath=newPath,
                    parentId=center_staging_synid, databaseSynId=synId,
                    oncotree_link=oncotree_link,
                    fileSynId=fileSynId, validVCF=validVCF,
                    path_to_GENIE=path_to_genie, vcf2mafPath=vcf2mafPath,
                    veppath=veppath, vepdata=vepdata,
                    processing=processing,
                    databaseToSynIdMappingDf=databaseToSynIdMappingDf,
                    reference=reference, test=test)

    else:
        filePath = None
        newPath = None
        fileType = None
        synId = databaseToSynIdMappingDf.Id[
            databaseToSynIdMappingDf['Database'] == processing][0]
        fileSynId = None
        processor = format_registry[processing](syn, center)
        processor.process(
            filePath=filePath, newPath=newPath,
            parentId=center_staging_synid, databaseSynId=synId,
            oncotree_link=oncotree_link,
            fileSynId=fileSynId, validVCF=validVCF,
            path_to_GENIE=path_to_genie, vcf2mafPath=vcf2mafPath,
            veppath=veppath, vepdata=vepdata,
            processing=processing,
            databaseToSynIdMappingDf=databaseToSynIdMappingDf,
            reference=reference)
=======
    for fileSynId, filePath, name, fileType in zip(validfiles['id'],
                                                   validfiles['path'],
                                                   validfiles['name'],
                                                   validfiles['fileType']):
        # filename = os.path.basename(filePath)
        newPath = os.path.join(center_staging_folder, name)
        # store = True
        synId = databaseToSynIdMappingDf.Id[
            databaseToSynIdMappingDf['Database'] == fileType]
        if len(synId) == 0:
            synId = None
        else:
            synId = synId[0]
        if fileType is not None and (processing == "main" or processing == fileType):
            processor = PROCESS_FILES[fileType](syn, center)
            processor.process(
                filePath=filePath, newPath=newPath,
                parentId=center_staging_synid, databaseSynId=synId,
                oncotree_link=oncotree_link,
                fileSynId=fileSynId, validVCF=validVCF,
                path_to_GENIE=path_to_genie, vcf2mafPath=vcf2mafPath,
                veppath=veppath, vepdata=vepdata,
                processing=processing,
                databaseToSynIdMappingDf=databaseToSynIdMappingDf,
                reference=reference, test=test)
>>>>>>> e17378ad

    logger.info("ALL DATA STORED IN DATABASE")

# def _create_maf_db(syn, foo):
#     maf_database_ent = syn.get(maf_database_synid)
#     print(maf_database_ent)
#     maf_columns = list(syn.getTableColumns(maf_database_synid))
#     schema = synapseclient.Schema(
#         name='Narrow MAF {current_time} Database'.format(
#             current_time=time.time()),
#         columns=maf_columns,
#         parent=process_functions.getDatabaseSynId(
#             syn, "main",
#             databaseToSynIdMappingDf=database_synid_mappingdf))
#     schema.primaryKey = maf_database_ent.primaryKey
#     new_maf_database = syn.store(schema)

# TODO: Should split this into 3 funcitons
# so that unit tests are easier to write


def create_and_archive_maf_database(syn, database_synid_mappingdf):
    '''
    Creates new MAF database and archives the old database in the staging site

    Args:
        syn: Synapse object
        databaseToSynIdMappingDf: Database to synapse id mapping dataframe

    Return:
        Editted database to synapse id mapping dataframe
    '''
    maf_database_synid = process_functions.getDatabaseSynId(
        syn, "vcf2maf", databaseToSynIdMappingDf=database_synid_mappingdf)
    maf_database_ent = syn.get(maf_database_synid)
    maf_columns = list(syn.getTableColumns(maf_database_synid))
    schema = synapseclient.Schema(
        name='Narrow MAF {current_time} Database'.format(
            current_time=time.time()),
        columns=maf_columns,
        parent=process_functions.getDatabaseSynId(
            syn, "main", databaseToSynIdMappingDf=database_synid_mappingdf))
    schema.primaryKey = maf_database_ent.primaryKey
    new_maf_database = syn.store(schema)
    # Store in the new database synid
    database_synid_mappingdf['Id'][
        database_synid_mappingdf[
            'Database'] == 'vcf2maf'] = new_maf_database.id

    vcf2maf_mappingdf = database_synid_mappingdf[
        database_synid_mappingdf['Database'] == 'vcf2maf']
    # vcf2maf_mappingdf['Id'][0] = newMafDb.id
    # Update this synid later
    syn.store(synapseclient.Table("syn12094210", vcf2maf_mappingdf))
    # Move and archive old mafdatabase (This is the staging synid)
    maf_database_ent.parentId = "syn7208886"
    maf_database_ent.name = "ARCHIVED " + maf_database_ent.name
    syn.store(maf_database_ent)
    # maf_database_synid = new_maf_database.id
    # Remove can download permissions from project GENIE team
    syn.setPermissions(new_maf_database.id, 3326313, [])
    return(database_synid_mappingdf)


def email_duplication_error(syn, duplicated_filesdf):
    '''
    Sends an email if there is a duplication error

    Args:
        syn: Synapse object
        duplicated_filesdf: dataframe with 'id', 'name' column
    '''
    if not duplicated_filesdf.empty:
        incorrect_files = [
            name for synId, name in zip(duplicated_filesdf['id'],
                                        duplicated_filesdf['name'])]
        incorrect_filenames = ", ".join(incorrect_files)
        incorrect_ent = syn.get(duplicated_filesdf['id'].iloc[0])
        send_to_users = set([incorrect_ent.modifiedBy,
                             incorrect_ent.createdBy])
        usernames = ", ".join(
            [syn.getUserProfile(user)['userName'] for user in send_to_users])
        error_email = (
            "Dear {},\n\n"
            "Your files ({}) are duplicated!  FILES SHOULD BE UPLOADED AS "
            "NEW VERSIONS AND THE ENTIRE DATASET SHOULD BE "
            "UPLOADED EVERYTIME".format(usernames, incorrect_filenames))
        syn.sendMessage(
            list(send_to_users), "GENIE Validation Error", error_email)


def get_duplicated_files(validation_statusdf, duplicated_error_message):
    '''
    Check for duplicated files.  There should be no duplication,
    files should be uploaded as new versions and the entire dataset
    should be uploaded everytime

    Args:
        validation_statusdf: dataframe with 'name' and 'id' column
        duplicated_error_message: Error message for duplicated files

    Returns:
        dataframe with 'id', 'name', 'errors', 'center', 'fileType' of
        duplicated files
    '''
    logger.info("CHECK FOR DUPLICATED FILES")
    duplicated_filesdf = validation_statusdf[
        validation_statusdf['name'].duplicated(keep=False)]
    # Define filename str vector
    filename_str = validation_statusdf.name.str
    # cbs/seg files should not be duplicated.
    cbs_seg_index = filename_str.endswith(("cbs", "seg"))
    cbs_seg_files = validation_statusdf[cbs_seg_index]
    if len(cbs_seg_files) > 1:
        duplicated_filesdf = duplicated_filesdf.append(cbs_seg_files)
    # clinical files should not be duplicated.
    clinical_index = filename_str.startswith("data_clinical_supp")
    clinical_files = validation_statusdf[clinical_index]
    if len(clinical_files) > 2:
        duplicated_filesdf = duplicated_filesdf.append(clinical_files)
    duplicated_filesdf.drop_duplicates("id", inplace=True)
    logger.info("THERE ARE {} DUPLICATED FILES".format(
        len(duplicated_filesdf)))
    duplicated_filesdf['errors'] = duplicated_error_message
    return(duplicated_filesdf)


def update_status_and_error_tables(syn,
                                   input_valid_statuses,
                                   invalid_errors,
                                   validation_status_table,
                                   error_tracker_table):
    '''
    Update validation status and error tracking table

    Args:
        syn: Synapse object
        center: Center
        input_valid_status: list of lists of validation status
        invalid_errors: List of lists of invalid errors
        validation_status_table: Synapse table query of validation status
        error_tracker_table: Synapse table query of error tracker

    Returns:
        input validation status dataframe
    '''

    error_table_columns = ["id", 'errors', 'name', 'fileType', 'center']
    status_table_columns = ["id", 'path', 'md5', 'status', 'name',
                            'modifiedOn', 'fileType', 'center']

    input_status_rows = []
    for input_status in input_valid_statuses:
        entity = input_status['entity']
        row = {'id': entity.id,
               'path': entity.path,
               'md5': entity.md5,
               'status': input_status['status'],
               'name': entity.name,
               'modifiedOn': entity_date_to_timestamp(entity.properties.modifiedOn),
               'fileType': input_status['fileType'],
               'center': input_status['center']}
        input_status_rows.append(row)

    invalid_error_rows = []
    for invalid_error in invalid_errors:
        entity = invalid_error['entity']
        row = {'id': entity.id,
               'errors': invalid_error['errors'],
               'name': entity.name,
               'fileType': invalid_error['fileType'],
               'center': invalid_error['center']}
        invalid_error_rows.append(row)
    if input_status_rows:
        input_valid_statusdf = pd.DataFrame(input_status_rows)
    else:
        input_valid_statusdf = pd.DataFrame(input_status_rows,
                                            columns=status_table_columns)
    duplicated_file_error = (
        "DUPLICATED FILENAME! FILES SHOULD BE UPLOADED AS NEW VERSIONS "
        "AND THE ENTIRE DATASET SHOULD BE UPLOADED EVERYTIME")
    duplicated_filesdf = get_duplicated_files(input_valid_statusdf,
                                              duplicated_file_error)
    # Send an email if there are any duplicated files
    if not duplicated_filesdf.empty:
        email_duplication_error(syn, duplicated_filesdf)
    duplicated_idx = input_valid_statusdf['id'].isin(duplicated_filesdf['id'])
    input_valid_statusdf['status'][duplicated_idx] = "INVALID"
    # Create invalid error synapse table
    logger.info("UPDATE INVALID FILE REASON DATABASE")
    if invalid_error_rows:
        invalid_errorsdf = pd.DataFrame(invalid_error_rows)
    else:
        invalid_errorsdf = pd.DataFrame(invalid_error_rows,
                                        columns=error_table_columns)
    # Remove fixed duplicated files
    # This makes sure that the files removed actually had duplicated file
    # errors and not some other error
    dup_ids = invalid_errorsdf['id'][
        invalid_errorsdf['errors'] == duplicated_file_error]
    remove_ids = dup_ids[~dup_ids.isin(duplicated_filesdf['id'])]
    invalid_errorsdf = invalid_errorsdf[~invalid_errorsdf['id'].isin(remove_ids)]
    # Append duplicated file errors
    invalid_errorsdf = invalid_errorsdf.append(
        duplicated_filesdf[invalid_errorsdf.columns])
    invalid_ids = input_valid_statusdf['id'][input_valid_statusdf['status'] == "INVALID"]
    invalid_errorsdf = invalid_errorsdf[invalid_errorsdf['id'].isin(invalid_ids)]
    process_functions.updateDatabase(syn, error_tracker_table.asDataFrame(),
                                     invalid_errorsdf,
                                     error_tracker_table.tableId,
                                     ["id"], to_delete=True)

    logger.info("UPDATE VALIDATION STATUS DATABASE")
    # Remove fixed duplicated files
    input_valid_statusdf = input_valid_statusdf[
        ~input_valid_statusdf['id'].isin(remove_ids)]

    process_functions.updateDatabase(syn,
                                     validation_status_table.asDataFrame(),
                                     input_valid_statusdf,
                                     validation_status_table.tableId,
                                     ["id"],
                                     to_delete=True)

    return(input_valid_statusdf)


def validation(syn, center, process,
               center_mapping_df, database_synid_mappingdf,
               testing, oncotree_link, format_registry,
               validator_cls):
    '''
    Validation of all center files

    Args:
        syn: Synapse object
        center: Center name
        process: main, vcf, maf
        center_mapping_df: center mapping dataframe
        testing: True if testing
        oncotree_link: Link to oncotree

    Returns:
        dataframe: Valid files
    '''
    center_input_synid = center_mapping_df['inputSynId'][
        center_mapping_df['center'] == center][0]
    logger.info("Center: " + center)
    center_files = get_center_input_files(syn, center_input_synid, center,
                                          process)

    # If a center has no files, then return empty list
    if not center_files:
        logger.info("{} has not uploaded any files".format(center))
        return []
    else:
        logger.info(f"{center} has uploaded {len(center_files)} files.")

        validation_status_synid = process_functions.getDatabaseSynId(
            syn, "validationStatus",
            databaseToSynIdMappingDf=database_synid_mappingdf)
        error_tracker_synid = process_functions.getDatabaseSynId(
            syn, "errorTracker",
            databaseToSynIdMappingDf=database_synid_mappingdf)

        # Make sure the vcf validation statuses don't get wiped away
        # If process is not vcf, the vcf files are not downloaded
        add_query_str = "and name not like '%.vcf'" if process != "vcf" else ''

        validation_status_table = syn.tableQuery(
            "SELECT id,md5,status,name,center,modifiedOn,fileType FROM {synid} "
            "where center = '{center}' {add}".format(
                synid=validation_status_synid,
                center=center,
                add=add_query_str))

        error_tracker_table = syn.tableQuery(
            "SELECT id,center,errors,name FROM {synid} "
            "where center = '{center}' {add}".format(
                synid=error_tracker_synid,
                center=center,
                add=add_query_str))

        input_valid_statuses = []
        invalid_errors = []

        user_message_dict = defaultdict(list)

        for ents in center_files:
            status, errors, messages_to_send = validatefile(
                syn, ents,
                validation_status_table,
                error_tracker_table,
                center=center,
                testing=testing,
                oncotree_link=oncotree_link,
                format_registry=format_registry,
                validator_cls=validator_cls)

            input_valid_statuses.extend(status)
            if errors is not None:
                invalid_errors.extend(errors)

            if messages_to_send:
                logger.debug("Collating messages to send to users.")
                for filenames, messages, users in messages_to_send:
                    file_messages = dict(filenames=filenames,
                                         messages=messages)
                    # Must get unique set of users or there
                    # will be duplicated error messages sent in the email
                    for user in set(users):
                        user_message_dict[user].append(file_messages)

        for user, message_objs in user_message_dict.items():
            logger.debug("Sending messages to user {user}.".format(user=user))

            _send_validation_error_email(syn=syn,
                                         user=user,
                                         message_objs=message_objs)

        input_valid_statusdf = update_status_and_error_tables(
            syn,
            input_valid_statuses,
            invalid_errors,
            validation_status_table,
            error_tracker_table)

        valid_filesdf = input_valid_statusdf.query('status == "VALIDATED"')

        return(valid_filesdf[['id', 'path', 'fileType', 'name']])


def center_input_to_database(syn, center, process, testing,
                             only_validate, vcf2maf_path, vep_path,
                             vep_data, database_to_synid_mappingdf,
                             center_mapping_df, reference=None,
                             delete_old=False, oncotree_link=None,
                             format_registry=None,
                             validator_cls=None):
    if only_validate:
        log_path = os.path.join(
            process_functions.SCRIPT_DIR,
            "{}_validation_log.txt".format(center))
    else:
        log_path = os.path.join(
            process_functions.SCRIPT_DIR,
            "{}_{}_log.txt".format(center, process))

    logFormatter = logging.Formatter(
        "%(asctime)s [%(name)s][%(levelname)s] %(message)s")
    fileHandler = logging.FileHandler(log_path, mode='w')
    fileHandler.setFormatter(logFormatter)
    logger.addHandler(fileHandler)

    if testing:
        logger.info("###########################################")
        logger.info("############NOW IN TESTING MODE############")
        logger.info("###########################################")

    # ----------------------------------------
    # Start input to staging process
    # ----------------------------------------
    '''
    # path_to_genie = os.path.realpath(os.path.join(
    #    process_functions.SCRIPT_DIR, "../"))
    Make the synapsecache dir the genie input folder for now
    The main reason for this is because the .synaspecache dir
    is mounted by batch
    '''
    path_to_genie = os.path.expanduser("~/.synapseCache")
    # Create input and staging folders
    if not os.path.exists(os.path.join(path_to_genie, center, "input")):
        os.makedirs(os.path.join(path_to_genie, center, "input"))
    if not os.path.exists(os.path.join(path_to_genie, center, "staging")):
        os.makedirs(os.path.join(path_to_genie, center, "staging"))

    if delete_old:
        process_functions.rmFiles(os.path.join(path_to_genie, center))

    validFiles = validation(
        syn, center, process, center_mapping_df,
        database_to_synid_mappingdf,
        testing, oncotree_link, format_registry, validator_cls)

    if len(validFiles) > 0 and not only_validate:
        # Reorganize so BED file are always validated and processed first
        bed_files = validFiles['fileType'] == "bed"
        beds = validFiles[bed_files]
        validFiles = beds.append(validFiles)
        validFiles.drop_duplicates(inplace=True)
        # Valid vcf files
        vcf_files = validFiles['fileType'] == "vcf"
        validVCF = validFiles['path'][vcf_files].tolist()

        # merge clinical files into one row
        clinical_ind = validFiles['fileType'] == "clinical"
        if clinical_ind.any():
            clinical_files = validFiles[clinical_ind].to_dict(orient='list')
            # The [] implies the values in the dict as a list
            merged_clinical = pd.DataFrame([clinical_files])
            merged_clinical['fileType'] = 'clinical'
            merged_clinical['name'] = f"data_clinical_supp_{center}.txt"
            validFiles = validFiles[~clinical_ind].append(merged_clinical)

        processTrackerSynId = process_functions.getDatabaseSynId(
            syn, "processTracker",
            databaseToSynIdMappingDf=database_to_synid_mappingdf)
        # Add process tracker for time start
        processTracker = syn.tableQuery(
            "SELECT timeStartProcessing FROM {} "
            "where center = '{}' and "
            "processingType = '{}'".format(
                processTrackerSynId, center, process))
        processTrackerDf = processTracker.asDataFrame()
        if len(processTrackerDf) == 0:
            new_rows = [[
                center,
                str(int(time.time()*1000)),
                str(int(time.time()*1000)),
                process]]

            syn.store(synapseclient.Table(
                processTrackerSynId, new_rows))
        else:
            processTrackerDf['timeStartProcessing'][0] = \
                str(int(time.time()*1000))
            syn.store(synapseclient.Table(
                processTrackerSynId, processTrackerDf))

        processfiles(syn, validFiles, center, path_to_genie,
                     center_mapping_df, oncotree_link,
                     database_to_synid_mappingdf,
                     validVCF=validVCF,
                     vcf2mafPath=vcf2maf_path,
                     veppath=vep_path, vepdata=vep_data,
                     test=testing, processing=process, reference=reference,
                     format_registry=format_registry)

        # Should add in this process end tracking
        # before the deletion of samples
        processTracker = syn.tableQuery(
            "SELECT timeEndProcessing FROM {synid} where center = '{center}' "
            "and processingType = '{processtype}'".format(
                synid=processTrackerSynId,
                center=center,
                processtype=process))
        processTrackerDf = processTracker.asDataFrame()
        processTrackerDf['timeEndProcessing'][0] = str(int(time.time()*1000))
        syn.store(synapseclient.Table(processTrackerSynId, processTrackerDf))

    else:
        messageOut = \
            "{} does not have any valid files" if not only_validate \
            else "ONLY VALIDATION OCCURED FOR {}"
        logger.info(messageOut.format(center))

    # Store log file
    log_folder_synid = process_functions.getDatabaseSynId(
        syn, "logs", databaseToSynIdMappingDf=database_to_synid_mappingdf)
    syn.store(synapseclient.File(log_path, parentId=log_folder_synid))
    os.remove(log_path)
    logger.info("ALL PROCESSES COMPLETE")<|MERGE_RESOLUTION|>--- conflicted
+++ resolved
@@ -325,57 +325,10 @@
     if not os.path.exists(center_staging_folder):
         os.makedirs(center_staging_folder)
 
-<<<<<<< HEAD
-    if processing != 'vcf':
-        for fileSynId, filePath, name, fileType in zip(validfiles['id'],
-                                                       validfiles['path'],
-                                                       validfiles['name'],
-                                                       validfiles['fileType']):
-            # filename = os.path.basename(filePath)
-            newPath = os.path.join(center_staging_folder, name)
-            # store = True
-            synId = databaseToSynIdMappingDf.Id[
-                databaseToSynIdMappingDf['Database'] == fileType]
-            if len(synId) == 0:
-                synId = None
-            else:
-                synId = synId[0]
-            if fileType is not None and (processing == "main" or processing == fileType):
-                processor = format_registry[fileType](syn, center)
-                processor.process(
-                    filePath=filePath, newPath=newPath,
-                    parentId=center_staging_synid, databaseSynId=synId,
-                    oncotree_link=oncotree_link,
-                    fileSynId=fileSynId, validVCF=validVCF,
-                    path_to_GENIE=path_to_genie, vcf2mafPath=vcf2mafPath,
-                    veppath=veppath, vepdata=vepdata,
-                    processing=processing,
-                    databaseToSynIdMappingDf=databaseToSynIdMappingDf,
-                    reference=reference, test=test)
-
-    else:
-        filePath = None
-        newPath = None
-        fileType = None
-        synId = databaseToSynIdMappingDf.Id[
-            databaseToSynIdMappingDf['Database'] == processing][0]
-        fileSynId = None
-        processor = format_registry[processing](syn, center)
-        processor.process(
-            filePath=filePath, newPath=newPath,
-            parentId=center_staging_synid, databaseSynId=synId,
-            oncotree_link=oncotree_link,
-            fileSynId=fileSynId, validVCF=validVCF,
-            path_to_GENIE=path_to_genie, vcf2mafPath=vcf2mafPath,
-            veppath=veppath, vepdata=vepdata,
-            processing=processing,
-            databaseToSynIdMappingDf=databaseToSynIdMappingDf,
-            reference=reference)
-=======
     for fileSynId, filePath, name, fileType in zip(validfiles['id'],
-                                                   validfiles['path'],
-                                                   validfiles['name'],
-                                                   validfiles['fileType']):
+                                                    validfiles['path'],
+                                                    validfiles['name'],
+                                                    validfiles['fileType']):
         # filename = os.path.basename(filePath)
         newPath = os.path.join(center_staging_folder, name)
         # store = True
@@ -386,7 +339,7 @@
         else:
             synId = synId[0]
         if fileType is not None and (processing == "main" or processing == fileType):
-            processor = PROCESS_FILES[fileType](syn, center)
+            processor = format_registry[fileType](syn, center)
             processor.process(
                 filePath=filePath, newPath=newPath,
                 parentId=center_staging_synid, databaseSynId=synId,
@@ -397,7 +350,6 @@
                 processing=processing,
                 databaseToSynIdMappingDf=databaseToSynIdMappingDf,
                 reference=reference, test=test)
->>>>>>> e17378ad
 
     logger.info("ALL DATA STORED IN DATABASE")
 
