#!/usr/bin/env python3
import logging

logging.basicConfig()
logger = logging.getLogger(__name__)
logger.setLevel(logging.INFO)

import synapseclient
import synapseutils
import argparse
import os
import pandas as pd
import datetime
import shutil
import time
# Configuration file
from genie import PROCESS_FILES, process_functions, validate, \
                  toRetract, write_invalid_reasons

'''
TODO:
Could potentially get all the inforamation of the file entity right here
To avoid the syn.get rest call later which doesn't actually download the file
'''


def rename_file(syn, synid):
    '''
    Gets file from synapse and renames the file if necessary.

    Args:
        syn: Synapse object
        synid : Synapse id or entity

    Returns:
        Path of corrected file
    '''
    ent = syn.get(synid)
    dirpath = os.path.dirname(ent.path)
    expectedpath = os.path.join(dirpath, ent.name)
    if expectedpath != ent.path:
        shutil.copyfile(ent.path, expectedpath)
    return(expectedpath)


def get_center_input_files(syn, synid, center, process="main"):
    '''
    This function walks through each center's input directory
    to get a list of tuples of center files

    Args:
        syn: Synapse object
        synid: Center input folder synid
        center: Center name
        process: Process type includes, main, vcf, maf and mafSP.
                 Defaults to main such that the vcf

    Returns:
        List of Tuples with the correct format to pass into validation
    '''
    logger.info("GETTING {center} INPUT FILES".format(center=center))
    clinical_pair_name = [
        "data_clinical_supp_sample_{center}.txt".format(center=center),
        "data_clinical_supp_patient_{center}.txt".format(center=center)]

    center_files = synapseutils.walk(syn, synid)
    clinicalpair = []
    prepared_center_file_list = []
    for dirpath, dirname, filenames in center_files:
        for name, ent_synid in filenames:
            logger.info(name)
            paired = False
            '''
            Clinical file can come as two files.
            The two files need to be merged together which is
            why there is this format
            '''
            if name in clinical_pair_name:
                paired = True
                clinicalpair.append(ent_synid)
            if len(clinicalpair) == 2:
                syns = [i for i in clinicalpair]
                paths = [rename_file(syn, i) for i in clinicalpair]
                clinicalpair = []
                prepared_center_file_list.append((syns, paths))
            elif not paired:
                '''
                This is to remove vcfs from being validated
                during main processing.  Often there are too many vcf files.
                Not necessary for them to be run everytime.
                '''
                if process == "vcf":
                    prepared_center_file_list.append(
                        ([ent_synid], [rename_file(syn, ent_synid)]))
                elif not name.endswith(".vcf"):
                    prepared_center_file_list.append(
                        ([ent_synid], [rename_file(syn, ent_synid)]))
    return(prepared_center_file_list)


def get_filetype(syn, path_list, center):
    '''
    Get the file type of the file by validating its filename

    Args:
        syn: Synapse object
        path_list: list of filepaths to center files
        center: Participating Center

    Returns:
        str: File type of input files
    '''
    filetype = None
    for file_format in PROCESS_FILES:
        try:
            filetype = PROCESS_FILES[file_format](
                syn, center).validateFilename(path_list)
        except AssertionError:
            continue
        # If valid filename, return file type.
        if filetype is not None:
            break
    return(filetype)


def check_existing_file_status(validation_statusdf, error_trackerdf,
                               entities, input_filenames):
    '''
    This function checks input files against the existing validation and error
    tracking dataframe

    Args:
        validation_statusdf: Validation status dataframe
        error_trackerdf: Error tracking dataframe
        entities: list of center input entites
        input_filenames: List of center input filenames

    Returns:
        dict: Input file status
            status_list: file validation status
            error_list: Errors of the files if they exist,
            to_validate: Boolean value for whether of not an input
                         file needs to be validated
    '''
    if len(entities) > 2:
        raise ValueError(
            "There should never be more than 2 files being validated.")

    statuses = []
    errors = []
    for ent, input_filename in zip(entities, input_filenames):
        input_validation_status = \
            validation_statusdf[validation_statusdf['id'] == ent.id]
        input_error = error_trackerdf[error_trackerdf['id'] == ent.id]
        if input_validation_status.empty:
            to_validate = True
        else:
            # This to_validate is here, because the following is a
            # sequential check of whether files need to be validated
            to_validate = False
            statuses.append(input_validation_status['status'].values[0])
            if input_error.empty:
                to_validate = \
                    input_validation_status['status'].values[0] == "INVALID"
            else:
                errors.append(input_error['errors'].values[0])
            # Add Name check here (must add name of the entity as a column)
            if input_validation_status['md5'].values[0] != ent.md5 or \
               input_validation_status['name'].values[0] != input_filename:
                to_validate = True
            else:
                logger.info(
                    "{filename} FILE STATUS IS: {filestatus}".format(
                      filename=input_filename,
                      filestatus=input_validation_status['status'].values[0]))

    return({
        'status_list': statuses,
        'error_list': errors,
        'to_validate': to_validate})


def _check_valid(syn, filepaths, center, filetype, filenames,
                 oncotree_link, threads, testing):
    '''
    Function to validate a file
    '''
    # If no filetype set, means the file was named incorrectly
    if filetype is None:
        message = (
            "{filenames}: Incorrect filenaming convention or can't be "
            "processed".format(filenames=", ".join(filenames)))
        logger.error(message)
        valid = False
    else:
        try:
            message, valid = validate.validate(
                syn,
                filetype,
                filepaths,
                center,
                threads,
                oncotree_url=oncotree_link,
                testing=testing)
            logger.info("VALIDATION COMPLETE")
        except ValueError as e:
            logger.error(e)
            message = e
            valid = False
    return(valid, message)


def _get_status_and_error_list(syn, fileinfo, valid, message, filetype,
                               entities, filepaths, filenames, modified_ons):
    '''
    '''
    if valid:
        input_status_list = [
            [ent.id, filepath, ent.md5, "VALIDATED",
             filename, modifiedon, filetype]
            for ent, filepath, filename, modifiedon in
            zip(entities, filepaths, filenames, modified_ons)]

        invalid_errors_list = None
    else:
        # Send email the first time the file is invalid
        incorrect_files = ", ".join(filenames)
        incorrect_ent = syn.get(fileinfo['synId'][0])
        find_file_users = \
            list(set([incorrect_ent.modifiedBy, incorrect_ent.createdBy]))
        usernames = ", ".join([
            syn.getUserProfile(user)['userName']
            for user in find_file_users])
        email_message = (
            "Dear {username},\n\n"
            "Your files ({filenames}) are invalid! "
            "Here are the reasons why:\n\n{error_message}".format(
                username=usernames,
                filenames=incorrect_files,
                error_message=message))
        syn.sendMessage(
            find_file_users, "GENIE Validation Error", email_message)
        input_status_list = [
            [ent.id, path, ent.md5, "INVALID", name, modifiedon, filetype]
            for ent, path, name, modifiedon in
            zip(entities, filepaths, filenames, modified_ons)]

        invalid_errors_list = [
            [synid, message, filename]
            for synid, filename in zip(fileinfo['synId'], filenames)]
    return(input_status_list, invalid_errors_list)


def validatefile(fileinfo,
                 syn,
                 validation_statusdf,
                 error_trackerdf,
                 center,
                 threads,
                 testing,
                 oncotree_link):
    '''
    Function that is applied to a pandas dataframe to
    validates each row. If a file has not changed, then it
    doesn't need to be validated

    Args:
        fileinfo: A row passed in as a Series through the apply function
                  in pandas
        syn: Synapse object
        validation_statusdf: Validation status dataframe
        error_trackerdf: Invalid files error tracking dataframe
        center: Center of interest
        testing: Boolean determining whether using testing parameter
        oncotree_link: Oncotree url

    Returns:
        tuple: input_status_list - status of input files,
               invalid_errors_list - error list

    '''

    filenames = [os.path.basename(i) for i in fileinfo['filePaths']]
    logger.info(
        "VALIDATING {filenames}".format(filenames=", ".join(filenames)))
    filepaths = fileinfo['filePaths']
    entities = [
        syn.get(synid, downloadFile=False) for synid in fileinfo['synId']]
    modified_ons = [
        synapseclient.utils.to_unix_epoch_time(
            datetime.datetime.strptime(
                entity.modifiedOn.split(".")[0], "%Y-%m-%dT%H:%M:%S"))
        for entity in entities]

    check_file_status = check_existing_file_status(
        validation_statusdf, error_trackerdf, entities, filenames)

    status_list = check_file_status['status_list']
    error_list = check_file_status['error_list']
    filetype = get_filetype(syn, filepaths, center)
    if check_file_status['to_validate']:

        valid, message = _check_valid(
            syn, filepaths, center, filetype, filenames,
            oncotree_link, threads, testing)

        input_status_list, invalid_errors_list = _get_status_and_error_list(
            syn, fileinfo, valid, message, filetype,
            entities, filepaths, filenames, modified_ons)

    else:
        input_status_list = [
            [ent.id, path, ent.md5, status, filename, modifiedon, filetype]
            for ent, path, status, filename, modifiedon in
            zip(entities, filepaths, status_list, filenames, modified_ons)]
        invalid_errors_list = [
            [synid, error, filename]
            for synid, error, filename in
            zip(fileinfo['synId'], error_list, filenames)]
    return(input_status_list, invalid_errors_list)


def processFiles(syn, validFiles, center, path_to_GENIE, threads,
                 center_mapping_df, oncotreeLink, databaseToSynIdMappingDf,
                 validVCF=None, vcf2mafPath=None,
                 veppath=None, vepdata=None,
                 processing="main", test=False, reference=None):
    '''
    Processing validated files

    Args:
        syn: Synapse object
        validFiles: pandas dataframe containing validated files
                    has 'id', 'path', and 'fileType' column
        center: GENIE center name
        path_to_GENIE: Path to GENIE workdir
        threads: Threads used
        center_mapping_df: Center mapping dataframe
        oncotreeLink: Link to oncotree
        databaseToSynIdMappingDf: Database to synapse id mapping dataframe
        validVCF: Valid vcf files
        vcf2mafPath: Path to vcf2maf
        veppath: Path to vep
        vepdata: Path to vep index files
        processing: Processing type. Defaults to main
        test: Test flag
        reference: Reference file for vcf2maf
    '''
    logger.info("PROCESSING {} FILES: {}".format(center, len(validFiles)))
    centerStagingFolder = os.path.join(path_to_GENIE, center)
    centerStagingSynId = center_mapping_df['stagingSynId'][
        center_mapping_df['center'] == center][0]

    if not os.path.exists(centerStagingFolder):
        os.makedirs(centerStagingFolder)
    if processing == "main":
        for fileSynId, filePath, fileType in \
                zip(validFiles['id'],
                    validFiles['path'],
                    validFiles['fileType']):

            filename = os.path.basename(filePath)
            newPath = os.path.join(centerStagingFolder, filename)
            # store = True
            synId = databaseToSynIdMappingDf.Id[
                databaseToSynIdMappingDf['Database'] == fileType]
            if len(synId) == 0:
                synId = None
            else:
                synId = synId[0]
            # if fileType not in [None,"cna"]:
            if fileType is not None:
                processor = PROCESS_FILES[fileType](syn, center, threads)
                processor.process(
                    filePath=filePath, newPath=newPath,
                    parentId=centerStagingSynId, databaseSynId=synId,
                    oncotreeLink=oncotreeLink,
                    fileSynId=fileSynId, validVCF=validVCF,
                    path_to_GENIE=path_to_GENIE, vcf2mafPath=vcf2mafPath,
                    veppath=veppath, vepdata=vepdata,
                    processing=processing,
                    databaseToSynIdMappingDf=databaseToSynIdMappingDf,
                    reference=reference, test=test)

    elif processing in ["vcf", "maf", "mafSP"]:
        filePath = None
        newPath = None
        fileType = None
        synId = databaseToSynIdMappingDf.Id[
            databaseToSynIdMappingDf['Database'] == processing][0]
        fileSynId = None
        processor = PROCESS_FILES[processing](syn, center, threads)
        processor.process(
            filePath=filePath, newPath=newPath,
            parentId=centerStagingSynId, databaseSynId=synId,
            oncotreeLink=oncotreeLink,
            fileSynId=fileSynId, validVCF=validVCF,
            path_to_GENIE=path_to_GENIE, vcf2mafPath=vcf2mafPath,
            veppath=veppath, vepdata=vepdata,
            processing=processing,
            databaseToSynIdMappingDf=databaseToSynIdMappingDf,
            reference=reference)

    logger.info("ALL DATA STORED IN DATABASE")

# def _create_maf_db(syn, foo):
#     maf_database_ent = syn.get(maf_database_synid)
#     print(maf_database_ent)
#     maf_columns = list(syn.getTableColumns(maf_database_synid))
#     schema = synapseclient.Schema(
#         name='Narrow MAF {current_time} Database'.format(
#             current_time=time.time()),
#         columns=maf_columns,
#         parent=process_functions.getDatabaseSynId(
#             syn, "main",
#             databaseToSynIdMappingDf=database_synid_mappingdf))
#     schema.primaryKey = maf_database_ent.primaryKey
#     new_maf_database = syn.store(schema)

# TODO: Should split this into 3 funcitons
# so that unit tests are easier to write


def create_and_archive_maf_database(syn, database_synid_mappingdf):
    '''
    Creates new MAF database and archives the old database in the staging site

    Args:
        syn: Synapse object
        databaseToSynIdMappingDf: Database to synapse id mapping dataframe

    Return:
        Editted database to synapse id mapping dataframe
    '''
    maf_database_synid = process_functions.getDatabaseSynId(
        syn, "vcf2maf", databaseToSynIdMappingDf=database_synid_mappingdf)
    maf_database_ent = syn.get(maf_database_synid)
    maf_columns = list(syn.getTableColumns(maf_database_synid))
    schema = synapseclient.Schema(
        name='Narrow MAF {current_time} Database'.format(
            current_time=time.time()),
        columns=maf_columns,
        parent=process_functions.getDatabaseSynId(
            syn, "main", databaseToSynIdMappingDf=database_synid_mappingdf))
    schema.primaryKey = maf_database_ent.primaryKey
    new_maf_database = syn.store(schema)
    # Store in the new database synid
    database_synid_mappingdf['Id'][
        database_synid_mappingdf[
            'Database'] == 'vcf2maf'] = new_maf_database.id

    vcf2maf_mappingdf = database_synid_mappingdf[
        database_synid_mappingdf['Database'] == 'vcf2maf']
    # vcf2maf_mappingdf['Id'][0] = newMafDb.id
    # Update this synid later
    syn.store(synapseclient.Table("syn12094210", vcf2maf_mappingdf))
    # Move and archive old mafdatabase (This is the staging synid)
    maf_database_ent.parentId = "syn7208886"
    maf_database_ent.name = "ARCHIVED " + maf_database_ent.name
    syn.store(maf_database_ent)
    # maf_database_synid = new_maf_database.id
    # Remove can download permissions from project GENIE team
    syn.setPermissions(new_maf_database.id, 3326313, [])
    return(database_synid_mappingdf)


def validation(syn, center, process,
               center_mapping_df, databaseToSynIdMappingDf,
               thread, testing, oncotreeLink):
    '''
    Validation of all center files

    Args:
        syn: Synapse object
        center: Center name
        process: main, vcf, maf
        center_mapping_df: center mapping dataframe
        thread: Unused parameter for now
        testing: True if testing
        oncotreeLink: Link to oncotree

    Returns:
        dataframe: Valid files
    '''
    centerInputSynId = center_mapping_df['inputSynId'][
        center_mapping_df['center'] == center][0]
    logger.info("Center: " + center)
    allFiles = get_center_input_files(syn, centerInputSynId, center, process)

    allFiles = pd.DataFrame(allFiles, columns=['synId', 'filePaths'])
    # If a center has no files, then return empty list
    if allFiles.empty:
        logger.info("%s has not uploaded any files" % center)
        return([])
    else:
        # Make sure the vcf validation statuses don't get wiped away
        if process != "vcf":
            addToQuery = "and name not like '%.vcf'"
        else:
            addToQuery = ''
        validationStatus = syn.tableQuery(
            "SELECT * FROM {} where center = '{}' {}".format(
                process_functions.getDatabaseSynId(
                    syn, "validationStatus",
                    databaseToSynIdMappingDf=databaseToSynIdMappingDf),
                center,
                addToQuery))

        errorTracker = syn.tableQuery(
            "SELECT * FROM {} where center = '{}' {}".format(
                process_functions.getDatabaseSynId(
                    syn, "errorTracker",
                    databaseToSynIdMappingDf=databaseToSynIdMappingDf),
                center,
                addToQuery))

        # VALIDATE FILES
        validationStatusDf = validationStatus.asDataFrame()
        errorTrackerDf = errorTracker.asDataFrame()
        validated = allFiles.apply(
            lambda fileinfo: validatefile(
                fileinfo, syn, validationStatusDf,
                errorTrackerDf, center, thread,
                testing, oncotreeLink), axis=1)

        inputValidStatus = []
        invalidErrors = []
        for inputStat, invalErrors in validated:
            inputValidStatus.extend(inputStat)
            if invalErrors is not None:
                invalidErrors.extend(invalErrors)
        inputValidStatus = pd.DataFrame(
            inputValidStatus,
            columns=[
                "id", 'path', 'md5', 'status',
                'name', 'modifiedOn', 'fileType'])

        logger.info("CHECK FOR DUPLICATED FILES")
        '''
        Check for duplicated filenames.
        There should be no duplication, files should be uploaded as
        new versions and the entire dataset should be uploaded everytime
        cbs and seg files should not be duplicated.  There can only be one
        '''
        duplicatedFiles = inputValidStatus[
            inputValidStatus['name'].duplicated(keep=False)]
        cbsSegBool = [
            os.path.basename(i).endswith('.cbs') or
            os.path.basename(i).endswith('.seg')
            for i in inputValidStatus['name']]
        cbsSegFiles = inputValidStatus[cbsSegBool]
        if len(cbsSegFiles) > 1:
            duplicatedFiles = duplicatedFiles.append(cbsSegFiles)
<<<<<<< HEAD

        duplicatedFiles.drop_duplicates("id", inplace=True)
        inputValidStatus['status'][
            inputValidStatus['id'].isin(duplicatedFiles['id'])] = "INVALID"
        duplicatedFileError = (
            "DUPLICATED FILENAME! FILES SHOULD BE UPLOADED AS NEW VERSIONS "
            "AND THE ENTIRE DATASET SHOULD BE UPLOADED EVERYTIME")
        duplicatedFiles['errors'] = duplicatedFileError
        # Send an email if there are any duplicated files
=======
        clinical_bool = ["clinical" in i for i in inputValidStatus['name']]
        clinical_files = inputValidStatus[clinical_bool]
        if len(clinical_files) > 2:
            duplicatedFiles = duplicatedFiles.append(clinical_files)

        # nodups = ["data_mutations_extended"]
        # allDuplicatedFiles = []
        # for nodup in nodups:
        #   checkDups = [name for name in inputValidStatus['name'] if name.startswith(nodup)]
        #   if len(checkDups) > 1:
        #       allDuplicatedFiles.extend(checkDups)
        # duplicatedFiles = duplicatedFiles.append(inputValidStatus[inputValidStatus['name'].isin(allDuplicatedFiles)])

        duplicatedFiles.drop_duplicates("id",inplace=True)
        inputValidStatus['status'][inputValidStatus['id'].isin(duplicatedFiles['id'])] = "INVALID"
        duplicatedFiles['errors'] = "DUPLICATED FILENAME! FILES SHOULD BE UPLOADED AS NEW VERSIONS AND THE ENTIRE DATASET SHOULD BE UPLOADED EVERYTIME"
        #Send an email if there are any duplicated files
>>>>>>> 74548650
        if not duplicatedFiles.empty:
            incorrectFiles = ", ".join(
                [name for synId, name in
                 zip(duplicatedFiles['id'], duplicatedFiles['name'])])
            incorrectEnt = syn.get(duplicatedFiles['id'].iloc[0])
            sendEmail = set([incorrectEnt.modifiedBy, incorrectEnt.createdBy])
            userNames = ", ".join(
                [syn.getUserProfile(user).userName for user in sendEmail])
            errorEmail = (
                "Dear %s,\n\n"
                "Your files (%s) are duplicated!  FILES SHOULD BE UPLOADED AS "
                "NEW VERSIONS AND THE ENTIRE DATASET SHOULD BE "
                "UPLOADED EVERYTIME".format(userNames, incorrectFiles))
            syn.sendMessage(
                list(sendEmail), "GENIE Validation Error", errorEmail)

        logger.info("THERE ARE %d DUPLICATED FILES" % len(duplicatedFiles))

        # Create invalid error synapse table
        logger.info("UPDATE INVALID FILE REASON DATABASE")
        invalidErrors = pd.DataFrame(
            invalidErrors, columns=["id", 'errors', 'name'])
        # Remove fixed duplicated files
        dupIds = invalidErrors['id'][
            invalidErrors['errors'] == duplicatedFileError]
        removeIds = dupIds[~dupIds.isin(duplicatedFiles['id'])]
        invalidErrors = invalidErrors[~invalidErrors['id'].isin(removeIds)]
        # Append duplicated file errors
        invalidErrors = invalidErrors.append(
            duplicatedFiles[['id', 'errors', 'name']])
        invalidErrors['center'] = center
        invalidIds = inputValidStatus['id'][
            inputValidStatus['status'] == "INVALID"]
        invalidErrors = invalidErrors[invalidErrors['id'].isin(invalidIds)]
        process_functions.updateDatabase(
            syn, errorTracker.asDataFrame(), invalidErrors,
            process_functions.getDatabaseSynId(
                syn, "errorTracker",
                databaseToSynIdMappingDf=databaseToSynIdMappingDf),
            ["id"], to_delete=True)

        paths = inputValidStatus['path']
        # filenames = [os.path.basename(name) for name in paths]
        del inputValidStatus['path']
        logger.info("UPDATE VALIDATION STATUS DATABASE")
        inputValidStatus['center'] = center
        # Remove fixed duplicated files
        inputValidStatus = inputValidStatus[
            ~inputValidStatus['id'].isin(removeIds)]

        process_functions.updateDatabase(
            syn,
            validationStatus.asDataFrame(),
            inputValidStatus[
                ["id", 'md5', 'status', 'name', 'center', 'modifiedOn']],
            process_functions.getDatabaseSynId(
                syn, "validationStatus",
                databaseToSynIdMappingDf=databaseToSynIdMappingDf),
            ["id"],
            to_delete=True)

        inputValidStatus['path'] = paths
        validFiles = inputValidStatus[['id', 'path', 'fileType']][
            inputValidStatus['status'] == "VALIDATED"]
        return(validFiles)


def center_input_to_database(
        syn, center, process, testing,
        only_validate, vcf2maf_path, vep_path,
        vep_data, database_to_synid_mappingdf,
        center_mapping_df, reference=None,
        delete_old=False, oncotree_link=None, thread=1):
    if only_validate:
        log_path = os.path.join(
            process_functions.SCRIPT_DIR,
            "{}_validation_log.txt".format(center))
    else:
        log_path = os.path.join(
            process_functions.SCRIPT_DIR,
            "{}_{}_log.txt".format(center, process))

    logFormatter = logging.Formatter(
        "%(asctime)s [%(name)s][%(levelname)s] %(message)s")
    fileHandler = logging.FileHandler(log_path, mode='w')
    fileHandler.setFormatter(logFormatter)
    logger.addHandler(fileHandler)

    if testing:
        logger.info("###########################################")
        logger.info("############NOW IN TESTING MODE############")
        logger.info("###########################################")

    # ----------------------------------------
    # Start input to staging process
    # ----------------------------------------
    '''
    # path_to_genie = os.path.realpath(os.path.join(
    #    process_functions.SCRIPT_DIR, "../"))
    Make the synapsecache dir the genie input folder for now
    The main reason for this is because the .synaspecache dir
    is mounted by batch
    '''
    path_to_genie = os.path.expanduser("~/.synapseCache")
    # Create input and staging folders
    if not os.path.exists(os.path.join(path_to_genie, center, "input")):
        os.makedirs(os.path.join(path_to_genie, center, "input"))
    if not os.path.exists(os.path.join(path_to_genie, center, "staging")):
        os.makedirs(os.path.join(path_to_genie, center, "staging"))

    if delete_old:
        process_functions.rmFiles(os.path.join(path_to_genie, center))

    validFiles = validation(
        syn, center, process, center_mapping_df,
        database_to_synid_mappingdf, thread,
        testing, oncotree_link)

    if len(validFiles) > 0 and not only_validate:
        # Reorganize so BED file are always validated and processed first
        validBED = [
            os.path.basename(i).endswith('.bed') for i in validFiles['path']]
        beds = validFiles[validBED]
        validFiles = beds.append(validFiles)
        validFiles.drop_duplicates(inplace=True)
        # Valid vcf files
        validVCF = [
            i for i in validFiles['path']
            if os.path.basename(i).endswith('.vcf')]

        processTrackerSynId = process_functions.getDatabaseSynId(
            syn, "processTracker",
            databaseToSynIdMappingDf=database_to_synid_mappingdf)
        # Add process tracker for time start
        processTracker = syn.tableQuery(
            "SELECT timeStartProcessing FROM {} "
            "where center = '{}' and "
            "processingType = '{}'".format(
                processTrackerSynId, center, process))
        processTrackerDf = processTracker.asDataFrame()
        if len(processTrackerDf) == 0:
            new_rows = [[
                center,
                str(int(time.time()*1000)),
                str(int(time.time()*1000)),
                process]]

            syn.store(synapseclient.Table(
                processTrackerSynId, new_rows))
        else:
            processTrackerDf['timeStartProcessing'][0] = \
                str(int(time.time()*1000))
            syn.store(synapseclient.Table(
                processTrackerSynId, processTrackerDf))

        processFiles(
            syn, validFiles, center, path_to_genie, thread,
            center_mapping_df, oncotree_link, database_to_synid_mappingdf,
            validVCF=validVCF,
            vcf2mafPath=vcf2maf_path,
            veppath=vep_path, vepdata=vep_data,
            test=testing, processing=process, reference=reference)

        # Should add in this process end tracking
        # before the deletion of samples
        processTracker = syn.tableQuery(
            "SELECT timeEndProcessing FROM {synid} where center = '{center}' "
            "and processingType = '{processtype}'".format(
                synid=processTrackerSynId,
                center=center,
                processtype=process))
        processTrackerDf = processTracker.asDataFrame()
        processTrackerDf['timeEndProcessing'][0] = str(int(time.time()*1000))
        syn.store(synapseclient.Table(processTrackerSynId, processTrackerDf))

        logger.info("SAMPLE/PATIENT RETRACTION")
        toRetract.retract(syn, testing)

    else:
        messageOut = \
            "{} does not have any valid files" if not only_validate \
            else "ONLY VALIDATION OCCURED FOR {}"
        logger.info(messageOut.format(center))

    # Store log file
    log_folder_synid = process_functions.getDatabaseSynId(
        syn, "logs", databaseToSynIdMappingDf=database_to_synid_mappingdf)
    syn.store(synapseclient.File(log_path, parentId=log_folder_synid))
    os.remove(log_path)
    logger.info("ALL PROCESSES COMPLETE")<|MERGE_RESOLUTION|>--- conflicted
+++ resolved
@@ -551,8 +551,11 @@
         cbsSegFiles = inputValidStatus[cbsSegBool]
         if len(cbsSegFiles) > 1:
             duplicatedFiles = duplicatedFiles.append(cbsSegFiles)
-<<<<<<< HEAD
-
+        # Also flag for duplicated clinical files
+        clinical_bool = ["clinical" in i for i in inputValidStatus['name']]
+        clinical_files = inputValidStatus[clinical_bool]
+        if len(clinical_files) > 2:
+            duplicatedFiles = duplicatedFiles.append(clinical_files)
         duplicatedFiles.drop_duplicates("id", inplace=True)
         inputValidStatus['status'][
             inputValidStatus['id'].isin(duplicatedFiles['id'])] = "INVALID"
@@ -561,25 +564,6 @@
             "AND THE ENTIRE DATASET SHOULD BE UPLOADED EVERYTIME")
         duplicatedFiles['errors'] = duplicatedFileError
         # Send an email if there are any duplicated files
-=======
-        clinical_bool = ["clinical" in i for i in inputValidStatus['name']]
-        clinical_files = inputValidStatus[clinical_bool]
-        if len(clinical_files) > 2:
-            duplicatedFiles = duplicatedFiles.append(clinical_files)
-
-        # nodups = ["data_mutations_extended"]
-        # allDuplicatedFiles = []
-        # for nodup in nodups:
-        #   checkDups = [name for name in inputValidStatus['name'] if name.startswith(nodup)]
-        #   if len(checkDups) > 1:
-        #       allDuplicatedFiles.extend(checkDups)
-        # duplicatedFiles = duplicatedFiles.append(inputValidStatus[inputValidStatus['name'].isin(allDuplicatedFiles)])
-
-        duplicatedFiles.drop_duplicates("id",inplace=True)
-        inputValidStatus['status'][inputValidStatus['id'].isin(duplicatedFiles['id'])] = "INVALID"
-        duplicatedFiles['errors'] = "DUPLICATED FILENAME! FILES SHOULD BE UPLOADED AS NEW VERSIONS AND THE ENTIRE DATASET SHOULD BE UPLOADED EVERYTIME"
-        #Send an email if there are any duplicated files
->>>>>>> 74548650
         if not duplicatedFiles.empty:
             incorrectFiles = ", ".join(
                 [name for synId, name in
