#!/usr/bin/env python3
import datetime
import logging
import os
import shutil
import time

import synapseclient
import synapseutils
import pandas as pd

from .config import PROCESS_FILES
from . import process_functions
from . import validate
from . import toRetract
from . import input_to_database

logging.basicConfig(level=logging.INFO)
logger = logging.getLogger(__name__)

'''
TODO:
Could potentially get all the inforamation of the file entity right here
To avoid the syn.get rest call later which doesn't actually download the file
'''

# def rename_file(ent):
#     '''
#     Gets file from synapse and renames the file if necessary.

#     Adds the expected name as an annotation to a Synapse File object.

#     Args:
#         synid : Synapse id or entity

#     Returns:
#         entity with annotation set for path of corrected file
#     '''
#     dirpath = os.path.dirname(ent.path)
#     expectedpath = os.path.join(dirpath, ent.name)

#     ent.annotations.expectedPath = expectedpath
#     return ent


def entity_date_to_timestamp(entity_date_time):
    """Convert Synapse object date/time string (from modifiedOn or createdOn properties) to a timestamp.
    """

    date_and_time = entity_date_time.split(".")[0]
    date_time_obj = datetime.datetime.strptime(date_and_time, "%Y-%m-%dT%H:%M:%S")
    return synapseclient.utils.to_unix_epoch_time(date_time_obj)


def get_center_input_files(syn, synid, center, process="main"):
    '''
    This function walks through each center's input directory
    to get a list of tuples of center files

    Args:
        syn: Synapse object
        synid: Center input folder synid
        center: Center name
        process: Process type includes, main, vcf, maf and mafSP.
                 Defaults to main such that the vcf

    Returns:
        List of entities with the correct format to pass into validation
    '''
    logger.info("GETTING {center} INPUT FILES".format(center=center))
    clinical_pair_name = [
        "data_clinical_supp_sample_{center}.txt".format(center=center),
        "data_clinical_supp_patient_{center}.txt".format(center=center)]

    center_files = synapseutils.walk(syn, synid)
    clinicalpair_entities = []
    prepared_center_file_list = []

    for _, _, entities in center_files:
        for name, ent_synid in entities:
            # This is to remove vcfs from being validated during main
            # processing. Often there are too many vcf files, and it is
            # not necessary for them to be run everytime.
            if name.endswith(".vcf") and process != "vcf":
                continue

            ent = syn.get(ent_synid)
            logger.debug(ent)

            # Clinical file can come as two files.
            # The two files need to be merged together which is
            # why there is this format

            if name in clinical_pair_name:
                clinicalpair_entities.append(ent)
                continue

            prepared_center_file_list.append([ent])

    if clinicalpair_entities:
        # clinicalpair_entities = [x for x in clinicalpair]
        prepared_center_file_list.append(clinicalpair_entities)

    return prepared_center_file_list


def check_existing_file_status(validation_statusdf, error_trackerdf, entities):
    '''
    This function checks input files against the existing validation and error
    tracking dataframe

    Args:
        validation_statusdf: Validation status dataframe
        error_trackerdf: Error tracking dataframe
        entities: list of center input entites

    Returns:
        dict: Input file status
            status_list: file validation status
            error_list: Errors of the files if they exist,
            to_validate: Boolean value for whether of not an input
                         file needs to be validated
    '''
    if len(entities) > 2:
        raise ValueError(
            "There should never be more than 2 files being validated.")

    statuses = []
    errors = []

    for ent in entities:
        to_validate = False
        # Get the current status and errors from the tables.
        current_status = validation_statusdf[validation_statusdf['id'] == ent.id]
        current_error = error_trackerdf[error_trackerdf['id'] == ent.id]

        if current_status.empty:
            to_validate = True
        else:
            # This to_validate is here, because the following is a
            # sequential check of whether files need to be validated
            statuses.append(current_status['status'].values[0])
            if current_error.empty:
                to_validate = \
                    current_status['status'].values[0] == "INVALID"
            else:
                errors.append(current_error['errors'].values[0])
            # Add Name check here (must add name of the entity as a column)
            if current_status['md5'].values[0] != ent.md5 or \
               current_status['name'].values[0] != ent.name:
                to_validate = True
            else:
                status_str = "{filename} ({id}) FILE STATUS IS: {filestatus}"
                logger.info(status_str.format(filename=ent.name, id=ent.id,
                                              filestatus=current_status['status'].values[0]))

    return({
        'status_list': statuses,
        'error_list': errors,
        'to_validate': to_validate})


def _send_validation_error_email(syn, filenames, message, file_users):
    '''
    Sends validation error email

    Args:
        syn: Synapse object
        filenames: invalid filenames
        message: error message
        file_users: List of unique synapse user profiles of
                    users that created and most recently
                    modified the file
    '''
    # Send email the first time the file is invalid
    incorrect_files = ", ".join(filenames)
    usernames = ", ".join([
        syn.getUserProfile(user)['userName']
        for user in file_users])
    email_message = (
        "Dear {username},\n\n"
        "Your files ({filenames}) are invalid! "
        "Here are the reasons why:\n\n{error_message}".format(
            username=usernames,
            filenames=incorrect_files,
            error_message=message))
    syn.sendMessage(
        file_users, "GENIE Validation Error", email_message)


def _get_status_and_error_list(syn, valid, message, filetype, entities):
    '''
    Helper function to return the status and error list of the
    files based on validation result.

    Args:
        syn: Synapse object
        valid: Boolean value of results of validation
        message: Validation message
        filetype: File type
        entities: List of Synapse Entities

    Returns:
        tuple: input_status_list - status of input files list,
               invalid_errors_list - error list
    '''
    if valid:
        input_status_list = [
            [ent.id, ent.path, ent.md5, "VALIDATED",
             ent.name, entity_date_to_timestamp(ent.properties.modifiedOn), filetype]
            for ent in
            entities]
        invalid_errors_list = None
    else:
        input_status_list = [
            [ent.id, ent.path, ent.md5, "INVALID",
             ent.name, entity_date_to_timestamp(ent.properties.modifiedOn), filetype]
            for ent in entities]
        invalid_errors_list = [
            [ent.id, message, ent.name]
            for ent in entities]
    return(input_status_list, invalid_errors_list)


def validatefile(syn, entities, validation_statusdf, error_trackerdf,
                 center, threads, testing, oncotree_link):
    '''Validate a list of entities.

    If a file has not changed, then it doesn't need to be validated.

    Args:
        syn: Synapse object
        entities: A list of entities for a single file 'type' (usually a single file, but clinical can have two)
        validation_statusdf: Validation status dataframe
        error_trackerdf: Invalid files error tracking dataframe
        center: Center of interest
        testing: Boolean determining whether using testing parameter
        oncotree_link: Oncotree url

    Returns:
        tuple: input_status_list - status of input files,
               invalid_errors_list - error list

    '''

    filepaths = [entity.path for entity in entities]
    filenames = [entity.name for entity in entities]

    logger.info(
        "VALIDATING {filenames}".format(filenames=", ".join(filenames)))

    file_users = [entities[0].modifiedBy, entities[0].createdBy]

    check_file_status = check_existing_file_status(
        validation_statusdf, error_trackerdf, entities)

    status_list = check_file_status['status_list']
    error_list = check_file_status['error_list']
    # Need to figure out to how to remove this
    # This must pass in filenames, because filetype is determined by entity name
    # Not by actual path of file
    filetype = validate.determine_filetype(syn, filenames, center)
    if check_file_status['to_validate']:
        valid, message, filetype = validate.validate_single_file(
            syn,
            filepaths,
            center,
            filetype=filetype,
            oncotreelink=oncotree_link,
            testing=testing)
        logger.info("VALIDATION COMPLETE")
        input_status_list, invalid_errors_list = _get_status_and_error_list(
            syn, valid, message, filetype,
            entities)
        # Send email the first time the file is invalid
        if invalid_errors_list is not None:
            _send_validation_error_email(syn, filenames, message, file_users)
    else:
        input_status_list = [
            [ent.id, path, ent.md5, status, filename, entity_date_to_timestamp(ent.properties.modifiedOn), filetype]
            for ent, path, status, filename in
            zip(entities, filepaths, status_list, filenames)]
        invalid_errors_list = [
            [entity.id, error, filename]
            for entity, error, filename in
            zip(entities, error_list, filenames)]
    return(input_status_list, invalid_errors_list)


def processfiles(syn, validfiles, center, path_to_genie, threads,
                 center_mapping_df, oncotreeLink, databaseToSynIdMappingDf,
                 validVCF=None, vcf2mafPath=None,
                 veppath=None, vepdata=None,
                 processing="main", test=False, reference=None):
    '''
    Processing validated files

    Args:
        syn: Synapse object
        validfiles: pandas dataframe containing validated files
                    has 'id', 'path', and 'fileType' column
        center: GENIE center name
        path_to_genie: Path to GENIE workdir
        threads: Threads used
        center_mapping_df: Center mapping dataframe
        oncotreeLink: Link to oncotree
        databaseToSynIdMappingDf: Database to synapse id mapping dataframe
        validVCF: Valid vcf files
        vcf2mafPath: Path to vcf2maf
        veppath: Path to vep
        vepdata: Path to vep index files
        processing: Processing type. Defaults to main
        test: Test flag
        reference: Reference file for vcf2maf
    '''
    logger.info("PROCESSING {} FILES: {}".format(center, len(validfiles)))
    center_staging_folder = os.path.join(path_to_genie, center)
    center_staging_synid = center_mapping_df.query(
        "center == 'SAGE'").stagingSynId.iloc[0]

    if not os.path.exists(center_staging_folder):
        os.makedirs(center_staging_folder)

    if processing != 'vcf':
        for fileSynId, filePath, fileType in zip(validfiles['id'],
                                                 validfiles['path'],
                                                 validfiles['fileType']):
            filename = os.path.basename(filePath)
            newPath = os.path.join(center_staging_folder, filename)
            # store = True
            synId = databaseToSynIdMappingDf.Id[
                databaseToSynIdMappingDf['Database'] == fileType]
            if len(synId) == 0:
                synId = None
            else:
                synId = synId[0]
            if fileType is not None and (processing == "main" or processing == fileType):
                processor = PROCESS_FILES[fileType](syn, center, threads)
                processor.process(
                    filePath=filePath, newPath=newPath,
                    parentId=center_staging_synid, databaseSynId=synId,
                    oncotreeLink=oncotreeLink,
                    fileSynId=fileSynId, validVCF=validVCF,
                    path_to_GENIE=path_to_genie, vcf2mafPath=vcf2mafPath,
                    veppath=veppath, vepdata=vepdata,
                    processing=processing,
                    databaseToSynIdMappingDf=databaseToSynIdMappingDf,
                    reference=reference, test=test)

    else:
        filePath = None
        newPath = None
        fileType = None
        synId = databaseToSynIdMappingDf.Id[
            databaseToSynIdMappingDf['Database'] == processing][0]
        fileSynId = None
        processor = PROCESS_FILES[processing](syn, center, threads)
        processor.process(
            filePath=filePath, newPath=newPath,
            parentId=center_staging_synid, databaseSynId=synId,
            oncotreeLink=oncotreeLink,
            fileSynId=fileSynId, validVCF=validVCF,
            path_to_GENIE=path_to_genie, vcf2mafPath=vcf2mafPath,
            veppath=veppath, vepdata=vepdata,
            processing=processing,
            databaseToSynIdMappingDf=databaseToSynIdMappingDf,
            reference=reference)

    logger.info("ALL DATA STORED IN DATABASE")

# def _create_maf_db(syn, foo):
#     maf_database_ent = syn.get(maf_database_synid)
#     print(maf_database_ent)
#     maf_columns = list(syn.getTableColumns(maf_database_synid))
#     schema = synapseclient.Schema(
#         name='Narrow MAF {current_time} Database'.format(
#             current_time=time.time()),
#         columns=maf_columns,
#         parent=process_functions.getDatabaseSynId(
#             syn, "main",
#             databaseToSynIdMappingDf=database_synid_mappingdf))
#     schema.primaryKey = maf_database_ent.primaryKey
#     new_maf_database = syn.store(schema)

# TODO: Should split this into 3 funcitons
# so that unit tests are easier to write


def create_and_archive_maf_database(syn, database_synid_mappingdf):
    '''
    Creates new MAF database and archives the old database in the staging site

    Args:
        syn: Synapse object
        databaseToSynIdMappingDf: Database to synapse id mapping dataframe

    Return:
        Editted database to synapse id mapping dataframe
    '''
    maf_database_synid = process_functions.getDatabaseSynId(
        syn, "vcf2maf", databaseToSynIdMappingDf=database_synid_mappingdf)
    maf_database_ent = syn.get(maf_database_synid)
    maf_columns = list(syn.getTableColumns(maf_database_synid))
    schema = synapseclient.Schema(
        name='Narrow MAF {current_time} Database'.format(
            current_time=time.time()),
        columns=maf_columns,
        parent=process_functions.getDatabaseSynId(
            syn, "main", databaseToSynIdMappingDf=database_synid_mappingdf))
    schema.primaryKey = maf_database_ent.primaryKey
    new_maf_database = syn.store(schema)
    # Store in the new database synid
    database_synid_mappingdf['Id'][
        database_synid_mappingdf[
            'Database'] == 'vcf2maf'] = new_maf_database.id

    vcf2maf_mappingdf = database_synid_mappingdf[
        database_synid_mappingdf['Database'] == 'vcf2maf']
    # vcf2maf_mappingdf['Id'][0] = newMafDb.id
    # Update this synid later
    syn.store(synapseclient.Table("syn12094210", vcf2maf_mappingdf))
    # Move and archive old mafdatabase (This is the staging synid)
    maf_database_ent.parentId = "syn7208886"
    maf_database_ent.name = "ARCHIVED " + maf_database_ent.name
    syn.store(maf_database_ent)
    # maf_database_synid = new_maf_database.id
    # Remove can download permissions from project GENIE team
    syn.setPermissions(new_maf_database.id, 3326313, [])
    return(database_synid_mappingdf)


def email_duplication_error(syn, duplicated_filesdf):
    '''
    Sends an email if there is a duplication error

    Args:
        syn: Synapse object
        duplicated_filesdf: dataframe with 'id', 'name' column
    '''
    if not duplicated_filesdf.empty:
        incorrect_files = [
            name for synId, name in zip(duplicated_filesdf['id'],
                                        duplicated_filesdf['name'])]
        incorrect_filenames = ", ".join(incorrect_files)
        incorrect_ent = syn.get(duplicated_filesdf['id'].iloc[0])
        send_to_users = set([incorrect_ent.modifiedBy,
                             incorrect_ent.createdBy])
        usernames = ", ".join(
            [syn.getUserProfile(user)['userName'] for user in send_to_users])
        error_email = (
            "Dear {},\n\n"
            "Your files ({}) are duplicated!  FILES SHOULD BE UPLOADED AS "
            "NEW VERSIONS AND THE ENTIRE DATASET SHOULD BE "
            "UPLOADED EVERYTIME".format(usernames, incorrect_filenames))
        syn.sendMessage(
            list(send_to_users), "GENIE Validation Error", error_email)


def get_duplicated_files(validation_statusdf, duplicated_error_message):
    '''
    Check for duplicated files.  There should be no duplication,
    files should be uploaded as new versions and the entire dataset
    should be uploaded everytime

    Args:
        validation_statusdf: dataframe with 'name' and 'id' column
        duplicated_error_message: Error message for duplicated files

    Returns:
        dataframe with 'id', 'name' and 'errors' of duplicated files
    '''
    logger.info("CHECK FOR DUPLICATED FILES")
    duplicated_filesdf = validation_statusdf[
        validation_statusdf['name'].duplicated(keep=False)]
    # cbs/seg files should not be duplicated.
    cbs_seg_files = validation_statusdf.query(
        'name.str.endswith("cbs") or name.str.endswith("seg")')
    if len(cbs_seg_files) > 1:
        duplicated_filesdf = duplicated_filesdf.append(cbs_seg_files)
    # clinical files should not be duplicated.
    clinical_files = validation_statusdf.query(
        'name.str.startswith("data_clinical_supp")')
    if len(clinical_files) > 2:
        duplicated_filesdf = duplicated_filesdf.append(clinical_files)
    duplicated_filesdf.drop_duplicates("id", inplace=True)
    logger.info("THERE ARE {} DUPLICATED FILES".format(
        len(duplicated_filesdf)))
    duplicated_filesdf['errors'] = duplicated_error_message
    return(duplicated_filesdf)


def update_status_and_error_tables(syn,
                                   center,
                                   input_valid_statuses,
                                   invalid_errors,
                                   validation_status_table,
                                   error_tracker_table):
    '''
    Update validation status and error tracking table

    Args:
        syn: Synapse object
        center: Center
        input_valid_status: list of lists of validation status
        invalid_errors: List of lists of invalid errors
        validation_status_table: Synapse table query of validation status
        error_tracker_table: Synapse table query of error tracker

    Returns:
        input validation status dataframe
    '''
    input_valid_statusdf = pd.DataFrame(input_valid_statuses,
                                        columns=["id", 'path', 'md5', 'status',
                                                 'name', 'modifiedOn',
                                                 'fileType'])

    duplicated_file_error = (
        "DUPLICATED FILENAME! FILES SHOULD BE UPLOADED AS NEW VERSIONS "
        "AND THE ENTIRE DATASET SHOULD BE UPLOADED EVERYTIME")
    duplicated_filesdf = get_duplicated_files(input_valid_statusdf,
                                              duplicated_file_error)
    # Send an email if there are any duplicated files
    if not duplicated_filesdf.empty:
        email_duplication_error(syn, duplicated_filesdf)
    duplicated_idx = input_valid_statusdf['id'].isin(duplicated_filesdf['id'])
    input_valid_statusdf['status'][duplicated_idx] = "INVALID"
    # Create invalid error synapse table
    logger.info("UPDATE INVALID FILE REASON DATABASE")
    invalid_errorsdf = pd.DataFrame(invalid_errors,
                                    columns=["id", 'errors', 'name'])
    # Remove fixed duplicated files
    # This makes sure that the files removed actually had duplicated file
    # errors and not some other error
    dup_ids = invalid_errorsdf['id'][
        invalid_errorsdf['errors'] == duplicated_file_error]
    remove_ids = dup_ids[~dup_ids.isin(duplicated_filesdf['id'])]
    invalid_errorsdf = invalid_errorsdf[~invalid_errorsdf['id'].isin(remove_ids)]
    # Append duplicated file errors
    invalid_errorsdf = invalid_errorsdf.append(
        duplicated_filesdf[['id', 'errors', 'name']])
    invalid_errorsdf['center'] = center
    invalidIds = input_valid_statusdf['id'][input_valid_statusdf['status'] == "INVALID"]
    invalid_errorsdf = invalid_errorsdf[invalid_errorsdf['id'].isin(invalidIds)]
    process_functions.updateDatabase(syn, error_tracker_table.asDataFrame(),
                                     invalid_errorsdf,
                                     error_tracker_table.tableId,
                                     ["id"], to_delete=True)

    logger.info("UPDATE VALIDATION STATUS DATABASE")
    input_valid_statusdf['center'] = center
    # Remove fixed duplicated files
    input_valid_statusdf = input_valid_statusdf[
        ~input_valid_statusdf['id'].isin(remove_ids)]

    process_functions.updateDatabase(syn,
                                     validation_status_table.asDataFrame(),
                                     input_valid_statusdf[["id", 'md5', 'status', 'name', 'center', 'modifiedOn']],
                                     validation_status_table.tableId,
                                     ["id"],
                                     to_delete=True)

    return(input_valid_statusdf)


def validation(syn, center, process,
               center_mapping_df, database_synid_mappingdf,
               thread, testing, oncotree_link):
    '''
    Validation of all center files

    Args:
        syn: Synapse object
        center: Center name
        process: main, vcf, maf
        center_mapping_df: center mapping dataframe
        thread: Unused parameter for now
        testing: True if testing
        oncotreeLink: Link to oncotree

    Returns:
        dataframe: Valid files
    '''
    center_input_synid = center_mapping_df['inputSynId'][
        center_mapping_df['center'] == center][0]
    logger.info("Center: " + center)
    center_files = get_center_input_files(syn, center_input_synid, center,
                                          process)

    # If a center has no files, then return empty list
    if not center_files:
        logger.info("{} has not uploaded any files".format(center))
        return([])
    else:
        validation_status_synid = process_functions.getDatabaseSynId(
            syn, "validationStatus",
            databaseToSynIdMappingDf=database_synid_mappingdf)
        error_tracker_synid = process_functions.getDatabaseSynId(
            syn, "errorTracker",
            databaseToSynIdMappingDf=database_synid_mappingdf)

        # Make sure the vcf validation statuses don't get wiped away
        # If process is not vcf, the vcf files are not downloaded
        add_query_str = "and name not like '%.vcf'" if process != "vcf" else ''

        validation_status_table = syn.tableQuery(
            "SELECT id,md5,status,name,center,modifiedOn FROM {synid} "
            "where center = '{center}' {add}".format(
                synid=validation_status_synid,
                center=center,
                add=add_query_str))
        validation_statusdf = validation_status_table.asDataFrame()
        error_tracker_table = syn.tableQuery(
            "SELECT id,center,errors,name FROM {synid} "
            "where center = '{center}' {add}".format(
                synid=error_tracker_synid,
                center=center,
                add=add_query_str))
        error_trackerdf = error_tracker_table.asDataFrame()

        input_valid_statuses = []
        invalid_errors = []

        for ents in center_files:
            status, errors = validatefile(syn, ents,
                                          validation_statusdf,
                                          error_trackerdf,
                                          center='SAGE', threads=1,
                                          testing=False,
<<<<<<< HEAD
                                          oncotree_link=oncotree_link)
            input_valid_statuses.extend(status)
=======
                                          oncotree_link=None)
            inputValidStatus.extend(status)
>>>>>>> e13b6cd0
            if errors is not None:
                invalid_errors.extend(errors)

        input_valid_statusdf = update_status_and_error_tables(
            syn,
            center,
            input_valid_statuses,
            invalid_errors,
            validation_status_table,
            error_tracker_table)

        valid_filesdf = input_valid_statusdf.query('status == "VALIDATED"')

        return(valid_filesdf[['id', 'path', 'fileType']])


def center_input_to_database(
        syn, center, process, testing,
        only_validate, vcf2maf_path, vep_path,
        vep_data, database_to_synid_mappingdf,
        center_mapping_df, reference=None,
        delete_old=False, oncotree_link=None, thread=1):
    if only_validate:
        log_path = os.path.join(
            process_functions.SCRIPT_DIR,
            "{}_validation_log.txt".format(center))
    else:
        log_path = os.path.join(
            process_functions.SCRIPT_DIR,
            "{}_{}_log.txt".format(center, process))

    logFormatter = logging.Formatter(
        "%(asctime)s [%(name)s][%(levelname)s] %(message)s")
    fileHandler = logging.FileHandler(log_path, mode='w')
    fileHandler.setFormatter(logFormatter)
    logger.addHandler(fileHandler)

    if testing:
        logger.info("###########################################")
        logger.info("############NOW IN TESTING MODE############")
        logger.info("###########################################")

    # ----------------------------------------
    # Start input to staging process
    # ----------------------------------------
    '''
    # path_to_genie = os.path.realpath(os.path.join(
    #    process_functions.SCRIPT_DIR, "../"))
    Make the synapsecache dir the genie input folder for now
    The main reason for this is because the .synaspecache dir
    is mounted by batch
    '''
    path_to_genie = os.path.expanduser("~/.synapseCache")
    # Create input and staging folders
    if not os.path.exists(os.path.join(path_to_genie, center, "input")):
        os.makedirs(os.path.join(path_to_genie, center, "input"))
    if not os.path.exists(os.path.join(path_to_genie, center, "staging")):
        os.makedirs(os.path.join(path_to_genie, center, "staging"))

    if delete_old:
        process_functions.rmFiles(os.path.join(path_to_genie, center))

    validFiles = validation(
        syn, center, process, center_mapping_df,
        database_to_synid_mappingdf, thread,
        testing, oncotree_link)

    if len(validFiles) > 0 and not only_validate:
        # Reorganize so BED file are always validated and processed first
        validBED = [
            os.path.basename(i).endswith('.bed') for i in validFiles['path']]
        beds = validFiles[validBED]
        validFiles = beds.append(validFiles)
        validFiles.drop_duplicates(inplace=True)
        # Valid vcf files
        validVCF = [
            i for i in validFiles['path']
            if os.path.basename(i).endswith('.vcf')]

        processTrackerSynId = process_functions.getDatabaseSynId(
            syn, "processTracker",
            databaseToSynIdMappingDf=database_to_synid_mappingdf)
        # Add process tracker for time start
        processTracker = syn.tableQuery(
            "SELECT timeStartProcessing FROM {} "
            "where center = '{}' and "
            "processingType = '{}'".format(
                processTrackerSynId, center, process))
        processTrackerDf = processTracker.asDataFrame()
        if len(processTrackerDf) == 0:
            new_rows = [[
                center,
                str(int(time.time()*1000)),
                str(int(time.time()*1000)),
                process]]

            syn.store(synapseclient.Table(
                processTrackerSynId, new_rows))
        else:
            processTrackerDf['timeStartProcessing'][0] = \
                str(int(time.time()*1000))
            syn.store(synapseclient.Table(
                processTrackerSynId, processTrackerDf))

        processfiles(syn, validFiles, center, path_to_genie, thread,
                     center_mapping_df, oncotree_link,
                     database_to_synid_mappingdf,
                     validVCF=validVCF,
                     vcf2mafPath=vcf2maf_path,
                     veppath=vep_path, vepdata=vep_data,
                     test=testing, processing=process, reference=reference)

        # Should add in this process end tracking
        # before the deletion of samples
        processTracker = syn.tableQuery(
            "SELECT timeEndProcessing FROM {synid} where center = '{center}' "
            "and processingType = '{processtype}'".format(
                synid=processTrackerSynId,
                center=center,
                processtype=process))
        processTrackerDf = processTracker.asDataFrame()
        processTrackerDf['timeEndProcessing'][0] = str(int(time.time()*1000))
        syn.store(synapseclient.Table(processTrackerSynId, processTrackerDf))

        logger.info("SAMPLE/PATIENT RETRACTION")
        toRetract.retract(syn, testing)

    else:
        messageOut = \
            "{} does not have any valid files" if not only_validate \
            else "ONLY VALIDATION OCCURED FOR {}"
        logger.info(messageOut.format(center))

    # Store log file
    log_folder_synid = process_functions.getDatabaseSynId(
        syn, "logs", databaseToSynIdMappingDf=database_to_synid_mappingdf)
    syn.store(synapseclient.File(log_path, parentId=log_folder_synid))
    os.remove(log_path)
    logger.info("ALL PROCESSES COMPLETE")<|MERGE_RESOLUTION|>--- conflicted
+++ resolved
@@ -626,13 +626,8 @@
                                           error_trackerdf,
                                           center='SAGE', threads=1,
                                           testing=False,
-<<<<<<< HEAD
                                           oncotree_link=oncotree_link)
             input_valid_statuses.extend(status)
-=======
-                                          oncotree_link=None)
-            inputValidStatus.extend(status)
->>>>>>> e13b6cd0
             if errors is not None:
                 invalid_errors.extend(errors)
 
