#!/usr/bin/env python3
import logging

logging.basicConfig()
logger = logging.getLogger(__name__)
logger.setLevel(logging.INFO)

import synapseclient
import synapseutils
import argparse
import os
import pandas as pd
import datetime
import shutil
import time
# Configuration file
from genie import PROCESS_FILES, process_functions, validate, \
                  toRetract, write_invalid_reasons

'''
TODO:
Could potentially get all the inforamation of the file entity right here
To avoid the syn.get rest call later which doesn't actually download the file
'''


def rename_file(syn, synid):
    '''
    Gets file from synapse and renames the file if necessary.

    Args:
        syn: Synapse object
        synid : Synapse id or entity

    Returns:
        Path of corrected file
    '''
    ent = syn.get(synid)
    dirpath = os.path.dirname(ent.path)
    expectedpath = os.path.join(dirpath, ent.name)
    if expectedpath != ent.path:
        shutil.copyfile(ent.path, expectedpath)
    return(expectedpath)


def get_center_input_files(syn, synid, center, process="main"):
    '''
    This function walks through each center's input directory
    to get a list of tuples of center files

    Args:
        syn: Synapse object
        synid: Center input folder synid
        center: Center name
        process: Process type includes, main, vcf, maf and mafSP.
                 Defaults to main such that the vcf

    Returns:
        List of Tuples with the correct format to pass into validation
    '''
    logger.info("GETTING {center} INPUT FILES".format(center=center))
    clinical_pair_name = [
        "data_clinical_supp_sample_{center}.txt".format(center=center),
        "data_clinical_supp_patient_{center}.txt".format(center=center)]

    center_files = synapseutils.walk(syn, synid)
    clinicalpair = []
    prepared_center_file_list = []
    for dirpath, dirname, filenames in center_files:
        for name, ent_synid in filenames:
            logger.info(name)
            paired = False
            '''
            Clinical file can come as two files.
            The two files need to be merged together which is
            why there is this format
            '''
            if name in clinical_pair_name:
                paired = True
                clinicalpair.append(ent_synid)
            if len(clinicalpair) == 2:
                syns = [i for i in clinicalpair]
                paths = [rename_file(syn, i) for i in clinicalpair]
                clinicalpair = []
                prepared_center_file_list.append((syns, paths))
            elif not paired:
                '''
                This is to remove vcfs from being validated
                during main processing.  Often there are too many vcf files.
                Not necessary for them to be run everytime.
                '''
                if process == "vcf":
                    prepared_center_file_list.append(
                        ([ent_synid], [rename_file(syn, ent_synid)]))
                elif not name.endswith(".vcf"):
                    prepared_center_file_list.append(
                        ([ent_synid], [rename_file(syn, ent_synid)]))
    return(prepared_center_file_list)


def get_filetype(syn, path_list, center):
    '''
    Get the file type of the file by validating its filename

    Args:
        syn: Synapse object
        path_list: list of filepaths to center files
        center: Participating Center

    Returns:
        str: File type of input files
    '''
    filetype = None
    for file_format in PROCESS_FILES:
        try:
            filetype = PROCESS_FILES[file_format](
                syn, center).validateFilename(path_list)
        except AssertionError:
            continue
        # If valid filename, return file type.
        if filetype is not None:
            break
    return(filetype)


def check_existing_file_status(validation_statusdf, error_trackerdf,
                               entities, input_filenames):
    '''
    This function checks input files against the existing validation and error
    tracking dataframe

    Args:
        validation_statusdf: Validation status dataframe
        error_trackerdf: Error tracking dataframe
        entities: list of center input entites
        input_filenames: List of center input filenames

    Returns:
        dict: Input file status
            status_list: file validation status
            error_list: Errors of the files if they exist,
            to_validate: Boolean value for whether of not an input
                         file needs to be validated
    '''
    if len(entities) > 2:
        raise ValueError(
            "There should never be more than 2 files being validated.")

    statuses = []
    errors = []
    for ent, input_filename in zip(entities, input_filenames):
        input_validation_status = \
            validation_statusdf[validation_statusdf['id'] == ent.id]
        input_error = error_trackerdf[error_trackerdf['id'] == ent.id]
        if input_validation_status.empty:
            to_validate = True
        else:
            # This to_validate is here, because the following is a
            # sequential check of whether files need to be validated
            to_validate = False
            statuses.append(input_validation_status['status'].values[0])
            if input_error.empty:
                to_validate = \
                    input_validation_status['status'].values[0] == "INVALID"
            else:
                errors.append(input_error['errors'].values[0])
            # Add Name check here (must add name of the entity as a column)
            if input_validation_status['md5'].values[0] != ent.md5 or \
               input_validation_status['name'].values[0] != input_filename:
                to_validate = True
            else:
                logger.info(
                    "{filename} FILE STATUS IS: {filestatus}".format(
                      filename=input_filename,
                      filestatus=input_validation_status['status'].values[0]))

    return({
        'status_list': statuses,
        'error_list': errors,
        'to_validate': to_validate})


def _check_valid(syn, filepaths, center, filetype, filenames,
                 oncotree_link, threads, testing):
    '''
    Function to validate a file
    '''
    # If no filetype set, means the file was named incorrectly
    if filetype is None:
        message = (
            "{filenames}: Incorrect filenaming convention or can't be "
            "processed".format(filenames=", ".join(filenames)))
        logger.error(message)
        valid = False
    else:
        try:
            message, valid = validate.validate(
                syn,
                filetype,
                filepaths,
                center,
                threads,
                oncotree_url=oncotree_link,
                testing=testing)
            logger.info("VALIDATION COMPLETE")
        except ValueError as e:
            logger.error(e)
            message = e
            valid = False
    return(valid, message)


def _get_status_and_error_list(syn, fileinfo, valid, message, filetype,
                               entities, filepaths, filenames, modified_ons):
    '''
    '''
    if valid:
        input_status_list = [
            [ent.id, filepath, ent.md5, "VALIDATED",
             filename, modifiedon, filetype]
            for ent, filepath, filename, modifiedon in
            zip(entities, filepaths, filenames, modified_ons)]

        invalid_errors_list = None
    else:
        # Send email the first time the file is invalid
        incorrect_files = ", ".join(filenames)
        incorrect_ent = syn.get(fileinfo['synId'][0])
        find_file_users = \
            list(set([incorrect_ent.modifiedBy, incorrect_ent.createdBy]))
        usernames = ", ".join([
            syn.getUserProfile(user)['userName']
            for user in find_file_users])
        email_message = (
            "Dear {username},\n\n"
            "Your files ({filenames}) are invalid! "
            "Here are the reasons why:\n\n{error_message}".format(
                username=usernames,
                filenames=incorrect_files,
                error_message=message))
        syn.sendMessage(
            find_file_users, "GENIE Validation Error", email_message)
        input_status_list = [
            [ent.id, path, ent.md5, "INVALID", name, modifiedon, filetype]
            for ent, path, name, modifiedon in
            zip(entities, filepaths, filenames, modified_ons)]

        invalid_errors_list = [
            [synid, message, filename]
            for synid, filename in zip(fileinfo['synId'], filenames)]
    return(input_status_list, invalid_errors_list)


def validatefile(fileinfo,
                 syn,
                 validation_statusdf,
                 error_trackerdf,
                 center,
                 threads,
                 testing,
                 oncotree_link):
    '''
    Function that is applied to a pandas dataframe to
    validates each row. If a file has not changed, then it
    doesn't need to be validated

    Args:
        fileinfo: A row passed in as a Series through the apply function
                  in pandas
        syn: Synapse object
        validation_statusdf: Validation status dataframe
        error_trackerdf: Invalid files error tracking dataframe
        center: Center of interest
        testing: Boolean determining whether using testing parameter
        oncotree_link: Oncotree url

    Returns:
        tuple: input_status_list - status of input files,
               invalid_errors_list - error list

    '''

    filenames = [os.path.basename(i) for i in fileinfo['filePaths']]
    logger.info(
        "VALIDATING {filenames}".format(filenames=", ".join(filenames)))
    filepaths = fileinfo['filePaths']
    entities = [
        syn.get(synid, downloadFile=False) for synid in fileinfo['synId']]
    modified_ons = [
        synapseclient.utils.to_unix_epoch_time(
            datetime.datetime.strptime(
                entity.modifiedOn.split(".")[0], "%Y-%m-%dT%H:%M:%S"))
        for entity in entities]

    check_file_status = check_existing_file_status(
        validation_statusdf, error_trackerdf, entities, filenames)

    status_list = check_file_status['status_list']
    error_list = check_file_status['error_list']
    filetype = get_filetype(syn, filepaths, center)
    if check_file_status['to_validate']:

        valid, message = _check_valid(
            syn, filepaths, center, filetype, filenames,
            oncotree_link, threads, testing)

        input_status_list, invalid_errors_list = _get_status_and_error_list(
            syn, fileinfo, valid, message, filetype,
            entities, filepaths, filenames, modified_ons)

    else:
        input_status_list = [
            [ent.id, path, ent.md5, status, filename, modifiedon, filetype]
            for ent, path, status, filename, modifiedon in
            zip(entities, filepaths, status_list, filenames, modified_ons)]
        invalid_errors_list = [
            [synid, error, filename]
            for synid, error, filename in
            zip(fileinfo['synId'], error_list, filenames)]
    return(input_status_list, invalid_errors_list)


def processFiles(syn, validFiles, center, path_to_GENIE, threads,
                 center_mapping_df, oncotreeLink, databaseToSynIdMappingDf,
                 validVCF=None, vcf2mafPath=None,
                 veppath=None, vepdata=None,
                 processing="main", test=False, reference=None):
    '''
    Processing validated files

    Args:
        syn: Synapse object
        validFiles: pandas dataframe containing validated files
                    has 'id', 'path', and 'fileType' column
        center: GENIE center name
        path_to_GENIE: Path to GENIE workdir
        threads: Threads used
        center_mapping_df: Center mapping dataframe
        oncotreeLink: Link to oncotree
        databaseToSynIdMappingDf: Database to synapse id mapping dataframe
        validVCF: Valid vcf files
        vcf2mafPath: Path to vcf2maf
        veppath: Path to vep
        vepdata: Path to vep index files
        processing: Processing type. Defaults to main
        test: Test flag
        reference: Reference file for vcf2maf
    '''
    logger.info("PROCESSING {} FILES: {}".format(center, len(validFiles)))
    centerStagingFolder = os.path.join(path_to_GENIE, center)
    centerStagingSynId = center_mapping_df['stagingSynId'][
        center_mapping_df['center'] == center][0]

    if not os.path.exists(centerStagingFolder):
        os.makedirs(centerStagingFolder)
    if processing == "main":
        for fileSynId, filePath, fileType in \
                zip(validFiles['id'],
                    validFiles['path'],
                    validFiles['fileType']):

            filename = os.path.basename(filePath)
            newPath = os.path.join(centerStagingFolder, filename)
            # store = True
            synId = databaseToSynIdMappingDf.Id[
                databaseToSynIdMappingDf['Database'] == fileType]
            if len(synId) == 0:
                synId = None
            else:
                synId = synId[0]
            # if fileType not in [None,"cna"]:
            if fileType is not None:
                processor = PROCESS_FILES[fileType](syn, center, threads)
                processor.process(
                    filePath=filePath, newPath=newPath,
                    parentId=centerStagingSynId, databaseSynId=synId,
                    oncotreeLink=oncotreeLink,
                    fileSynId=fileSynId, validVCF=validVCF,
                    path_to_GENIE=path_to_GENIE, vcf2mafPath=vcf2mafPath,
                    veppath=veppath, vepdata=vepdata,
                    processing=processing,
                    databaseToSynIdMappingDf=databaseToSynIdMappingDf,
                    reference=reference, test=test)

    elif processing in ["vcf", "maf", "mafSP"]:
        filePath = None
        newPath = None
        fileType = None
        synId = databaseToSynIdMappingDf.Id[
            databaseToSynIdMappingDf['Database'] == processing][0]
        fileSynId = None
        processor = PROCESS_FILES[processing](syn, center, threads)
        processor.process(
            filePath=filePath, newPath=newPath,
            parentId=centerStagingSynId, databaseSynId=synId,
            oncotreeLink=oncotreeLink,
            fileSynId=fileSynId, validVCF=validVCF,
            path_to_GENIE=path_to_GENIE, vcf2mafPath=vcf2mafPath,
            veppath=veppath, vepdata=vepdata,
            processing=processing,
            databaseToSynIdMappingDf=databaseToSynIdMappingDf,
            reference=reference)

    logger.info("ALL DATA STORED IN DATABASE")

# def _create_maf_db(syn, foo):
#     maf_database_ent = syn.get(maf_database_synid)
#     print(maf_database_ent)
#     maf_columns = list(syn.getTableColumns(maf_database_synid))
#     schema = synapseclient.Schema(
#         name='Narrow MAF {current_time} Database'.format(
#             current_time=time.time()),
#         columns=maf_columns,
#         parent=process_functions.getDatabaseSynId(
#             syn, "main",
#             databaseToSynIdMappingDf=database_synid_mappingdf))
#     schema.primaryKey = maf_database_ent.primaryKey
#     new_maf_database = syn.store(schema)

# TODO: Should split this into 3 funcitons
# so that unit tests are easier to write


def create_and_archive_maf_database(syn, database_synid_mappingdf):
    '''
    Creates new MAF database and archives the old database in the staging site

    Args:
        syn: Synapse object
        databaseToSynIdMappingDf: Database to synapse id mapping dataframe

    Return:
        Editted database to synapse id mapping dataframe
    '''
    maf_database_synid = process_functions.getDatabaseSynId(
        syn, "vcf2maf", databaseToSynIdMappingDf=database_synid_mappingdf)
    maf_database_ent = syn.get(maf_database_synid)
    maf_columns = list(syn.getTableColumns(maf_database_synid))
    schema = synapseclient.Schema(
        name='Narrow MAF {current_time} Database'.format(
            current_time=time.time()),
        columns=maf_columns,
        parent=process_functions.getDatabaseSynId(
            syn, "main", databaseToSynIdMappingDf=database_synid_mappingdf))
    schema.primaryKey = maf_database_ent.primaryKey
    new_maf_database = syn.store(schema)
    # Store in the new database synid
    database_synid_mappingdf['Id'][
        database_synid_mappingdf[
            'Database'] == 'vcf2maf'] = new_maf_database.id

    vcf2maf_mappingdf = database_synid_mappingdf[
        database_synid_mappingdf['Database'] == 'vcf2maf']
    # vcf2maf_mappingdf['Id'][0] = newMafDb.id
    # Update this synid later
    syn.store(synapseclient.Table("syn12094210", vcf2maf_mappingdf))
    # Move and archive old mafdatabase (This is the staging synid)
    maf_database_ent.parentId = "syn7208886"
    maf_database_ent.name = "ARCHIVED " + maf_database_ent.name
    syn.store(maf_database_ent)
    # maf_database_synid = new_maf_database.id
    # Remove can download permissions from project GENIE team
    syn.setPermissions(new_maf_database.id, 3326313, [])
    return(database_synid_mappingdf)


def validation(syn, center, process,
               center_mapping_df, databaseToSynIdMappingDf,
               thread, testing, oncotreeLink):
    '''
    Validation of all center files

    Args:
        syn: Synapse object
        center: Center name
        process: main, vcf, maf
        center_mapping_df: center mapping dataframe
        thread: Unused parameter for now
        testing: True if testing
        oncotreeLink: Link to oncotree

    Returns:
        dataframe: Valid files
    '''
    centerInputSynId = center_mapping_df['inputSynId'][
        center_mapping_df['center'] == center][0]
    logger.info("Center: " + center)
    allFiles = get_center_input_files(syn, centerInputSynId, center, process)

    allFiles = pd.DataFrame(allFiles, columns=['synId', 'filePaths'])
    # If a center has no files, then return empty list
    if allFiles.empty:
        logger.info("%s has not uploaded any files" % center)
        return([])
    else:
        # Make sure the vcf validation statuses don't get wiped away
        if process != "vcf":
            addToQuery = "and name not like '%.vcf'"
        else:
            addToQuery = ''
        validationStatus = syn.tableQuery(
            "SELECT * FROM {} where center = '{}' {}".format(
                process_functions.getDatabaseSynId(
                    syn, "validationStatus",
                    databaseToSynIdMappingDf=databaseToSynIdMappingDf),
                center,
                addToQuery))

        errorTracker = syn.tableQuery(
            "SELECT * FROM {} where center = '{}' {}".format(
                process_functions.getDatabaseSynId(
                    syn, "errorTracker",
                    databaseToSynIdMappingDf=databaseToSynIdMappingDf),
                center,
                addToQuery))

        # VALIDATE FILES
        validationStatusDf = validationStatus.asDataFrame()
        errorTrackerDf = errorTracker.asDataFrame()
        validated = allFiles.apply(
            lambda fileinfo: validatefile(
                fileinfo, syn, validationStatusDf,
                errorTrackerDf, center, thread,
                testing, oncotreeLink), axis=1)

        inputValidStatus = []
        invalidErrors = []
        for inputStat, invalErrors in validated:
            inputValidStatus.extend(inputStat)
            if invalErrors is not None:
                invalidErrors.extend(invalErrors)
        inputValidStatus = pd.DataFrame(
            inputValidStatus,
            columns=[
                "id", 'path', 'md5', 'status',
                'name', 'modifiedOn', 'fileType'])

        logger.info("CHECK FOR DUPLICATED FILES")
        '''
        Check for duplicated filenames.
        There should be no duplication, files should be uploaded as
        new versions and the entire dataset should be uploaded everytime
        cbs and seg files should not be duplicated.  There can only be one
        '''
        duplicatedFiles = inputValidStatus[
            inputValidStatus['name'].duplicated(keep=False)]
        cbsSegBool = [
            os.path.basename(i).endswith('.cbs') or
            os.path.basename(i).endswith('.seg')
            for i in inputValidStatus['name']]
        cbsSegFiles = inputValidStatus[cbsSegBool]
        if len(cbsSegFiles) > 1:
            duplicatedFiles = duplicatedFiles.append(cbsSegFiles)
<<<<<<< HEAD
        # Also flag for duplicated clinical files
        clinical_bool = ["clinical" in i for i in inputValidStatus['name']]
=======
        clinical_bool = ["data_clinical_supp" in i for i in inputValidStatus['name']]
>>>>>>> b783d1fc
        clinical_files = inputValidStatus[clinical_bool]
        if len(clinical_files) > 2:
            duplicatedFiles = duplicatedFiles.append(clinical_files)
        duplicatedFiles.drop_duplicates("id", inplace=True)
        inputValidStatus['status'][
            inputValidStatus['id'].isin(duplicatedFiles['id'])] = "INVALID"
        duplicatedFileError = (
            "DUPLICATED FILENAME! FILES SHOULD BE UPLOADED AS NEW VERSIONS "
            "AND THE ENTIRE DATASET SHOULD BE UPLOADED EVERYTIME")
        duplicatedFiles['errors'] = duplicatedFileError
        # Send an email if there are any duplicated files
        if not duplicatedFiles.empty:
            incorrectFiles = ", ".join(
                [name for synId, name in
                 zip(duplicatedFiles['id'], duplicatedFiles['name'])])
            incorrectEnt = syn.get(duplicatedFiles['id'].iloc[0])
            sendEmail = set([incorrectEnt.modifiedBy, incorrectEnt.createdBy])
            userNames = ", ".join(
                [syn.getUserProfile(user).userName for user in sendEmail])
            errorEmail = (
                "Dear %s,\n\n"
                "Your files (%s) are duplicated!  FILES SHOULD BE UPLOADED AS "
                "NEW VERSIONS AND THE ENTIRE DATASET SHOULD BE "
                "UPLOADED EVERYTIME".format(userNames, incorrectFiles))
            syn.sendMessage(
                list(sendEmail), "GENIE Validation Error", errorEmail)

        logger.info("THERE ARE %d DUPLICATED FILES" % len(duplicatedFiles))

        # Create invalid error synapse table
        logger.info("UPDATE INVALID FILE REASON DATABASE")
        invalidErrors = pd.DataFrame(
            invalidErrors, columns=["id", 'errors', 'name'])
        # Remove fixed duplicated files
        dupIds = invalidErrors['id'][
            invalidErrors['errors'] == duplicatedFileError]
        removeIds = dupIds[~dupIds.isin(duplicatedFiles['id'])]
        invalidErrors = invalidErrors[~invalidErrors['id'].isin(removeIds)]
        # Append duplicated file errors
        invalidErrors = invalidErrors.append(
            duplicatedFiles[['id', 'errors', 'name']])
        invalidErrors['center'] = center
        invalidIds = inputValidStatus['id'][
            inputValidStatus['status'] == "INVALID"]
        invalidErrors = invalidErrors[invalidErrors['id'].isin(invalidIds)]
        process_functions.updateDatabase(
            syn, errorTracker.asDataFrame(), invalidErrors,
            process_functions.getDatabaseSynId(
                syn, "errorTracker",
                databaseToSynIdMappingDf=databaseToSynIdMappingDf),
            ["id"], to_delete=True)

        paths = inputValidStatus['path']
        # filenames = [os.path.basename(name) for name in paths]
        del inputValidStatus['path']
        logger.info("UPDATE VALIDATION STATUS DATABASE")
        inputValidStatus['center'] = center
        # Remove fixed duplicated files
        inputValidStatus = inputValidStatus[
            ~inputValidStatus['id'].isin(removeIds)]

        process_functions.updateDatabase(
            syn,
            validationStatus.asDataFrame(),
            inputValidStatus[
                ["id", 'md5', 'status', 'name', 'center', 'modifiedOn']],
            process_functions.getDatabaseSynId(
                syn, "validationStatus",
                databaseToSynIdMappingDf=databaseToSynIdMappingDf),
            ["id"],
            to_delete=True)

        inputValidStatus['path'] = paths
        validFiles = inputValidStatus[['id', 'path', 'fileType']][
            inputValidStatus['status'] == "VALIDATED"]
        return(validFiles)


def center_input_to_database(
        syn, center, process, testing,
        only_validate, vcf2maf_path, vep_path,
        vep_data, database_to_synid_mappingdf,
        center_mapping_df, reference=None,
        delete_old=False, oncotree_link=None, thread=1):
    if only_validate:
        log_path = os.path.join(
            process_functions.SCRIPT_DIR,
            "{}_validation_log.txt".format(center))
    else:
        log_path = os.path.join(
            process_functions.SCRIPT_DIR,
            "{}_{}_log.txt".format(center, process))

    logFormatter = logging.Formatter(
        "%(asctime)s [%(name)s][%(levelname)s] %(message)s")
    fileHandler = logging.FileHandler(log_path, mode='w')
    fileHandler.setFormatter(logFormatter)
    logger.addHandler(fileHandler)

    if testing:
        logger.info("###########################################")
        logger.info("############NOW IN TESTING MODE############")
        logger.info("###########################################")

    # ----------------------------------------
    # Start input to staging process
    # ----------------------------------------
    '''
    # path_to_genie = os.path.realpath(os.path.join(
    #    process_functions.SCRIPT_DIR, "../"))
    Make the synapsecache dir the genie input folder for now
    The main reason for this is because the .synaspecache dir
    is mounted by batch
    '''
    path_to_genie = os.path.expanduser("~/.synapseCache")
    # Create input and staging folders
    if not os.path.exists(os.path.join(path_to_genie, center, "input")):
        os.makedirs(os.path.join(path_to_genie, center, "input"))
    if not os.path.exists(os.path.join(path_to_genie, center, "staging")):
        os.makedirs(os.path.join(path_to_genie, center, "staging"))

    if delete_old:
        process_functions.rmFiles(os.path.join(path_to_genie, center))

    validFiles = validation(
        syn, center, process, center_mapping_df,
        database_to_synid_mappingdf, thread,
        testing, oncotree_link)

    if len(validFiles) > 0 and not only_validate:
        # Reorganize so BED file are always validated and processed first
        validBED = [
            os.path.basename(i).endswith('.bed') for i in validFiles['path']]
        beds = validFiles[validBED]
        validFiles = beds.append(validFiles)
        validFiles.drop_duplicates(inplace=True)
        # Valid vcf files
        validVCF = [
            i for i in validFiles['path']
            if os.path.basename(i).endswith('.vcf')]

        processTrackerSynId = process_functions.getDatabaseSynId(
            syn, "processTracker",
            databaseToSynIdMappingDf=database_to_synid_mappingdf)
        # Add process tracker for time start
        processTracker = syn.tableQuery(
            "SELECT timeStartProcessing FROM {} "
            "where center = '{}' and "
            "processingType = '{}'".format(
                processTrackerSynId, center, process))
        processTrackerDf = processTracker.asDataFrame()
        if len(processTrackerDf) == 0:
            new_rows = [[
                center,
                str(int(time.time()*1000)),
                str(int(time.time()*1000)),
                process]]

            syn.store(synapseclient.Table(
                processTrackerSynId, new_rows))
        else:
            processTrackerDf['timeStartProcessing'][0] = \
                str(int(time.time()*1000))
            syn.store(synapseclient.Table(
                processTrackerSynId, processTrackerDf))

        processFiles(
            syn, validFiles, center, path_to_genie, thread,
            center_mapping_df, oncotree_link, database_to_synid_mappingdf,
            validVCF=validVCF,
            vcf2mafPath=vcf2maf_path,
            veppath=vep_path, vepdata=vep_data,
            test=testing, processing=process, reference=reference)

        # Should add in this process end tracking
        # before the deletion of samples
        processTracker = syn.tableQuery(
            "SELECT timeEndProcessing FROM {synid} where center = '{center}' "
            "and processingType = '{processtype}'".format(
                synid=processTrackerSynId,
                center=center,
                processtype=process))
        processTrackerDf = processTracker.asDataFrame()
        processTrackerDf['timeEndProcessing'][0] = str(int(time.time()*1000))
        syn.store(synapseclient.Table(processTrackerSynId, processTrackerDf))

        logger.info("SAMPLE/PATIENT RETRACTION")
        toRetract.retract(syn, testing)

    else:
        messageOut = \
            "{} does not have any valid files" if not only_validate \
            else "ONLY VALIDATION OCCURED FOR {}"
        logger.info(messageOut.format(center))

    # Store log file
    log_folder_synid = process_functions.getDatabaseSynId(
        syn, "logs", databaseToSynIdMappingDf=database_to_synid_mappingdf)
    syn.store(synapseclient.File(log_path, parentId=log_folder_synid))
    os.remove(log_path)
    logger.info("ALL PROCESSES COMPLETE")<|MERGE_RESOLUTION|>--- conflicted
+++ resolved
@@ -551,12 +551,7 @@
         cbsSegFiles = inputValidStatus[cbsSegBool]
         if len(cbsSegFiles) > 1:
             duplicatedFiles = duplicatedFiles.append(cbsSegFiles)
-<<<<<<< HEAD
-        # Also flag for duplicated clinical files
-        clinical_bool = ["clinical" in i for i in inputValidStatus['name']]
-=======
         clinical_bool = ["data_clinical_supp" in i for i in inputValidStatus['name']]
->>>>>>> b783d1fc
         clinical_files = inputValidStatus[clinical_bool]
         if len(clinical_files) > 2:
             duplicatedFiles = duplicatedFiles.append(clinical_files)
