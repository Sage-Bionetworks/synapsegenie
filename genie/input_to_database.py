--- conflicted
+++ resolved
@@ -18,22 +18,6 @@
 logging.basicConfig()
 logger = logging.getLogger(__name__)
 logger.setLevel(logging.INFO)
-
-<<<<<<< HEAD
-=======
-import synapseclient
-import synapseutils
-import os
-import pandas as pd
-import datetime
-import shutil
-import time
-# Configuration file
-from genie import PROCESS_FILES
-from genie import process_functions
-from genie import validate
-from genie import toRetract
->>>>>>> 87e60874
 
 '''
 TODO:
