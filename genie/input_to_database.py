#!/usr/bin/env python3
from collections import defaultdict
import datetime
import logging
import os
import time
from typing import List

import synapseclient
try:
    from synapseclient.core.utils import to_unix_epoch_time
except ModuleNotFoundError:
    from synapseclient.utils import to_unix_epoch_time
import synapseutils
import pandas as pd

from .config import PROCESS_FILES
from . import process_functions
from . import validate
from . import toRetract

logging.basicConfig(level=logging.INFO)
logger = logging.getLogger(__name__)

'''
TODO:
Could potentially get all the inforamation of the file entity right here
To avoid the syn.get rest call later which doesn't actually download the file
'''

# def rename_file(ent):
#     '''
#     Gets file from synapse and renames the file if necessary.

#     Adds the expected name as an annotation to a Synapse File object.

#     Args:
#         synid : Synapse id or entity

#     Returns:
#         entity with annotation set for path of corrected file
#     '''
#     dirpath = os.path.dirname(ent.path)
#     expectedpath = os.path.join(dirpath, ent.name)

#     ent.annotations.expectedPath = expectedpath
#     return ent


def entity_date_to_timestamp(entity_date_time):
    """Convert Synapse object date/time string (from modifiedOn or createdOn properties) to a timestamp.
    """

    date_and_time = entity_date_time.split(".")[0]
    date_time_obj = datetime.datetime.strptime(date_and_time, "%Y-%m-%dT%H:%M:%S")
    return to_unix_epoch_time(date_time_obj)


def get_center_input_files(syn, synid, center, process="main"):
    '''
    This function walks through each center's input directory
    to get a list of tuples of center files

    Args:
        syn: Synapse object
        synid: Center input folder synid
        center: Center name
        process: Process type includes, main, vcf, maf and mafSP.
                 Defaults to main such that the vcf

    Returns:
        List of entities with the correct format to pass into validation
    '''
    logger.info("GETTING {center} INPUT FILES".format(center=center))
    clinical_pair_name = [
        "data_clinical_supp_sample_{center}.txt".format(center=center),
        "data_clinical_supp_patient_{center}.txt".format(center=center)]

    center_files = synapseutils.walk(syn, synid)
    clinicalpair_entities = []
    prepared_center_file_list = []

    for _, _, entities in center_files:
        for name, ent_synid in entities:
            # This is to remove vcfs from being validated during main
            # processing. Often there are too many vcf files, and it is
            # not necessary for them to be run everytime.
            if name.endswith(".vcf") and process != "vcf":
                continue

            ent = syn.get(ent_synid)
            logger.debug(ent)

            # Clinical file can come as two files.
            # The two files need to be merged together which is
            # why there is this format

            if name in clinical_pair_name:
                clinicalpair_entities.append(ent)
                continue

            prepared_center_file_list.append([ent])

    if clinicalpair_entities:
        # clinicalpair_entities = [x for x in clinicalpair]
        prepared_center_file_list.append(clinicalpair_entities)

    return prepared_center_file_list


def check_existing_file_status(validation_status_table, error_tracker_table, entities):
    '''
    This function checks input files against the existing validation and error
    tracking dataframe

    Args:
        validation_status_table: Validation status Synapse Table query result
        error_tracker_table: Error tracking Synapse Table query result
        entities: list of center input entites

    Returns:
        dict: Input file status
            status_list: file validation status
            error_list: Errors of the files if they exist,
            to_validate: Boolean value for whether of not an input
                         file needs to be validated
    '''
    if len(entities) > 2:
        raise ValueError(
            "There should never be more than 2 files being validated.")

    statuses = []
    errors = []

    validation_statusdf = validation_status_table.asDataFrame()
    error_trackerdf = error_tracker_table.asDataFrame()
    # This should be outside fo the forloop so that it doesn't
    # get reset
    to_validate = False
    for ent in entities:
        # Get the current status and errors from the tables.
        current_status = validation_statusdf[validation_statusdf['id'] == ent.id]
        current_error = error_trackerdf[error_trackerdf['id'] == ent.id]

        if current_status.empty:
            to_validate = True
        else:
            # This to_validate is here, because the following is a
            # sequential check of whether files need to be validated
            statuses.append(current_status['status'].values[0])
            if current_error.empty:
                to_validate = \
                    current_status['status'].values[0] == "INVALID"
            else:
                errors.append(current_error['errors'].values[0])
            # Add Name check here (must add name of the entity as a column)
            if current_status['md5'].values[0] != ent.md5 or \
               current_status['name'].values[0] != ent.name:
                to_validate = True
            else:
                status_str = "{filename} ({id}) FILE STATUS IS: {filestatus}"
                logger.info(status_str.format(filename=ent.name, id=ent.id,
                                              filestatus=current_status['status'].values[0]))

    return({'status_list': statuses,
            'error_list': errors,
            'to_validate': to_validate})


def _send_validation_error_email(syn, user, message_objs):
    '''
    Sends validation error email

    Args:
        syn: Synapse object
        user: username to send message to
        message_objs: list of dicts with 'filenames' and 'messages' to send
    '''

    username = syn.getUserProfile(user)['userName']

    errors = ""
    for message_obj in message_objs:
        file_names = ", ".join(message_obj['filenames'])
        error_message = message_obj['messages']
        errors += f"Filenames: {file_names}, Errors:\n {error_message}\n\n"

    email_message = (f"Dear {username},\n\n"
                     "You have invalid files! "
                     f"Here are the reasons why:\n\n{errors}")

    date_now = datetime.datetime.today().strftime("%Y-%m-%d %H:%M:%S")

    syn.sendMessage(userIds=[user],
                    messageSubject=f"GENIE Validation Error - {date_now}",
                    messageBody=email_message)


def _get_status_and_error_list(valid, message, entities):
    '''
    Helper function to return the status and error list of the
    files based on validation result.

    Args:
        valid: Boolean value of results of validation
        message: Validation message
        entities: List of Synapse Entities

    Returns:
        tuple: input_status_list - status of input files list,
               invalid_errors_list - error list
    '''
    if valid:
        input_status_list = [{'entity': ent, 'status': "VALIDATED"}
                             for ent in entities]
        invalid_errors_list = []
    else:
        input_status_list = [{'entity': ent, 'status': "INVALID"}
                             for ent in entities]
        invalid_errors_list = [{'entity': ent, 'errors': message}
                               for ent in entities]
    return input_status_list, invalid_errors_list


def validatefile(syn, entities, validation_status_table, error_tracker_table,
                 center, testing, oncotree_link,
                 format_registry=PROCESS_FILES):
    '''Validate a list of entities.

    If a file has not changed, then it doesn't need to be validated.

    Args:
        syn: Synapse object
        entities: A list of entities for a single file 'type' (usually a single file, but clinical can have two)
        validation_statusdf: Validation status dataframe
        error_trackerdf: Invalid files error tracking dataframe
        center: Center of interest
        testing: Boolean determining whether using testing parameter
        oncotree_link: Oncotree url

    Returns:
        tuple: input_status_list - status of input files,
               invalid_errors_list - error list
               messages_to_send - list of tuples with (filenames, message, file_users)

    '''

    filepaths = [entity.path for entity in entities]
    filenames = [entity.name for entity in entities]

    logger.info("VALIDATING {filenames}".format(filenames=", ".join(filenames)))

    file_users = [entities[0].modifiedBy, entities[0].createdBy]

    check_file_status = check_existing_file_status(
        validation_status_table, error_tracker_table, entities)

    status_list = check_file_status['status_list']
    error_list = check_file_status['error_list']

    messages_to_send = []

    # Need to figure out to how to remove this
    # This must pass in filenames, because filetype is determined by entity
    # name Not by actual path of file
    validator = validate.GenieValidationHelper(syn=syn, center=center,
                                               entitylist=entities,
                                               format_registry=format_registry,
                                               testing=testing)
    filetype = validator.file_type
    if check_file_status['to_validate']:
        valid, message = validator.validate_single_file(
            oncotree_link=oncotree_link, nosymbol_check=False)
        logger.info("VALIDATION COMPLETE")
        input_status_list, invalid_errors_list = _get_status_and_error_list(
            valid, message, entities)
        # Send email the first time the file is invalid
        if invalid_errors_list:
            messages_to_send.append((filenames, message, file_users))
    else:
        input_status_list = [{'entity': entity, 'status': status}
                             for entity, status in zip(entities, status_list)]
        invalid_errors_list = [{'entity': entity, 'errors': errors}
                               for entity, errors in zip(entities, error_list)]
    # add in static filetype and center information
    for input_status in input_status_list:
        input_status.update({'fileType': filetype, 'center': center})
    # An empty list is returned if there are no errors,
    # so nothing will be appended
    for invalid_errors in invalid_errors_list:
        invalid_errors.update({'fileType': filetype, 'center': center})
    return input_status_list, invalid_errors_list, messages_to_send


def processfiles(syn, validfiles, center, path_to_genie,
                 center_mapping_df, oncotree_link, databaseToSynIdMappingDf,
                 validVCF=None, vcf2mafPath=None,
                 veppath=None, vepdata=None,
                 processing="main", test=False, reference=None):
    '''
    Processing validated files

    Args:
        syn: Synapse object
        validfiles: pandas dataframe containing validated files
                    has 'id', 'path', and 'fileType' column
        center: GENIE center name
        path_to_genie: Path to GENIE workdir
        center_mapping_df: Center mapping dataframe
        oncotree_link: Link to oncotree
        databaseToSynIdMappingDf: Database to synapse id mapping dataframe
        validVCF: Valid vcf files
        vcf2mafPath: Path to vcf2maf
        veppath: Path to vep
        vepdata: Path to vep index files
        processing: Processing type. Defaults to main
        test: Test flag
        reference: Reference file for vcf2maf
    '''
    logger.info("PROCESSING {} FILES: {}".format(center, len(validfiles)))
    center_staging_folder = os.path.join(path_to_genie, center)
    center_staging_synid = center_mapping_df.query(
        "center == '{}'".format(center)).stagingSynId.iloc[0]

    if not os.path.exists(center_staging_folder):
        os.makedirs(center_staging_folder)

    if processing != 'vcf':
        for fileSynId, filePath, name, fileType in zip(validfiles['id'],
                                                       validfiles['path'],
                                                       validfiles['name'],
                                                       validfiles['fileType']):
            # filename = os.path.basename(filePath)
            newPath = os.path.join(center_staging_folder, name)
            # store = True
            synId = databaseToSynIdMappingDf.Id[
                databaseToSynIdMappingDf['Database'] == fileType]
            if len(synId) == 0:
                synId = None
            else:
                synId = synId[0]
            if fileType is not None and (processing == "main" or processing == fileType):
                processor = PROCESS_FILES[fileType](syn, center)
                processor.process(
                    filePath=filePath, newPath=newPath,
                    parentId=center_staging_synid, databaseSynId=synId,
                    oncotree_link=oncotree_link,
                    fileSynId=fileSynId, validVCF=validVCF,
                    path_to_GENIE=path_to_genie, vcf2mafPath=vcf2mafPath,
                    veppath=veppath, vepdata=vepdata,
                    processing=processing,
                    databaseToSynIdMappingDf=databaseToSynIdMappingDf,
                    reference=reference, test=test)

    else:
        filePath = None
        newPath = None
        fileType = None
        synId = databaseToSynIdMappingDf.Id[
            databaseToSynIdMappingDf['Database'] == processing][0]
        fileSynId = None
        processor = PROCESS_FILES[processing](syn, center)
        processor.process(
            filePath=filePath, newPath=newPath,
            parentId=center_staging_synid, databaseSynId=synId,
            oncotree_link=oncotree_link,
            fileSynId=fileSynId, validVCF=validVCF,
            path_to_GENIE=path_to_genie, vcf2mafPath=vcf2mafPath,
            veppath=veppath, vepdata=vepdata,
            processing=processing,
            databaseToSynIdMappingDf=databaseToSynIdMappingDf,
            reference=reference)

    logger.info("ALL DATA STORED IN DATABASE")

# def _create_maf_db(syn, foo):
#     maf_database_ent = syn.get(maf_database_synid)
#     print(maf_database_ent)
#     maf_columns = list(syn.getTableColumns(maf_database_synid))
#     schema = synapseclient.Schema(
#         name='Narrow MAF {current_time} Database'.format(
#             current_time=time.time()),
#         columns=maf_columns,
#         parent=process_functions.getDatabaseSynId(
#             syn, "main",
#             databaseToSynIdMappingDf=database_synid_mappingdf))
#     schema.primaryKey = maf_database_ent.primaryKey
#     new_maf_database = syn.store(schema)

# TODO: Should split this into 3 funcitons
# so that unit tests are easier to write


def create_and_archive_maf_database(syn, database_synid_mappingdf):
    '''
    Creates new MAF database and archives the old database in the staging site

    Args:
        syn: Synapse object
        databaseToSynIdMappingDf: Database to synapse id mapping dataframe

    Return:
        Editted database to synapse id mapping dataframe
    '''
    maf_database_synid = process_functions.getDatabaseSynId(
        syn, "vcf2maf", databaseToSynIdMappingDf=database_synid_mappingdf)
    maf_database_ent = syn.get(maf_database_synid)
    maf_columns = list(syn.getTableColumns(maf_database_synid))
    schema = synapseclient.Schema(
        name='Narrow MAF {current_time} Database'.format(
            current_time=time.time()),
        columns=maf_columns,
        parent=process_functions.getDatabaseSynId(
            syn, "main", databaseToSynIdMappingDf=database_synid_mappingdf))
    schema.primaryKey = maf_database_ent.primaryKey
    new_maf_database = syn.store(schema)
    # Store in the new database synid
    database_synid_mappingdf['Id'][
        database_synid_mappingdf[
            'Database'] == 'vcf2maf'] = new_maf_database.id

    vcf2maf_mappingdf = database_synid_mappingdf[
        database_synid_mappingdf['Database'] == 'vcf2maf']
    # vcf2maf_mappingdf['Id'][0] = newMafDb.id
    # Update this synid later
    syn.store(synapseclient.Table("syn12094210", vcf2maf_mappingdf))
    # Move and archive old mafdatabase (This is the staging synid)
    maf_database_ent.parentId = "syn7208886"
    maf_database_ent.name = "ARCHIVED " + maf_database_ent.name
    syn.store(maf_database_ent)
    # maf_database_synid = new_maf_database.id
    # Remove can download permissions from project GENIE team
    syn.setPermissions(new_maf_database.id, 3326313, [])
    return(database_synid_mappingdf)


def append_duplication_errors(duplicated_filesdf, user_message_dict):
    duplication_error = (
        "Duplicated filename! Files should be uploaded as new versions "
        "and the entire dataset should be uploaded."
    )
    if not duplicated_filesdf.empty:
        filenames = []
        users = []
        for entity in duplicated_filesdf['entity']:
            users.append(entity.modifiedOn)
            users.append(entity.createdOn)
            filenames.append(entity.name)
        file_messages = dict(filenames=filenames,
                             messages=duplication_error)
        # Must get unique set of users or there
        # will be duplicated error messages sent in the email
        for user in set(users):
            user_message_dict[user].append(file_messages)
    return user_message_dict


DUPLICATED_FILE_ERROR = (
    "Duplicated filename! Files should be uploaded as new versions "
    "and the entire dataset should be uploaded."
)

def get_duplicated_files(validation_statusdf):
    '''
    Check for duplicated files.  There should be no duplication,
    files should be uploaded as new versions and the entire dataset
    should be uploaded everytime

    #TODO: This is a custom GENIE function

    Args:
        validation_statusdf: dataframe with 'name' and 'id' column
        duplicated_error_message: Error message for duplicated files

    Returns:
        dataframe with 'id', 'name', 'errors', 'center', 'fileType'
        and 'entity' of duplicated files
    '''
    # This is special
    logger.info("CHECK FOR DUPLICATED FILES")
    duplicated_filesdf = validation_statusdf[
        validation_statusdf['name'].duplicated(keep=False)]
    # Define filename str vector
    filename_str = validation_statusdf.name.str
    # cbs/seg files should not be duplicated.
    cbs_seg_index = filename_str.endswith(("cbs", "seg"))
    cbs_seg_files = validation_statusdf[cbs_seg_index]
    if len(cbs_seg_files) > 1:
        duplicated_filesdf = duplicated_filesdf.append(cbs_seg_files)
    # clinical files should not be duplicated.
    clinical_index = filename_str.startswith("data_clinical_supp")
    clinical_files = validation_statusdf[clinical_index]
    if len(clinical_files) > 2:
        duplicated_filesdf = duplicated_filesdf.append(clinical_files)
    duplicated_filesdf.drop_duplicates("id", inplace=True)
    logger.info("THERE ARE {} DUPLICATED FILES".format(
        len(duplicated_filesdf)))
    duplicated_filesdf['errors'] = DUPLICATED_FILE_ERROR
    return(duplicated_filesdf)


def build_validation_status_table(input_valid_statuses: List[dict]):
    """Build validation status dataframe

    Args:
        input_valid_statuses: list of file validation status

    Returns:
        Validation status dataframe

    """
    status_table_columns = ["id", 'path', 'md5', 'status', 'name',
                            'modifiedOn', 'fileType', 'center',
                            'entity']
    input_status_rows = []
    for input_status in input_valid_statuses:
        entity = input_status['entity']
        row = {'id': entity.id,
               'path': entity.path,
               'md5': entity.md5,
               'status': input_status['status'],
               'name': entity.name,
               'modifiedOn': entity_date_to_timestamp(entity.properties.modifiedOn),
               'fileType': input_status['fileType'],
               'center': input_status['center'],
               'entity': entity}
        input_status_rows.append(row)
    if input_status_rows:
        input_valid_statusdf = pd.DataFrame(input_status_rows)
    else:
        input_valid_statusdf = pd.DataFrame(input_status_rows,
                                            columns=status_table_columns)
    return input_valid_statusdf


def build_error_tracking_table(invalid_errors: List[dict]):
    """Build error tracking dataframe

    Args:
        invalid_errors: list of file invalid errors

    Returns:
        Error tracking dataframe

    """
    error_table_columns = ["id", 'errors', 'name', 'fileType', 'center',
                           'entity']
    invalid_error_rows = []
    for invalid_error in invalid_errors:
        entity = invalid_error['entity']
        row = {'id': entity.id,
               'errors': invalid_error['errors'],
               'name': entity.name,
               'fileType': invalid_error['fileType'],
               'center': invalid_error['center'],
               'entity': entity}
        invalid_error_rows.append(row)
    if invalid_error_rows:
        invalid_errorsdf = pd.DataFrame(invalid_error_rows)
    else:
        invalid_errorsdf = pd.DataFrame(invalid_error_rows,
                                        columns=error_table_columns)
    return invalid_errorsdf


def update_status_and_error_tables(syn,
                                   input_valid_statusdf,
                                   invalid_errorsdf,
                                   validation_status_table,
                                   error_tracker_table):
    '''
    Update validation status and error tracking table

    Args:
        syn: Synapse object
        center: Center
        input_valid_status: list of lists of validation status
        invalid_errors: List of lists of invalid errors
        validation_status_table: Synapse table query of validation status
        error_tracker_table: Synapse table query of error tracker

    '''
    logger.info("UPDATE VALIDATION STATUS DATABASE")

    process_functions.updateDatabase(syn, error_tracker_table.asDataFrame(),
                                     invalid_errorsdf,
                                     error_tracker_table.tableId,
                                     ["id"], to_delete=True)

    process_functions.updateDatabase(syn,
                                     validation_status_table.asDataFrame(),
                                     input_valid_statusdf,
                                     validation_status_table.tableId,
                                     ["id"],
                                     to_delete=True)


def update_tables_with_duplicates(validation_statusdf, error_trackingdf):
    """Update validation status and error tracking dataframes with duplicated
    files.  Also update the error table to only contain errors - centers
    may have fixed their files so will want to remove old errors.

    Args:
        validation_statusdf: Validation status dataframe
        error_trackingdf: Error tracking dataframe

    Returns:
        dict: validation_statusdf: Updated validation status dataframe
              error_trackingdf: Updated error tracking dataframe
              duplicated_filesdf:  Duplicated files dataframe

    """
    # Get duplicated files
    duplicated_filesdf = get_duplicated_files(validation_statusdf)
    # index of all duplicated files
    duplicated_idx = validation_statusdf['id'].isin(duplicated_filesdf['id'])
    validation_statusdf['status'][duplicated_idx] = "INVALID"
    duplicated_idx = error_trackingdf['id'].isin(error_trackingdf['id'])
    error_trackingdf['errors'][duplicated_idx] = DUPLICATED_FILE_ERROR

    # Old errors are pulled down in validation, so obtain list of
    # files with duplicated file errors
    dup_ids = error_trackingdf['id'][
        error_trackingdf['errors'] == DUPLICATED_FILE_ERROR
    ]
    # Checks to see if the old duplicated files are still duplicated
    remove_ids = dup_ids[~dup_ids.isin(duplicated_filesdf['id'])]

    # Remove fixed duplicated files
    error_trackingdf = error_trackingdf[
        ~error_trackingdf['id'].isin(remove_ids)
    ]
    validation_statusdf = validation_statusdf[
        ~validation_statusdf['id'].isin(remove_ids)
    ]

    # Append duplicated file errors
    duplicated_filesdf['id'].isin(error_trackingdf['id'][duplicated_idx])
    error_trackingdf = error_trackingdf.append(
        duplicated_filesdf[error_trackingdf.columns]
    )
    # Remove duplicates if theres already an error that exists for the file
    error_trackingdf.drop_duplicates("id", inplace=True)

    # Since old errors are retained, make sure to only update
    # files that are actually invalid
    invalid_ids = validation_statusdf['id'][
        validation_statusdf['status'] == "INVALID"
    ]
    error_trackingdf = error_trackingdf[
        error_trackingdf['id'].isin(invalid_ids)
    ]

    return {'validation_statusdf': validation_statusdf,
            'error_trackingdf': error_trackingdf,
            'duplicated_filesdf': duplicated_filesdf}


def validation(syn, center, process,
               center_files, database_synid_mappingdf,
               testing, oncotree_link, format_registry):
    '''
    Validation of all center files

    Args:
        syn: Synapse object
        center: Center name
        process: main, vcf, maf
        center_mapping_df: center mapping dataframe
        testing: True if testing
        oncotree_link: Link to oncotree

    Returns:
        dataframe: Valid files
    '''
<<<<<<< HEAD
    logger.info(f"{center} has uploaded {len(center_files)} files.")
    validation_status_synid = process_functions.getDatabaseSynId(
        syn, "validationStatus",
        databaseToSynIdMappingDf=database_synid_mappingdf)
    error_tracker_synid = process_functions.getDatabaseSynId(
        syn, "errorTracker",
        databaseToSynIdMappingDf=database_synid_mappingdf)

    # Make sure the vcf validation statuses don't get wiped away
    # If process is not vcf, the vcf files are not downloaded
    add_query_str = "and name not like '%.vcf'" if process != "vcf" else ''

    validation_status_table = syn.tableQuery(
        "SELECT id,md5,status,name,center,modifiedOn,fileType FROM {synid} "
        "where center = '{center}' {add}".format(
            synid=validation_status_synid,
            center=center,
            add=add_query_str))

    error_tracker_table = syn.tableQuery(
        "SELECT id,center,errors,name FROM {synid} "
        "where center = '{center}' {add}".format(
            synid=error_tracker_synid,
            center=center,
            add=add_query_str))

    input_valid_statuses = []
    invalid_errors = []

    user_message_dict = defaultdict(list)

    for ents in center_files:
        status, errors, messages_to_send = validatefile(
            syn, ents,
            validation_status_table,
            error_tracker_table,
            center=center,
            testing=testing,
            oncotree_link=oncotree_link,
            format_registry=format_registry)

        input_valid_statuses.extend(status)
        if errors is not None:
            invalid_errors.extend(errors)

        if messages_to_send:
            logger.debug("Collating messages to send to users.")
            for filenames, messages, users in messages_to_send:
                file_messages = dict(filenames=filenames, messages=messages)
                # Must get unique set of users or there
                # will be duplicated error messages sent in the email
                for user in set(users):
                    user_message_dict[user].append(file_messages)

    validation_statusdf = build_validation_status_table(input_valid_statuses)
    error_trackingdf = build_error_tracking_table(invalid_errors)

    new_tables = update_tables_with_duplicates(validation_statusdf,
                                               error_trackingdf)
    validation_statusdf = new_tables['validation_statusdf']
    error_trackingdf = new_tables['error_trackingdf']
    duplicated_filesdf = new_tables['duplicated_filesdf']

    # Append duplication errors to email list to send
    user_message_dict = append_duplication_errors(duplicated_filesdf,
                                                  user_message_dict)

    for user, message_objs in user_message_dict.items():
        logger.debug("Sending messages to user {user}.".format(user=user))

        _send_validation_error_email(syn=syn, user=user,
                                     message_objs=message_objs)

    update_status_and_error_tables(
        syn=syn,
        input_valid_statusdf=validation_statusdf,
        invalid_errorsdf=error_trackingdf,
        validation_status_table=validation_status_table,
        error_tracker_table=error_tracker_table
    )
=======
    center_input_synid = center_mapping_df['inputSynId'][
        center_mapping_df['center'] == center][0]
    logger.info("Center: " + center)
    center_files = get_center_input_files(syn, center_input_synid, center,
                                          process)

    # If a center has no files, then return empty list
    if not center_files:
        logger.info("{} has not uploaded any files".format(center))
        return []
    else:
        logger.info(f"{center} has uploaded {len(center_files)} files.")

        validation_status_synid = process_functions.getDatabaseSynId(
            syn, "validationStatus",
            databaseToSynIdMappingDf=database_synid_mappingdf)
        error_tracker_synid = process_functions.getDatabaseSynId(
            syn, "errorTracker",
            databaseToSynIdMappingDf=database_synid_mappingdf)

        # Make sure the vcf validation statuses don't get wiped away
        # If process is not vcf, the vcf files are not downloaded
        add_query_str = "and name not like '%.vcf'" if process != "vcf" else ''

        # id, md5, status, name, center, modifiedOn, fileType
        validation_status_table = syn.tableQuery(
            "SELECT * FROM {synid} "
            "where center = '{center}' {add}".format(
                synid=validation_status_synid,
                center=center,
                add=add_query_str))
        # id, center, errors, name, fileType
        error_tracker_table = syn.tableQuery(
            "SELECT * FROM {synid} "
            "where center = '{center}' {add}".format(
                synid=error_tracker_synid,
                center=center,
                add=add_query_str))

        input_valid_statuses = []
        invalid_errors = []

        user_message_dict = defaultdict(list)
>>>>>>> a8b13078

    valid_filesdf = validation_statusdf.query('status == "VALIDATED"')
    return(valid_filesdf[['id', 'path', 'fileType', 'name']])


def center_input_to_database(
        syn, center, process, testing,
        only_validate, vcf2maf_path, vep_path,
        vep_data, database_to_synid_mappingdf,
        center_mapping_df, reference=None,
        delete_old=False, oncotree_link=None):
    if only_validate:
        log_path = os.path.join(
            process_functions.SCRIPT_DIR,
            "{}_validation_log.txt".format(center))
    else:
        log_path = os.path.join(
            process_functions.SCRIPT_DIR,
            "{}_{}_log.txt".format(center, process))

    logFormatter = logging.Formatter(
        "%(asctime)s [%(name)s][%(levelname)s] %(message)s")
    fileHandler = logging.FileHandler(log_path, mode='w')
    fileHandler.setFormatter(logFormatter)
    logger.addHandler(fileHandler)

    if testing:
        logger.info("###########################################")
        logger.info("############NOW IN TESTING MODE############")
        logger.info("###########################################")

    # ----------------------------------------
    # Start input to staging process
    # ----------------------------------------
    '''
    # path_to_genie = os.path.realpath(os.path.join(
    #    process_functions.SCRIPT_DIR, "../"))
    Make the synapsecache dir the genie input folder for now
    The main reason for this is because the .synaspecache dir
    is mounted by batch
    '''
    path_to_genie = os.path.expanduser("~/.synapseCache")
    # Create input and staging folders
    if not os.path.exists(os.path.join(path_to_genie, center, "input")):
        os.makedirs(os.path.join(path_to_genie, center, "input"))
    if not os.path.exists(os.path.join(path_to_genie, center, "staging")):
        os.makedirs(os.path.join(path_to_genie, center, "staging"))

    if delete_old:
        process_functions.rmFiles(os.path.join(path_to_genie, center))

    center_input_synid = center_mapping_df['inputSynId'][
        center_mapping_df['center'] == center][0]
    logger.info("Center: " + center)
    center_files = get_center_input_files(syn, center_input_synid, center,
                                          process)

    # only validate if there are center files
    if center_files:
        validFiles = validation(syn, center, process, center_files,
                                database_to_synid_mappingdf,
                                testing, oncotree_link, PROCESS_FILES)
    else:
        logger.info("{} has not uploaded any files".format(center))
        return

    if len(validFiles) > 0 and not only_validate:
        # Reorganize so BED file are always validated and processed first
        bed_files = validFiles['fileType'] == "bed"
        beds = validFiles[bed_files]
        validFiles = beds.append(validFiles)
        validFiles.drop_duplicates(inplace=True)
        # Valid vcf files
        vcf_files = validFiles['fileType'] == "vcf"
        validVCF = validFiles['path'][vcf_files].tolist()

        # merge clinical files into one row
        clinical_ind = validFiles['fileType'] == "clinical"
        if clinical_ind.any():
            clinical_files = validFiles[clinical_ind].to_dict(orient='list')
            # The [] implies the values in the dict as a list
            merged_clinical = pd.DataFrame([clinical_files])
            merged_clinical['fileType'] = 'clinical'
            merged_clinical['name'] = f"data_clinical_supp_{center}.txt"
            validFiles = validFiles[~clinical_ind].append(merged_clinical)

        processTrackerSynId = process_functions.getDatabaseSynId(
            syn, "processTracker",
            databaseToSynIdMappingDf=database_to_synid_mappingdf)
        # Add process tracker for time start
        processTracker = syn.tableQuery(
            "SELECT timeStartProcessing FROM {} "
            "where center = '{}' and "
            "processingType = '{}'".format(
                processTrackerSynId, center, process))
        processTrackerDf = processTracker.asDataFrame()
        if len(processTrackerDf) == 0:
            new_rows = [[
                center,
                str(int(time.time()*1000)),
                str(int(time.time()*1000)),
                process]]

            syn.store(synapseclient.Table(
                processTrackerSynId, new_rows))
        else:
            processTrackerDf['timeStartProcessing'][0] = \
                str(int(time.time()*1000))
            syn.store(synapseclient.Table(
                processTrackerSynId, processTrackerDf))

        processfiles(syn, validFiles, center, path_to_genie,
                     center_mapping_df, oncotree_link,
                     database_to_synid_mappingdf,
                     validVCF=validVCF,
                     vcf2mafPath=vcf2maf_path,
                     veppath=vep_path, vepdata=vep_data,
                     test=testing, processing=process, reference=reference)

        # Should add in this process end tracking
        # before the deletion of samples
        processTracker = syn.tableQuery(
            "SELECT timeEndProcessing FROM {synid} where center = '{center}' "
            "and processingType = '{processtype}'".format(
                synid=processTrackerSynId,
                center=center,
                processtype=process))
        processTrackerDf = processTracker.asDataFrame()
        processTrackerDf['timeEndProcessing'][0] = str(int(time.time()*1000))
        syn.store(synapseclient.Table(processTrackerSynId, processTrackerDf))

        logger.info("SAMPLE/PATIENT RETRACTION")
        toRetract.retract(syn, testing)

    else:
        messageOut = \
            "{} does not have any valid files" if not only_validate \
            else "ONLY VALIDATION OCCURED FOR {}"
        logger.info(messageOut.format(center))

    # Store log file
    log_folder_synid = process_functions.getDatabaseSynId(
        syn, "logs", databaseToSynIdMappingDf=database_to_synid_mappingdf)
    syn.store(synapseclient.File(log_path, parentId=log_folder_synid))
    os.remove(log_path)
    logger.info("ALL PROCESSES COMPLETE")<|MERGE_RESOLUTION|>--- conflicted
+++ resolved
@@ -673,7 +673,6 @@
     Returns:
         dataframe: Valid files
     '''
-<<<<<<< HEAD
     logger.info(f"{center} has uploaded {len(center_files)} files.")
     validation_status_synid = process_functions.getDatabaseSynId(
         syn, "validationStatus",
@@ -685,16 +684,16 @@
     # Make sure the vcf validation statuses don't get wiped away
     # If process is not vcf, the vcf files are not downloaded
     add_query_str = "and name not like '%.vcf'" if process != "vcf" else ''
-
+    # id, md5, status, name, center, modifiedOn, fileType
     validation_status_table = syn.tableQuery(
-        "SELECT id,md5,status,name,center,modifiedOn,fileType FROM {synid} "
+        "SELECT * FROM {synid} "
         "where center = '{center}' {add}".format(
             synid=validation_status_synid,
             center=center,
             add=add_query_str))
-
+    # id, center, errors, name, fileType
     error_tracker_table = syn.tableQuery(
-        "SELECT id,center,errors,name FROM {synid} "
+        "SELECT * FROM {synid} "
         "where center = '{center}' {add}".format(
             synid=error_tracker_synid,
             center=center,
@@ -754,51 +753,6 @@
         validation_status_table=validation_status_table,
         error_tracker_table=error_tracker_table
     )
-=======
-    center_input_synid = center_mapping_df['inputSynId'][
-        center_mapping_df['center'] == center][0]
-    logger.info("Center: " + center)
-    center_files = get_center_input_files(syn, center_input_synid, center,
-                                          process)
-
-    # If a center has no files, then return empty list
-    if not center_files:
-        logger.info("{} has not uploaded any files".format(center))
-        return []
-    else:
-        logger.info(f"{center} has uploaded {len(center_files)} files.")
-
-        validation_status_synid = process_functions.getDatabaseSynId(
-            syn, "validationStatus",
-            databaseToSynIdMappingDf=database_synid_mappingdf)
-        error_tracker_synid = process_functions.getDatabaseSynId(
-            syn, "errorTracker",
-            databaseToSynIdMappingDf=database_synid_mappingdf)
-
-        # Make sure the vcf validation statuses don't get wiped away
-        # If process is not vcf, the vcf files are not downloaded
-        add_query_str = "and name not like '%.vcf'" if process != "vcf" else ''
-
-        # id, md5, status, name, center, modifiedOn, fileType
-        validation_status_table = syn.tableQuery(
-            "SELECT * FROM {synid} "
-            "where center = '{center}' {add}".format(
-                synid=validation_status_synid,
-                center=center,
-                add=add_query_str))
-        # id, center, errors, name, fileType
-        error_tracker_table = syn.tableQuery(
-            "SELECT * FROM {synid} "
-            "where center = '{center}' {add}".format(
-                synid=error_tracker_synid,
-                center=center,
-                add=add_query_str))
-
-        input_valid_statuses = []
-        invalid_errors = []
-
-        user_message_dict = defaultdict(list)
->>>>>>> a8b13078
 
     valid_filesdf = validation_statusdf.query('status == "VALIDATED"')
     return(valid_filesdf[['id', 'path', 'fileType', 'name']])
