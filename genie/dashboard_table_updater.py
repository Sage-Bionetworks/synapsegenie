import genie
import os
import synapseclient
import pandas as pd
import argparse
import datetime
import logging
logger = logging.getLogger(__name__)


def get_center_data_completion(center, df):
    '''
    Get center data completion.  Calulates the percentile of
    how complete a clinical data element is:
    Number of not blank/Unknown/NA divded by
    total number of patients or samples

    Args:
        center: GENIE center
        df: sample or patient dataframe

    Returns:
        Dataframe: Center data
    '''
    centerdf = df[df['CENTER'] == center]
    total = len(centerdf)
    center_data = pd.DataFrame()
    for col in centerdf:
        if not col.endswith("_NUMERICAL") and col not in \
                ['CENTER', 'PATIENT_ID', 'SAMPLE_ID', 'SAMPLE_TYPE_DETAILED']:
            not_missing = [not pd.isnull(value) for value in centerdf[col]]
            completeness = float(sum(not_missing)) / int(total)
            returned = pd.DataFrame([[col, center, total, completeness]])
            center_data = center_data.append(returned)
    return(center_data)


def update_samples_in_release_table(
        syn, file_mapping, release, samples_in_release_synid):
    '''
    Convenience function that updates the sample in release table
    This tracks the samples of each release.  1 means it exists, and 0
    means it doesn't

    Args:
        syn: synapse object
        file_mapping: file mapping generated from file mapping function
        release:  GENIE release number (ie. 5.3-consortium)
        samples_in_release_synid: Synapse Id of 'samples in release' Table
    '''
    clinical_ent = syn.get(file_mapping['clinical'], followLink=True)
    clinicaldf = pd.read_csv(clinical_ent.path, sep="\t", comment="#")
    cols = [i['name'] for i in
            list(syn.getTableColumns(samples_in_release_synid))]

    if release not in cols:
        schema = syn.get(samples_in_release_synid)
        syn_col = synapseclient.Column(
            name=release, columnType='INTEGER', defaultValue=0)
        new_column = syn.store(syn_col)
        schema.addColumn(new_column)
        schema = syn.store(schema)
    # Columns of samples in release
    samples_per_release = syn.tableQuery(
        'SELECT SAMPLE_ID, "%s" FROM %s' % (release, samples_in_release_synid))

    samples_per_releasedf = samples_per_release.asDataFrame()
    new_samples = clinicaldf[['SAMPLE_ID']][
        ~clinicaldf.SAMPLE_ID.isin(samples_per_releasedf.SAMPLE_ID)]

    new_samples[release] = 1
    old_samples = clinicaldf[['SAMPLE_ID']][
        clinicaldf.SAMPLE_ID.isin(samples_per_releasedf.SAMPLE_ID)]

    old_samples[release] = 1
    samples_in_releasedf = new_samples.append(old_samples)
    genie.process_functions.updateDatabase(
        syn, samples_per_releasedf,
        samples_in_releasedf, samples_in_release_synid, ["SAMPLE_ID"])


def update_cumulative_sample_table(
        syn, file_mapping, release, cumulative_sample_count_synid):
    '''
    Consortium release sample count table update function
    This gets the cumulative sample count of each file type in each release

    Args:
        syn: synapse object
        file_mapping: file mapping generated from file mapping function
        release:  GENIE release number (ie. 5.3-consortium)
        cumulative_sample_count_synid: Synapse Id of
            'Cumulative sample count' Table
    '''

    sample_count_per_round = syn.tableQuery(
        'SELECT * FROM %s' % cumulative_sample_count_synid)
    sample_count_per_rounddf = sample_count_per_round.asDataFrame()

    clinical_ent = syn.get(file_mapping['clinical'], followLink=True)
    clinicaldf = pd.read_csv(clinical_ent.path, sep="\t", comment="#")
    clinicaldf.columns = [i.upper() for i in clinicaldf.columns]
    if clinicaldf.get("CENTER") is None:
        clinicaldf['CENTER'] = \
            [sample.split("-")[1] for sample in clinicaldf.SAMPLE_ID]
    clinical_counts = clinicaldf['CENTER'].value_counts()
    clinical_counts['Total'] = sum(clinical_counts)
    clinical_counts.name = "Clinical"

    fusion_ent = syn.get(file_mapping['fusion'], followLink=True)
    fusiondf = pd.read_csv(fusion_ent.path, sep="\t", comment="#")
    fusiondf.columns = [i.upper() for i in fusiondf.columns]
    fusion_counts = fusiondf['CENTER'][
        ~fusiondf['TUMOR_SAMPLE_BARCODE'].duplicated()].value_counts()
    fusion_counts['Total'] = sum(fusion_counts)

    cna_ent = syn.get(file_mapping['cna'], followLink=True)
    cnadf = pd.read_csv(cna_ent.path, sep="\t", comment="#")
    cna_counts = pd.Series(
        [i.split("-")[1] for i in cnadf.columns[1:]]).value_counts()
    cna_counts['Total'] = sum(cna_counts)

    seg_ent = syn.get(file_mapping['seg'], followLink=True)
    segdf = pd.read_csv(seg_ent.path, sep="\t", comment="#")
    segdf.columns = [i.upper() for i in segdf.columns]

    segdf['CENTER'] = [i.split("-")[1] for i in segdf['ID']]
    seg_counts = segdf['CENTER'][~segdf['ID'].duplicated()].value_counts()
    seg_counts['Total'] = sum(seg_counts)

    total_counts = pd.DataFrame(clinical_counts)
    total_counts['Fusions'] = fusion_counts
    total_counts['CNV'] = cna_counts
    total_counts['Mutation'] = clinical_counts
    total_counts['SEG'] = seg_counts
    total_counts = total_counts.fillna(0)
    total_counts = total_counts.applymap(int)
    total_counts['Center'] = total_counts.index
    total_counts['Release'] = release
    genie.process_functions.updateDatabase(
        syn, sample_count_per_rounddf, total_counts,
        cumulative_sample_count_synid, ["Center", "Release"])


def get_file_mapping(syn, release_folder_synid):
    """
    Get file mapping between important files needed for dashboard and
    their synapse ids

    Args:
        syn:  synapse object
        release_folder_synid: synapse id of release

    """
    files = syn.getChildren(release_folder_synid)
    file_mapping = dict()
    for metadata in files:
        filename = metadata['name']
        synid = metadata['id']
        if not filename.startswith("meta"):
            if filename.startswith("data_clinical_sample"):
                file_mapping['clinical'] = synid
            elif filename.endswith("fusions.txt"):
                file_mapping['fusion'] = synid
            elif filename.endswith("CNA.txt"):
                file_mapping['cna'] = synid
            elif filename.endswith(".seg"):
                file_mapping['seg'] = synid
    return(file_mapping)


def update_release_numbers(syn, database_mappingdf, release=None):
    '''
    Function that updates all release dashboard numbers or
    specific release number

    Args:
        syn: synapse object
        database_mappingdf: mapping between synapse ids and database
        release: GENIE release (ie. 5.3-consortium).  Defaults to None
    '''
    # Update release table with current release or all releases
    samples_in_release_synid = database_mappingdf['Id'][
        database_mappingdf['Database'] == 'samplesInRelease'].values[0]
    cumulative_sample_count_synid = database_mappingdf['Id'][
        database_mappingdf['Database'] == 'cumulativeSampleCount'].values[0]

    release_folder_fileview_synid = database_mappingdf['Id'][
        database_mappingdf['Database'] == 'releaseFolder'].values[0]
    release_folder = syn.tableQuery(
        "select id,name from %s" % release_folder_fileview_synid +
        " where name not like 'Release%' and name <> 'case_lists' and " +
        "name not like '%.0.%'")
    release_folderdf = release_folder.asDataFrame()

    for rel_synid, rel_name in zip(release_folderdf.id, release_folderdf.name):
        file_mapping = get_file_mapping(syn, rel_synid)
        # If release is specified, only process on that,
        # otherwise process for all
        if release is None or release == rel_name:
            update_samples_in_release_table(
                syn, file_mapping, rel_name, samples_in_release_synid)
            update_cumulative_sample_table(
                syn, file_mapping, rel_name, cumulative_sample_count_synid)
        else:
            pass


def update_database_numbers(syn, database_mappingdf):
    '''
    Updates database cumulative numbers (Only called when not staging)

    Args:
        syn: synapse object
        database_mappingdf: mapping between synapse ids and database
    '''
    cumulative_sample_count_synid = database_mappingdf['Id'][
        database_mappingdf['Database'] == 'cumulativeSampleCount'].values[0]
    # Database
    database_count = syn.tableQuery(
        "SELECT * FROM %s where Release = 'Database'" %
        cumulative_sample_count_synid)
    database_countdf = database_count.asDataFrame()
    clinical = syn.tableQuery('select CENTER from syn7517674')
    clinicaldf = clinical.asDataFrame()
    clinincal_counts = clinicaldf['CENTER'].value_counts()
    clinincal_counts['Total'] = sum(clinincal_counts)
    clinincal_counts.name = "Clinical"

    fusion = syn.tableQuery('select * from syn7893268')
    fusiondf = fusion.asDataFrame()
    fusion_counts = fusiondf['CENTER'][
        ~fusiondf['TUMOR_SAMPLE_BARCODE'].duplicated()].value_counts()
    fusion_counts['Total'] = sum(fusion_counts)

    center_flat_files = syn.getChildren("syn12278118")
    cna_file_paths = [syn.get(file['id']).path for file in center_flat_files if
                      file['name'].startswith("data_CNA")]
    cna_numbers = {}
    for cna_file in cna_file_paths:
        center = os.path.basename(cna_file).replace(".txt", "").split("_")[2]
        with open(cna_file, 'r') as cna:
            header = cna.readline()
            samples = header.split("\t")
            # Minus one because of Hugo_Symbol
            cna_numbers[center] = len(samples) - 1
    cna_counts = pd.Series(cna_numbers)
    cna_counts['Total'] = sum(cna_counts)

    seg = syn.tableQuery('select * from syn7893341')
    segdf = seg.asDataFrame()
    seg_counts = segdf['CENTER'][~segdf['ID'].duplicated()].value_counts()
    seg_counts['Total'] = sum(seg_counts)

    db_counts = pd.DataFrame(clinincal_counts)
    db_counts['Fusions'] = fusion_counts
    db_counts['CNV'] = cna_counts
    db_counts['Mutation'] = clinincal_counts
    db_counts['SEG'] = seg_counts
    db_counts = db_counts.fillna(0)
    db_counts = db_counts.applymap(int)
    db_counts['Center'] = db_counts.index
    db_counts['Release'] = "Database"
    genie.process_functions.updateDatabase(
        syn, database_countdf, db_counts,
        cumulative_sample_count_synid, ["Center", "Release"])
    today = datetime.date.today()
    if today.month in [1, 4, 8, 12]:
        db_count_tracker = db_counts[['Clinical', 'Center', 'Release']]
        db_count_tracker.rename(
            columns={'Clinical': 'sample_count',
                     'Center': 'center',
                     'Release': 'date'},
            inplace=True)
        db_count_tracker['date'] = today.strftime("%b-%Y")
        # Hard coded syn id
        syn.store(synapseclient.Table("syn18404852", db_count_tracker))


def update_oncotree_code_tables(syn, database_mappingdf):
    '''
    Function that updates database statistics of oncotree codes
    and primary onocotree codes

    Args:
        syn: synapse object
        database_mappingdf: mapping between synapse ids and database
    '''
    oncotree_distribution_synid = database_mappingdf['Id'][
        database_mappingdf['Database'] == 'oncotree'].values[0]

    clinical = syn.tableQuery('select * from syn7517674')
    clinicaldf = clinical.asDataFrame()

    # DISTRIBUTION OF ONCOTREE CODE TABLE UPDATE
    oncotree_code_distributiondf = pd.DataFrame(
        columns=set(clinicaldf['CENTER']),
        index=set(clinicaldf['ONCOTREE_CODE']))
    for center in oncotree_code_distributiondf.columns:
        onc_counts = clinicaldf['ONCOTREE_CODE'][
            clinicaldf['CENTER'] == center].value_counts()
        oncotree_code_distributiondf[center] = onc_counts
    oncotree_code_distributiondf = oncotree_code_distributiondf.fillna(0)
    oncotree_code_distributiondf = oncotree_code_distributiondf.applymap(int)
    oncotree_code_distributiondf['Total'] = \
        oncotree_code_distributiondf.apply(sum, axis=1)
    oncotree_code_distributiondf['Oncotree_Code'] = \
        oncotree_code_distributiondf.index

    oncotree_distribution_db = syn.tableQuery(
        'SELECT %s FROM %s' %
        ("Oncotree_Code," + ",".join(clinicaldf['CENTER'].unique()) +
         ",Total", oncotree_distribution_synid))

    oncotree_distribution_dbdf = oncotree_distribution_db.asDataFrame()
    genie.process_functions.updateDatabase(
        syn, oncotree_distribution_dbdf, oncotree_code_distributiondf,
        oncotree_distribution_synid, ["Oncotree_Code"], toDelete=True)

    # DISTRIBUTION OF PRIMARY CODE TABLE UPDATE
    oncotree_link_synid = database_mappingdf['Id'][
        database_mappingdf['Database'] == 'oncotreeLink'].values[0]
    primary_code_synId = database_mappingdf['Id'][
        database_mappingdf['Database'] == 'primaryCode'].values[0]
    '''
    Can also use most up to date oncotree code,
    because these tables are updated from the database
    '''
    oncotree_link_ent = syn.get(oncotree_link_synid)
    oncotree_link = oncotree_link_ent.externalURL
    oncotree_mapping = \
        genie.process_functions.get_oncotree_code_mappings(oncotree_link)

    clinicaldf['PRIMARY_CODES'] = \
        [oncotree_mapping[i.upper()]['ONCOTREE_PRIMARY_NODE']
         if i.upper() in oncotree_mapping.keys() else 'DEPRECATED_CODE'
         for i in clinicaldf.ONCOTREE_CODE]

    # ### DISTRIBUTION OF PRIMARY ONCOTREE CODE TABLE UPDATE
    primary_code_distributiondf = pd.DataFrame(
        columns=set(clinicaldf['CENTER']),
        index=set(clinicaldf['PRIMARY_CODES']))

    for center in primary_code_distributiondf.columns:
        onc_counts = clinicaldf['PRIMARY_CODES'][
            clinicaldf['CENTER'] == center].value_counts()
        primary_code_distributiondf[center] = onc_counts
    primary_code_distributiondf = primary_code_distributiondf.fillna(0)
    primary_code_distributiondf = primary_code_distributiondf.applymap(int)
    primary_code_distributiondf['Total'] = \
        primary_code_distributiondf.apply(sum, axis=1)
    primary_code_distributiondf['Oncotree_Code'] = \
        primary_code_distributiondf.index

    primary_code_dist_db = syn.tableQuery(
        'SELECT %s FROM %s' %
        ("Oncotree_Code," + ",".join(clinicaldf['CENTER'].unique()) +
         ",Total", primary_code_synId))

    primary_code_dist_dbdf = primary_code_dist_db.asDataFrame()
    genie.process_functions.updateDatabase(
        syn, primary_code_dist_dbdf, primary_code_distributiondf,
        primary_code_synId, ["Oncotree_Code"], toDelete=True)


def update_sample_difference_table(syn, database_mappingdf):
    '''
    Function that updates sample difference table between
    consortium releases

    Args:
        syn: synapse object
        database_mappingdf: mapping between synapse ids and database
    '''
    cumulative_sample_count_synid = database_mappingdf['Id'][
        database_mappingdf['Database'] == 'cumulativeSampleCount'].values[0]

    sample_diff_count_synid = database_mappingdf['Id'][
        database_mappingdf['Database'] == 'sampleDiffCount'].values[0]

    # UPDATE DIFF TABLE
    sample_count_per_round = syn.tableQuery(
        "SELECT * FROM %s where Center <> 'Total' and Release <> 'Database'"
        % cumulative_sample_count_synid)

    sample_count_per_rounddf = sample_count_per_round.asDataFrame()
    releases = list(sample_count_per_rounddf['Release'].unique())
    # sort the releases and remove public releases
    releases.sort()
    consortium_releases = [
        release for release in releases if "public" not in release
        and ".0." not in release]

    diff_between_releasesdf = sample_count_per_rounddf[
        sample_count_per_rounddf['Release'] == consortium_releases[0]]

    for index, release_name in enumerate(consortium_releases[1:]):
        prior_release = sample_count_per_rounddf[
            sample_count_per_rounddf['Release'] == consortium_releases[index]]

        current_release = sample_count_per_rounddf[
            sample_count_per_rounddf['Release'] == release_name]

        prior_release.index = prior_release['Center']
        current_release.index = current_release['Center']

        del prior_release['Center']
        del prior_release['Release']
        del current_release['Center']
        del current_release['Release']
        # Append new rows of centers that are new and
        # just added to the releases
        new_centers = current_release.index[
            ~current_release.index.isin(prior_release.index)]

        if not new_centers.empty:
            prior_release = prior_release.append(
                pd.DataFrame(index=new_centers))
            prior_release = prior_release.fillna(0)
        difference = current_release - prior_release
        difference['Center'] = difference.index
        difference['Release'] = release_name
        diff_between_releasesdf = diff_between_releasesdf.append(difference)

    difftable_db = syn.tableQuery('SELECT * FROM %s' % sample_diff_count_synid)
    difftable_dbdf = difftable_db.asDataFrame()
    difftable_dbdf = difftable_dbdf.fillna(0)
    new_values = diff_between_releasesdf[[
        'Clinical', 'Mutation',
        'CNV', 'SEG', 'Fusions']].fillna(0).applymap(int)

    diff_between_releasesdf[
        ['Clinical', 'Mutation', 'CNV', 'SEG', 'Fusions']] = new_values

    genie.process_functions.updateDatabase(
        syn, difftable_dbdf, diff_between_releasesdf,
        sample_diff_count_synid, ["Center", "Release"], toDelete=True)


def update_data_completeness_table(syn, database_mappingdf):
    '''
    Function that updates the data completeness of the database

    Args:
        syn: synapse object
        database_mappingdf: mapping between synapse ids and database
    '''
    data_completion_synid = database_mappingdf['Id'][
        database_mappingdf['Database'] == 'dataCompletion'].values[0]

    sample = syn.tableQuery('select * from syn7517674')
    sampledf = sample.asDataFrame()
    patient = syn.tableQuery('select * from syn7517669')
    patientdf = patient.asDataFrame()

    vital_status = syn.tableQuery('select * from syn11559910')
    vital_statusdf = vital_status.asDataFrame()
    del vital_statusdf['CENTER']
    vital_statusdf = vital_statusdf[
        vital_statusdf['PATIENT_ID'].isin(patientdf.PATIENT_ID)]
    patientdf = patientdf.merge(vital_statusdf, on="PATIENT_ID", how="outer")

    data_completenessdf = pd.DataFrame()
    center_infos = sampledf.CENTER.drop_duplicates().apply(
        lambda center: get_center_data_completion(center, sampledf))
    for center_info in center_infos:
        data_completenessdf = data_completenessdf.append(center_info)

    center_infos = patientdf.CENTER.drop_duplicates().apply(
        lambda center: get_center_data_completion(center, patientdf))
    for center_info in center_infos:
        data_completenessdf = data_completenessdf.append(center_info)

    data_completeness_db = syn.tableQuery(
        'select * from %s' % data_completion_synid)
    data_completeness_dbdf = data_completeness_db.asDataFrame()
    data_completenessdf.columns = data_completeness_dbdf.columns
    genie.process_functions.updateDatabase(
        syn,
        data_completeness_dbdf,
        data_completenessdf,
        data_completion_synid,
        ["FIELD", "CENTER"],
        toDelete=True)


def update_wiki(syn, database_mappingdf):
    '''
    Updates the GENIE project dashboard wiki timestamp

    Args:
        syn: synapse object
        database_mappingdf: mapping between synapse ids and database

    '''
    # Updates to query and date dashboard was updated
    cumulative_sample_count_synid = database_mappingdf['Id'][database_mappingdf['Database'] == 'cumulativeSampleCount'].values[0]
    primary_code_synId = database_mappingdf['Id'][database_mappingdf['Database'] == 'primaryCode'].values[0]

    centers = syn.tableQuery('select distinct(CENTER) as CENTER from syn7517674')
    centersdf = centers.asDataFrame()
    now = datetime.datetime.now()
    markdown = ["_Updated %s/%s/%s_\n\n" % (now.month, now.day, now.year),
                "##Count of Clinical Samples\n",
                "${synapsetable?query=SELECT Center%2C Clinical%2C Release FROM " + cumulative_sample_count_synid+ "}\n\n",
                "\n\n##Primary Oncotree Codes\n\n",
                "${synapsetable?query=SELECT Oncotree%5FCode%2C " + "%2C ".join(centersdf['CENTER'].unique()) + "%2C Total FROM " +  primary_code_synId + " ORDER BY Total DESC&limit=15}\n\n"]
    wikiPage = syn.getWiki("syn3380222", 235803)
    wikiPage.markdown = "".join(markdown)
    syn.store(wikiPage)


def string_to_unix_epoch_time_milliseconds(string_time):
    '''
    This function takes dates in this format: 2018-10-25T20:16:07.959Z
    and turns it into unix epoch time in milliseconds

    Args:
        string_time: string in this format: 2018-10-25T20:16:07.959Z
    '''
    datetime_obj = datetime.datetime.strptime(
        string_time.split(".")[0], "%Y-%m-%dT%H:%M:%S")
    return(synapseclient.utils.to_unix_epoch_time(datetime_obj))


def update_data_release_file_table(syn, database_mappingdf):
    release_folder_fileview_synid = database_mappingdf['Id'][
        database_mappingdf['Database'] == 'releaseFolder'].values[0]
    release_folder = syn.tableQuery("select id,name from %s" % release_folder_fileview_synid + " where name not like 'Release%' and name <> 'case_lists' and name not like '0.%'")
    release_folderdf = release_folder.asDataFrame()

    data_release_table_synid = "syn16804261"
    data_release_table = syn.tableQuery("select * from %s" % data_release_table_synid)
    data_release_tabledf = data_release_table.asDataFrame()

    not_in_release_tabledf = release_folderdf[~release_folderdf.name.isin(data_release_tabledf.release)]

    for synid, name in zip(not_in_release_tabledf.id, not_in_release_tabledf.name):
        release_files = syn.getChildren(synid)
        append_rows = [[release_file['name'], release_file['id'], name, string_to_unix_epoch_time_milliseconds(release_file['modifiedOn']), synid] for release_file in release_files if release_file['name'] != "case_lists"]
        syn.store(synapseclient.Table(data_release_table_synid, append_rows))


def check_column_decreases(currentdf, olderdf):
    """
    Check entity decreases

    Args:
        current_ent: Current entity dataframe
        old_ent: Older entity dataframe
    """
    diff_map = dict()
    for col in currentdf:
        new_counts = currentdf[col].value_counts()
        if olderdf.get(col) is not None:
            old_counts = olderdf[col].value_counts()
            # Make sure any values that exist in the new get added to the old to show the decrease
            new_keys = pd.Series(index=new_counts.keys()[
                ~new_counts.keys().isin(old_counts.keys())])
            old_counts = old_counts.add(new_keys, fill_value=0)
            old_counts.fillna(0,inplace=True)
            # Make sure any values that don't exist in the old get added to show the decrease
            new_keys = pd.Series(index=old_counts.keys()[
                ~old_counts.keys().isin(new_counts.keys())])
            new_counts = new_counts.add(new_keys, fill_value=0)
            new_counts.fillna(0, inplace=True)
            if any(new_counts - old_counts < 0):
                logger.info("\tDECREASE IN COLUMN: %s" % col)
                # diff = new_counts[new_counts - old_counts < 0]
                diffs = new_counts-old_counts
                diffstext = diffs[diffs < 0].to_csv().replace("\n", "; ")
                logger.info("\t" + diffstext)
                diff_map[col] = True
            else:
                diff_map[col] = False
    return(diff_map)


def print_clinical_values_difference_table(syn, database_mappingdf):
    '''
    Function that checks for a decrease in values in the clinical file
    from last consortium release to most recent consortium release

    Args:
        syn: synapse object
        database_mappingdf: mapping between synapse ids and database
    '''
    release_folder_fileview_synid = database_mappingdf['Id'][database_mappingdf['Database'] == 'releaseFolder'].values[0]
    clinical_key_decrease_synid = database_mappingdf['Id'][database_mappingdf['Database'] == 'clinicalKeyDecrease'].values[0]

    release_folder = syn.tableQuery("select id,name from %s" % release_folder_fileview_synid + " where name not like 'Release%' and name <> 'case_lists' and name not like '%.0.%' and name not like '%-public'")
    release_folderdf = release_folder.asDataFrame()
    release_folderdf.sort_values("name",ascending=False,inplace=True)
    current_release = release_folderdf['id'][0]
    older_release = release_folderdf['id'][1]

    current_release_files = syn.getChildren(current_release)
    current_clinical_synids = {file['name']:file['id'] for file in current_release_files if file['name'] in ['data_clinical_sample.txt','data_clinical_patient.txt']}

    older_release_files = syn.getChildren(older_release)
    older_clinical_synids = {file['name']:file['id'] for file in older_release_files if file['name'] in ['data_clinical_sample.txt','data_clinical_patient.txt']}

    current_sample_ent = syn.get(current_clinical_synids['data_clinical_sample.txt'], followLink=True)
    older_sample_ent = syn.get(older_clinical_synids['data_clinical_sample.txt'], followLink=True)
    current_sampledf = pd.read_csv(current_sample_ent.path,sep="\t",comment="#")
    current_sampledf['CENTER'] = [patient.split("-")[1] for patient in current_sampledf['PATIENT_ID']]

    older_sampledf =  pd.read_csv(older_sample_ent.path,sep="\t",comment="#")
    older_sampledf['CENTER'] = [patient.split("-")[1] for patient in older_sampledf['PATIENT_ID']]
    # Rather than take the CENTER, must take the SAMPLE_ID to compare
    current_sampledf = current_sampledf[current_sampledf['SAMPLE_ID'].isin(older_sampledf['SAMPLE_ID'].unique())]

    logger.info("SAMPLE CLINICAL VALUE DECREASES")
    center_decrease_mapping = dict()
    for center in older_sampledf['CENTER'].unique():
        current_center_sampledf = current_sampledf[current_sampledf['CENTER'] == center]
        older_center_sampledf = older_sampledf[older_sampledf['CENTER'] == center]
        logger.info(center)
        decrease_map = check_column_decreases(current_center_sampledf, older_center_sampledf)
        center_decrease_mapping[center] = decrease_map
    current_patient_ent = syn.get(current_clinical_synids['data_clinical_patient.txt'], followLink=True)
    older_patient_ent = syn.get(older_clinical_synids['data_clinical_patient.txt'], followLink=True)
    current_patientdf = pd.read_csv(current_patient_ent.path,sep="\t",comment="#")
    older_patientdf = pd.read_csv(older_patient_ent.path,sep="\t",comment="#")
    #Rather than take the CENTER, must take the PATIENT_ID to compare
    current_patientdf = current_patientdf[current_patientdf['PATIENT_ID'].isin(older_patientdf['PATIENT_ID'].unique())]

    logger.info("PATIENT CLINICAL VALUE DECREASES")
    for center in older_patientdf['CENTER'].unique():
        current_center_patientdf = current_patientdf[current_patientdf['CENTER'] == center]
        older_center_patientdf = older_patientdf[older_patientdf['CENTER'] == center]
        logger.info(center)
        patient_decrease_map = check_column_decreases(current_center_patientdf, older_center_patientdf)
        center_decrease_mapping[center].update(patient_decrease_map)

    center_decrease_mapping = pd.DataFrame(center_decrease_mapping)
    center_decrease_mapping = center_decrease_mapping.transpose()
    center_decrease_mapping['CENTER'] = center_decrease_mapping.index

    clinical_key_decrease = syn.tableQuery("select * from {0}".format(clinical_key_decrease_synid))
    clinical_key_decreasedbdf = clinical_key_decrease.asDataFrame()
    genie.process_functions.updateDatabase(syn, clinical_key_decreasedbdf, center_decrease_mapping, clinical_key_decrease_synid, ["CENTER"], toDelete=True)


def run_dashboard(
        syn, database_mappingdf, release, staging=False, public=False):
    '''
    Function that runs the dashboard scripts

    Args:
        syn: synapse object
        database_mappingdf: mapping between synapse ids and database
        release: GENIE release (ie. 5.3-consortium)

    '''
<<<<<<< HEAD
    update_release_numbers(syn, database_mappingdf, release=release)
    update_data_release_file_table(syn, database_mappingdf)

    if not staging and not public:
        print_clinical_values_difference_table(syn, database_mappingdf)
        update_sample_difference_table(syn, database_mappingdf)
        update_data_completeness_table(syn, database_mappingdf)
        update_database_numbers(syn, database_mappingdf)
        update_oncotree_code_tables(syn, database_mappingdf)
        update_wiki(syn, database_mappingdf)
=======
    update_release_numbers(syn, database_mappingdf, release = release)

    if not staging:
        update_data_release_file_table(syn, database_mappingdf)
        if not public:
            print_clinical_values_difference_table(syn, database_mappingdf)
            update_sample_difference_table(syn, database_mappingdf)
            update_data_completeness_table(syn, database_mappingdf)
            update_database_numbers(syn, database_mappingdf)
            update_oncotree_code_tables(syn, database_mappingdf)
            update_wiki(syn,database_mappingdf)
>>>>>>> 3f4f0ae5


def main():
    parser = argparse.ArgumentParser(description='Update dashboard tables')

    parser.add_argument(
        '--release',
        help="GENIE release number (ie. 5.3-consortium)",
        default=None)

    parser.add_argument(
        "--pem_file",
        type=str,
        help="Path to PEM file (genie.pem)")

    parser.add_argument(
        "--staging",
        action='store_true',
        help="Using staging directory files")

    parser.add_argument(
        "--debug",
        action='store_true',
        help="Synapse debugging flag")

    parser.add_argument(
        "--public",
        action='store_true',
        help="Set true if releasing public release")

    args = parser.parse_args()
    syn = genie.process_functions.synLogin(args)
    if args.staging:
        # Database to Synapse Id mapping Table
        database_mapping_synid = 'syn12094210'
    else:
        database_mapping_synid = 'syn10967259'

    database_mapping = syn.tableQuery(
        'select * from %s' % database_mapping_synid)
    database_mappingdf = database_mapping.asDataFrame()

    run_dashboard(
        syn,
        database_mappingdf,
        args.release,
        staging=args.staging,
        public=args.public)


if __name__ == "__main__":
    main()<|MERGE_RESOLUTION|>--- conflicted
+++ resolved
@@ -494,10 +494,15 @@
 
     '''
     # Updates to query and date dashboard was updated
-    cumulative_sample_count_synid = database_mappingdf['Id'][database_mappingdf['Database'] == 'cumulativeSampleCount'].values[0]
-    primary_code_synId = database_mappingdf['Id'][database_mappingdf['Database'] == 'primaryCode'].values[0]
-
-    centers = syn.tableQuery('select distinct(CENTER) as CENTER from syn7517674')
+    cumulative_sample_count_synid = database_mappingdf['Id'][
+        database_mappingdf['Database'] == 'cumulativeSampleCount'].values[0]
+
+    primary_code_synId = database_mappingdf['Id'][
+        database_mappingdf['Database'] == 'primaryCode'].values[0]
+
+    centers = syn.tableQuery(
+        'select distinct(CENTER) as CENTER from syn7517674')
+
     centersdf = centers.asDataFrame()
     now = datetime.datetime.now()
     markdown = ["_Updated %s/%s/%s_\n\n" % (now.month, now.day, now.year),
@@ -526,18 +531,33 @@
 def update_data_release_file_table(syn, database_mappingdf):
     release_folder_fileview_synid = database_mappingdf['Id'][
         database_mappingdf['Database'] == 'releaseFolder'].values[0]
-    release_folder = syn.tableQuery("select id,name from %s" % release_folder_fileview_synid + " where name not like 'Release%' and name <> 'case_lists' and name not like '0.%'")
+    release_folder = syn.tableQuery(
+        "select id,name from %s" % release_folder_fileview_synid +
+        " where name not like 'Release%' and name <> 'case_lists' " +
+        "and name not like '0.%'")
     release_folderdf = release_folder.asDataFrame()
 
     data_release_table_synid = "syn16804261"
-    data_release_table = syn.tableQuery("select * from %s" % data_release_table_synid)
+    data_release_table = syn.tableQuery(
+        "select * from %s" % data_release_table_synid)
     data_release_tabledf = data_release_table.asDataFrame()
 
-    not_in_release_tabledf = release_folderdf[~release_folderdf.name.isin(data_release_tabledf.release)]
-
-    for synid, name in zip(not_in_release_tabledf.id, not_in_release_tabledf.name):
+    not_in_release_tabledf = release_folderdf[
+        ~release_folderdf.name.isin(data_release_tabledf.release)]
+
+    for synid, name in \
+            zip(not_in_release_tabledf.id, not_in_release_tabledf.name):
         release_files = syn.getChildren(synid)
-        append_rows = [[release_file['name'], release_file['id'], name, string_to_unix_epoch_time_milliseconds(release_file['modifiedOn']), synid] for release_file in release_files if release_file['name'] != "case_lists"]
+
+        append_rows = [
+            [release_file['name'],
+             release_file['id'],
+             name,
+             string_to_unix_epoch_time_milliseconds(
+                release_file['modifiedOn']), synid]
+            for release_file in release_files
+            if release_file['name'] != "case_lists"]
+
         syn.store(synapseclient.Table(data_release_table_synid, append_rows))
 
 
@@ -554,12 +574,14 @@
         new_counts = currentdf[col].value_counts()
         if olderdf.get(col) is not None:
             old_counts = olderdf[col].value_counts()
-            # Make sure any values that exist in the new get added to the old to show the decrease
+            # Make sure any values that exist in the new get added
+            # to the old to show the decrease
             new_keys = pd.Series(index=new_counts.keys()[
                 ~new_counts.keys().isin(old_counts.keys())])
             old_counts = old_counts.add(new_keys, fill_value=0)
-            old_counts.fillna(0,inplace=True)
-            # Make sure any values that don't exist in the old get added to show the decrease
+            old_counts.fillna(0, inplace=True)
+            # Make sure any values that don't exist in the old get added
+            # to show the decrease
             new_keys = pd.Series(index=old_counts.keys()[
                 ~old_counts.keys().isin(new_counts.keys())])
             new_counts = new_counts.add(new_keys, fill_value=0)
@@ -585,61 +607,107 @@
         syn: synapse object
         database_mappingdf: mapping between synapse ids and database
     '''
-    release_folder_fileview_synid = database_mappingdf['Id'][database_mappingdf['Database'] == 'releaseFolder'].values[0]
-    clinical_key_decrease_synid = database_mappingdf['Id'][database_mappingdf['Database'] == 'clinicalKeyDecrease'].values[0]
-
-    release_folder = syn.tableQuery("select id,name from %s" % release_folder_fileview_synid + " where name not like 'Release%' and name <> 'case_lists' and name not like '%.0.%' and name not like '%-public'")
+    release_folder_fileview_synid = database_mappingdf['Id'][
+        database_mappingdf['Database'] == 'releaseFolder'].values[0]
+
+    clinical_key_decrease_synid = database_mappingdf['Id'][
+        database_mappingdf['Database'] == 'clinicalKeyDecrease'].values[0]
+
+    release_folder = syn.tableQuery(
+        "select id,name from %s" % release_folder_fileview_synid +
+        " where name not like 'Release%' and name <> 'case_lists' " +
+        "and name not like '%.0.%' and name not like '%-public'")
+
     release_folderdf = release_folder.asDataFrame()
-    release_folderdf.sort_values("name",ascending=False,inplace=True)
+    release_folderdf.sort_values("name", ascending=False, inplace=True)
     current_release = release_folderdf['id'][0]
     older_release = release_folderdf['id'][1]
 
     current_release_files = syn.getChildren(current_release)
-    current_clinical_synids = {file['name']:file['id'] for file in current_release_files if file['name'] in ['data_clinical_sample.txt','data_clinical_patient.txt']}
+    current_clinical_synids = {
+        file['name']: file['id']
+        for file in current_release_files if file['name'] in
+        ['data_clinical_sample.txt', 'data_clinical_patient.txt']}
 
     older_release_files = syn.getChildren(older_release)
-    older_clinical_synids = {file['name']:file['id'] for file in older_release_files if file['name'] in ['data_clinical_sample.txt','data_clinical_patient.txt']}
-
-    current_sample_ent = syn.get(current_clinical_synids['data_clinical_sample.txt'], followLink=True)
-    older_sample_ent = syn.get(older_clinical_synids['data_clinical_sample.txt'], followLink=True)
-    current_sampledf = pd.read_csv(current_sample_ent.path,sep="\t",comment="#")
-    current_sampledf['CENTER'] = [patient.split("-")[1] for patient in current_sampledf['PATIENT_ID']]
-
-    older_sampledf =  pd.read_csv(older_sample_ent.path,sep="\t",comment="#")
-    older_sampledf['CENTER'] = [patient.split("-")[1] for patient in older_sampledf['PATIENT_ID']]
+
+    older_clinical_synids = {
+        file['name']: file['id']
+        for file in older_release_files if file['name'] in
+        ['data_clinical_sample.txt', 'data_clinical_patient.txt']}
+
+    current_sample_ent = syn.get(
+        current_clinical_synids['data_clinical_sample.txt'], followLink=True)
+
+    older_sample_ent = syn.get(
+        older_clinical_synids['data_clinical_sample.txt'], followLink=True)
+    current_sampledf = pd.read_csv(
+        current_sample_ent.path, sep="\t", comment="#")
+
+    current_sampledf['CENTER'] = [
+        patient.split("-")[1] for patient in current_sampledf['PATIENT_ID']]
+
+    older_sampledf = pd.read_csv(older_sample_ent.path, sep="\t", comment="#")
+    older_sampledf['CENTER'] = [
+        patient.split("-")[1] for patient in older_sampledf['PATIENT_ID']]
     # Rather than take the CENTER, must take the SAMPLE_ID to compare
-    current_sampledf = current_sampledf[current_sampledf['SAMPLE_ID'].isin(older_sampledf['SAMPLE_ID'].unique())]
+    current_sampledf = current_sampledf[current_sampledf['SAMPLE_ID'].isin(
+        older_sampledf['SAMPLE_ID'].unique())]
 
     logger.info("SAMPLE CLINICAL VALUE DECREASES")
     center_decrease_mapping = dict()
     for center in older_sampledf['CENTER'].unique():
-        current_center_sampledf = current_sampledf[current_sampledf['CENTER'] == center]
-        older_center_sampledf = older_sampledf[older_sampledf['CENTER'] == center]
+        current_center_sampledf = current_sampledf[
+            current_sampledf['CENTER'] == center]
+
+        older_center_sampledf = older_sampledf[
+            older_sampledf['CENTER'] == center]
+
         logger.info(center)
-        decrease_map = check_column_decreases(current_center_sampledf, older_center_sampledf)
+
+        decrease_map = check_column_decreases(
+            current_center_sampledf, older_center_sampledf)
         center_decrease_mapping[center] = decrease_map
-    current_patient_ent = syn.get(current_clinical_synids['data_clinical_patient.txt'], followLink=True)
-    older_patient_ent = syn.get(older_clinical_synids['data_clinical_patient.txt'], followLink=True)
-    current_patientdf = pd.read_csv(current_patient_ent.path,sep="\t",comment="#")
-    older_patientdf = pd.read_csv(older_patient_ent.path,sep="\t",comment="#")
-    #Rather than take the CENTER, must take the PATIENT_ID to compare
-    current_patientdf = current_patientdf[current_patientdf['PATIENT_ID'].isin(older_patientdf['PATIENT_ID'].unique())]
+
+    current_patient_ent = syn.get(
+        current_clinical_synids['data_clinical_patient.txt'], followLink=True)
+
+    older_patient_ent = syn.get(
+        older_clinical_synids['data_clinical_patient.txt'], followLink=True)
+
+    current_patientdf = pd.read_csv(
+        current_patient_ent.path, sep="\t", comment="#")
+
+    older_patientdf = pd.read_csv(
+        older_patient_ent.path, sep="\t", comment="#")
+    # Rather than take the CENTER, must take the PATIENT_ID to compare
+    current_patientdf = current_patientdf[current_patientdf['PATIENT_ID'].isin(
+        older_patientdf['PATIENT_ID'].unique())]
 
     logger.info("PATIENT CLINICAL VALUE DECREASES")
     for center in older_patientdf['CENTER'].unique():
-        current_center_patientdf = current_patientdf[current_patientdf['CENTER'] == center]
-        older_center_patientdf = older_patientdf[older_patientdf['CENTER'] == center]
+        current_center_patientdf = current_patientdf[
+            current_patientdf['CENTER'] == center]
+
+        older_center_patientdf = older_patientdf[
+            older_patientdf['CENTER'] == center]
+
         logger.info(center)
-        patient_decrease_map = check_column_decreases(current_center_patientdf, older_center_patientdf)
+        patient_decrease_map = check_column_decreases(
+            current_center_patientdf, older_center_patientdf)
+
         center_decrease_mapping[center].update(patient_decrease_map)
 
     center_decrease_mapping = pd.DataFrame(center_decrease_mapping)
     center_decrease_mapping = center_decrease_mapping.transpose()
     center_decrease_mapping['CENTER'] = center_decrease_mapping.index
 
-    clinical_key_decrease = syn.tableQuery("select * from {0}".format(clinical_key_decrease_synid))
+    clinical_key_decrease = syn.tableQuery("select * from {0}".format(
+        clinical_key_decrease_synid))
     clinical_key_decreasedbdf = clinical_key_decrease.asDataFrame()
-    genie.process_functions.updateDatabase(syn, clinical_key_decreasedbdf, center_decrease_mapping, clinical_key_decrease_synid, ["CENTER"], toDelete=True)
+    genie.process_functions.updateDatabase(
+        syn, clinical_key_decreasedbdf, center_decrease_mapping,
+        clinical_key_decrease_synid, ["CENTER"], toDelete=True)
 
 
 def run_dashboard(
@@ -653,19 +721,7 @@
         release: GENIE release (ie. 5.3-consortium)
 
     '''
-<<<<<<< HEAD
     update_release_numbers(syn, database_mappingdf, release=release)
-    update_data_release_file_table(syn, database_mappingdf)
-
-    if not staging and not public:
-        print_clinical_values_difference_table(syn, database_mappingdf)
-        update_sample_difference_table(syn, database_mappingdf)
-        update_data_completeness_table(syn, database_mappingdf)
-        update_database_numbers(syn, database_mappingdf)
-        update_oncotree_code_tables(syn, database_mappingdf)
-        update_wiki(syn, database_mappingdf)
-=======
-    update_release_numbers(syn, database_mappingdf, release = release)
 
     if not staging:
         update_data_release_file_table(syn, database_mappingdf)
@@ -675,8 +731,7 @@
             update_data_completeness_table(syn, database_mappingdf)
             update_database_numbers(syn, database_mappingdf)
             update_oncotree_code_tables(syn, database_mappingdf)
-            update_wiki(syn,database_mappingdf)
->>>>>>> 3f4f0ae5
+            update_wiki(syn, database_mappingdf)
 
 
 def main():
