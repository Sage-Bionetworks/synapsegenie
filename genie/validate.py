--- conflicted
+++ resolved
@@ -72,14 +72,9 @@
     return(valid, message)
 
 
-<<<<<<< HEAD
-def validate_single_file(syn, filepathlist, center, filetype=None, oncotreelink=None,
-                         testing=False, nosymbol_check=False):
-=======
 def validate_single_file(syn, filepathlist, center, filetype=None,
                          oncotreelink=None, testing=False, 
                          nosymbol_check=False):
->>>>>>> 5038baac
     """
     This function determines the filetype of a single submitted 'file'.
     The 'file' should be one of those defined in config.PROCESS_FILES and 
@@ -104,14 +99,6 @@
     """
     if filetype is None:
         filetype = determine_filetype(syn, filepathlist, center)
-<<<<<<< HEAD
-=======
-    if filetype not in PROCESS_FILES:
-        raise ValueError("Your filename is incorrect! "
-            "Please change your filename before you run "
-            "the validator or specify --filetype if you are "
-            "running the validator locally")
->>>>>>> 5038baac
 
     if filetype not in PROCESS_FILES:
         total_error = "Your filename is incorrect! Please change your filename before you run the validator or specify --filetype if you are running the validator locally"
