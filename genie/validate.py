--- conflicted
+++ resolved
@@ -25,15 +25,9 @@
     # Overload this per class
     _validate_kwargs = []
 
-<<<<<<< HEAD
     def __init__(self, syn, project_id, center, entitylist,
                  format_registry=config.PROCESS_FILES):
-=======
-    def __init__(self, syn, center, entitylist,
-                 format_registry=config.PROCESS_FILES,
-                 testing=False, file_type=None):
-
->>>>>>> 4e907404
+                 file_type=None):
         """A validator helper class for a center's files.
 
         Args:
@@ -41,27 +35,17 @@
             project_id: Synapse Project ID where files are stored and configured.
             center: The participating center name.
             filepathlist: a list of file paths.
-<<<<<<< HEAD
-            format_registry: A dictionary mapping file format name to the format class.
-=======
             format_registry: A dictionary mapping file format name to the
                              format class.
-            testing: Run in testing mode.
             file_type: Specify file type to skip filename validation
->>>>>>> 4e907404
         """
         self._synapse_client = syn
         self._project = syn.get(project_id)
         self.entitylist = entitylist
         self.center = center
         self._format_registry = format_registry
-<<<<<<< HEAD
-        self.file_type = self.determine_filetype()
-=======
-        self.testing = testing
         self.file_type = (self.determine_filetype()
                           if file_type is None else file_type)
->>>>>>> 4e907404
 
     def determine_filetype(self):
         """Gets the file type of the file by validating its filename
