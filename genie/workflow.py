from __future__ import absolute_import
from genie import FileTypeFormat
import os
import logging
import synapseclient
logger = logging.getLogger(__name__)


class workflow(FileTypeFormat):

    _fileType = "md"

    _process_kwargs = ["databaseSynId"]

    def _validateFilename(self, filePath):
        assert os.path.basename(filePath[0]).startswith(self.center) and os.path.basename(filePath[0]).endswith(".md")

<<<<<<< HEAD
    def process_steps(self, filePath, databaseSynId):
=======
    def process_steps(self, filePath, *args, **kwargs):
        logger.info('PROCESSING %s' % filePath)
        databaseSynId = kwargs['databaseSynId']
>>>>>>> 8338dba3
        self.syn.store(synapseclient.File(filePath, parent=databaseSynId))
        return(filePath)<|MERGE_RESOLUTION|>--- conflicted
+++ resolved
@@ -13,14 +13,9 @@
     _process_kwargs = ["databaseSynId"]
 
     def _validateFilename(self, filePath):
-        assert os.path.basename(filePath[0]).startswith(self.center) and os.path.basename(filePath[0]).endswith(".md")
+        assert os.path.basename(filePath[0]).startswith(self.center) and \
+               os.path.basename(filePath[0]).endswith(".md")
 
-<<<<<<< HEAD
     def process_steps(self, filePath, databaseSynId):
-=======
-    def process_steps(self, filePath, *args, **kwargs):
-        logger.info('PROCESSING %s' % filePath)
-        databaseSynId = kwargs['databaseSynId']
->>>>>>> 8338dba3
         self.syn.store(synapseclient.File(filePath, parent=databaseSynId))
         return(filePath)