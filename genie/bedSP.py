--- conflicted
+++ resolved
@@ -1,6 +1,5 @@
 from __future__ import absolute_import
 from genie import bed
-
 import os
 import logging
 logger = logging.getLogger(__name__)
@@ -10,10 +9,7 @@
 
     _fileType = "bedSP"
 
-<<<<<<< HEAD
-=======
-    _process_kwargs = ["newPath", "parentId", "databaseSynId"]
-
->>>>>>> 8338dba3
     def _validateFilename(self, filePath):
-        assert os.path.basename(filePath[0]).startswith("nonGENIE_%s-" % self.center) and os.path.basename(filePath[0]).endswith(".bed")+        assert os.path.basename(filePath[0]).startswith(
+            "nonGENIE_%s-" % self.center) and \
+               os.path.basename(filePath[0]).endswith(".bed")