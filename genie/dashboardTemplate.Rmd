---
title: "%s Summary"
output: html_document
#  html_document:
#    toc: true
#    toc_depth: 3
params:
  genieUser:
    value: x
  geniePass:
    value: x
---
  
```{r setup, include=FALSE}
knitr::opts_chunk$set(echo = FALSE,
                      warning = FALSE,
                      fig.height = 8,
                      fig.width = 10)
```

```{r intro}
suppressMessages(library(synapser))
tryCatch({
  foo = capture.output(synLogin())
}, error = function(err) {
  genieUser = params$genieUser
  geniePass = params$geniePass
  foo = capture.output(synLogin(genieUser, geniePass))
})

suppressMessages(library(ggplot2))
suppressMessages(library(UpSetR))
suppressMessages(library(RColorBrewer))
suppressMessages(library(jsonlite))
suppressMessages(library(knitr))

createCenterColumn <- function(clinicalDf) {        
  if (is.null(clinicalDf$CENTER)) {
    centers = unlist(
      lapply(strsplit(clinicalDf$PATIENT_ID, "-"), function(x) return(x[2])))
  } else {
    centers = clinicalDf$CENTER
  }
  return(centers)
}

getFileDf <- function(fileName, releaseFiles) {
  synId = unlist(lapply(releaseFiles, function(x) {
    if (x$name == fileName) {
      return(x$id)
    }
  }))
  if (length(synId) > 0) {
    ent = synGet(synId,followLink = T)
    df = read.csv(ent$path,sep = "\t", comment.char = "#", stringsAsFactors = F)
    return(df)
  } else {
    return(NULL)
  }
}
getPrimary <- function(code, oncotreeDict, primary) {
  if (code != "") {
    for (x in oncotreeDict) {
      if (length(primary[x == code]) > 0) {
        return(unique(primary[x == code])[1]) 
      }
    }
    return(code)
  } else {
    return("NOT_ANNOTATED")
  }
}

extract <- function(oncotree_json, primary, secondary) {
  oncotree_code_to_info = list()
  data = oncotree_json$children
  for (node in names(data)) {
    if (data[[node]]$level == 1) {
      primary = node
      secondary = ""
    } else if (data[[node]]$level == 2) {
      secondary = node
    }
    cancer_type = data[[node]]$mainType
    cancer_type_detailed = data[[node]]$name
    if (is.null(cancer_type_detailed)) {
      cancer_type_detailed = ""
    }
    oncotree_code_to_info[[node]] = c("CANCER_TYPE" = cancer_type,
                                      "CANCER_TYPE_DETAILED" = cancer_type_detailed , 
                                      "ONCOTREE_PRIMARY_NODE" = primary, 
                                      "ONCOTREE_SECONDARY_NODE" = secondary)
    if (length(data[[node]]$children) > 0) {
      recurseDict = extract(data[[node]], primary, secondary)
      oncotree_code_to_info <- append(oncotree_code_to_info,recurseDict)
    }
  }
  return(oncotree_code_to_info)
}
plotPrimarySites <- function(clinical, oncotreeLink, release) { 
  tryCatch({
    ONCOTREE_MAP <- read.csv(oncotreeLink, sep = "\t", stringsAsFactors = F)
    levels = colnames(ONCOTREE_MAP)[grepl(colnames(ONCOTREE_MAP), pattern = "level")]
    oncotreeDict = list()
    for (level in levels) {
      oncotreeDict[[level]] = sub(".+[(](.+)[)]","\\1",ONCOTREE_MAP[[level]])
    }
    primary = oncotreeDict$level_1
    clinical$PRIMARY_CODES <- unlist(sapply(clinical$ONCOTREE_CODE, function(code) {
      getPrimary(code, oncotreeDict, primary)
    }))
  }, error = function(err) {
    data <- fromJSON(oncotreeLink)
    oncotree_json = data$TISSUE
    oncotreeDict = extract(oncotree_json, "", "")
    clinical$PRIMARY_CODES <- unlist(sapply(clinical$ONCOTREE_CODE, function(code) {
      if (toupper(code) %in% names(oncotreeDict)) {
        oncotreeDict[[toupper(code)]]["ONCOTREE_PRIMARY_NODE"]
      } else {
        "DEPRECATED_CODE"
      }
    }))
  })
  clinical$CENTER = createCenterColumn(clinical)
  primarysites <- matrix(nrow = length(unique(clinical$PRIMARY_CODES)),
                         ncol = length(unique(clinical$CENTER)),
                         dimnames = list(unique(clinical$PRIMARY_CODES),
                                         unique(clinical$CENTER)))
  
  for (center in unique(clinical$CENTER)) {
    mapping <- clinical[clinical$CENTER == center,]
    primary = table(mapping$PRIMARY_CODES)
    primarysites[,center] <- primary[match(row.names(primarysites),names(primary))]
  }
  primarysites[is.na(primarysites)] <- 0
  transposed <- t(primarysites)
  
  maxValue = max(apply(transposed, 2,sum))
  par(mar = c(11, 4.1, 4.1, 7), xpd = TRUE)
  if (nrow(transposed) > 1) {
    toPlot = transposed[,order(apply(transposed, 2,sum), decreasing = T)][,0:50]
  } else {
    toPlot = transposed[,order(apply(transposed, 2,sum), decreasing = T)][0:50]
  }
  barplot(toPlot,
          col = c("red","blue","light green","pink",
                  "purple","black","lavender","yellow"),
          width = 2,
          beside = F,
          las = 2,
          ylab = "Number of Samples",
          main = "Primary Site Distribution (Top 50 Counts)",
          ylim = c(0,ceiling(maxValue * 1.0 / 1000) * 1000))
  legend("topright",
         fill = c("red","blue","light green","pink",
                  "purple","black","lavender","yellow"), 
         legend = rownames(transposed))
}

plotCancerType <- function(this_samples) {
  typeCounts = table(this_samples$CANCER_TYPE)
  op = par(mar = c(13, 4, 4, 2))
  barplot(typeCounts[order(typeCounts,decreasing = TRUE)],
          las = 2,
          cex.names = 0.7,
          ylab = "Number of samples",
          main = "Samples, by cancer type and institution")
  typeCountsByCen = table(this_samples$CENTER,this_samples$CANCER_TYPE)
  
  fractionalCounts = apply(typeCountsByCen,MARGIN = 2,function(x){ x/sum(x)})
  op = par(mar = c(13, 4, 4, 2))
  if (nrow(typeCountsByCen) > 1) {
    toPlot = fractionalCounts[,order(typeCounts,decreasing = TRUE)]
  } else {
    toPlot = fractionalCounts[order(typeCounts,decreasing = TRUE)]
  }
  barplot(toPlot,
          las = 2,
          cex.names = 0.7,
          ylab = "Fraction of samples",
          col = brewer.pal(8,"Spectral"),
          legend.text = rownames(typeCountsByCen),
          main = "Fractional sample counts, per center and type")
}

plotPanelOverlap <- function(samples, bed, assays) {
  #source("../analyses/genomicData/panelOverlap_gene.R")
  #panelOverlap = getPanelOverlap(genieClinData = this_samples,genieBedData = this_bed)
  #kable(panelOverlap)
  makePanelList = function(assay,bed){
    return(unique(as.character(bed$Hugo_Symbol[bed$SEQ_ASSAY_ID == assay])))
  }
  listInput = lapply(as.list(assays), function(x){makePanelList(x,bed)})
  names(listInput) = assays
  upset(fromList(listInput),
        order.by = "freq",
        nsets = length(assays),
        nintersects = 30)
}

plotCenterXRace <- function(genieClinData) {
  t = as.data.frame.matrix(table(genieClinData$CENTER,genieClinData$PRIMARY_RACE))
  t = data.frame(n = rowSums(t),t)
  # kable(t)
  
  # kable(data.frame("Percent.Unknown" = (t[,"Unknown"]/rowSums(t[,colnames(t) != "n"]))*100), digits = 2)
  
  # reduce table to none "Unknown" data
  # t$n = t$n - t$Unknown
  # t = t[,!(colnames(t) == "Unknown")]
  # find sites with greater than 100 nono "Unknown" patients wrt race
  # k = which(t$n > 100)
  t = t[,c("n", "White", "Black", "Asian", "Native.American",
           "Other", "Unknown")]
  t[,colnames(t) != "n"] = t[,colnames(t) != "n"]/rowSums(t[,colnames(t) != "n"])
  # kable(t[k,],digits = 3)
  
  # Center vs Race BARCHARTS
  t$Center = rownames(t)
  l = c("White", "Black", "Asian", "Native.American",
        "Other", "Unknown")
  t = reshape(t,
              direction = "long",
              idvar = ("Center"),
              varying = l,
              v.names = "Percentage",
              times = l,
              drop = "n")
  colnames(t)[colnames(t) == "time"] = "Race"
  t$Race = factor(t$Race,l)
  plot(ggplot(t,aes(Race, Percentage, group = Center)) + 
         geom_bar(stat = "identity") +
         facet_wrap(~Center, ncol = 4) +
         ylim(0,1) +
         coord_flip() +
         ggtitle("Distribution of race across centers"))
}

plotCenterXEthnicity <- function(genieClinData) {
  t = as.data.frame.matrix(table(genieClinData$CENTER,genieClinData$ETHNICITY))
  # t = data.frame(n = rowSums(t),t)
  # kable(t)
  
  # kable(data.frame("Percent.Unknown" = (t[,"Unknown"]/rowSums(t[,colnames(t) != "n"]))*100), digits = 2)
  
  # t$n = t$n - t$Unknown
  # t = t[,!(colnames(t) == "Unknown")]
  # k = which(t$n > 100)
  t[,colnames(t) != "n"] = t[,colnames(t) != "n"]/rowSums(t[,colnames(t) != "n"])
  # kable(t[k,],digits = 3)
  
  # Center vs Ethnicity BARCHARTS
  t$Center = rownames(t)
  l = c("Non-Spanish/non-Hispanic", "Spanish/Hispanic", "Unknown")
  t = reshape(t,
              direction = "long",
              idvar = ("Center"),
              varying = l,
              v.names = "Percentage",
              times = l,
              drop = "n")
  colnames(t)[colnames(t) == "time"] = "Ethnicity"
  t$Ethnicity = factor(t$Ethnicity,l)
  plot(ggplot(t,aes(Ethnicity, Percentage, group = Center)) +
         geom_bar(stat = "identity") +
         facet_wrap(~Center,ncol = 4) +
         ylim(0,1) +
         coord_flip() +
         ggtitle("Distribution of ethnicity across centers"))
}

plotCenterXSex <- function(genieClinData) {
  t = as.data.frame.matrix(table(genieClinData$CENTER,genieClinData$SEX))
  t = data.frame(n = rowSums(t),t)
  kable(t)
  
  t[,colnames(t) != "n"] = t[,colnames(t) != "n"]/rowSums(t[,colnames(t) != "n"])
  kable(t,digits = 3)
  
  # Center vs Sex BARCHARTS
  t$Center = rownames(t)
  l = c("Female","Male")
  t = reshape(t,
              direction = "long",
              idvar = ("Center"),
              varying = l,
              v.names = "Percentage",
              times = l,
              drop = "n")
  colnames(t)[colnames(t) == "time"] = "Sex"
  t$Sex = factor(t$Sex, l)
  plot(ggplot(t,aes(Sex,Percentage,group = Center)) +
         geom_bar(stat = "identity") +
         facet_wrap(~Center,ncol = 4) +
         ylim(0,1) +
         coord_flip() +
         ggtitle("Distribution of sex across centers"))
}

plotCenterXAge <- function(genieClinData) {
  if (mean(as.numeric(genieClinData$AGE_AT_SEQ_REPORT),na.rm = T) < 100) {
    multiply = T
  } else {
    multiply = F
  } 
  genieClinData$age_days <- genieClinData$AGE_AT_SEQ_REPORT
  k = grep("^>",genieClinData$AGE_AT_SEQ_REPORT) # these are the >=90 group that get mapped to 90
  genieClinData$age_days[k] = 32872
  k = grep("^<",genieClinData$AGE_AT_SEQ_REPORT) # these are the <=18 group that get mapped to 18
  genieClinData$age_days[k] = 6573
  genieClinData$age_days = as.numeric(genieClinData$AGE_AT_SEQ_REPORT)
  if (multiply) {
    genieClinData$age_days <- genieClinData$age_days * 365
  }
  
  k = is.na(genieClinData$age_days)
  t = as.data.frame.matrix(table(genieClinData$CENTER,k))
  kable(data.frame("Percent.Unknown"=(t[,"TRUE"]/rowSums(t))*100),digits=2)
  
  k = !is.na(genieClinData$age_days)
  plot(ggplot(genieClinData[k,], aes(x = (age_days/365), group = CENTER)) +
         geom_histogram(aes(y = (..count..)/width/tapply(..count..,..group..,sum)[..group..]),
                        breaks = c(0,seq(19,89,2),90,108),
                        closed = "left") +
         facet_wrap(~CENTER,ncol = 4) +
         ylab("Density") +
         xlab("Age") +
         ggtitle("Distribution of age across centers"))
}

```

```{r downloads, echo=FALSE, message=FALSE, results = 'hide'}
releaseFiles = as.list(synGetChildren('%s'))
this_samples <- getFileDf("data_clinical.txt", releaseFiles)
if (is.null(this_samples)) {
  this_samples <- getFileDf("data_clinical_sample.txt", releaseFiles)
  this_patient <- getFileDf("data_clinical_patient.txt", releaseFiles)
  this_patient$CENTER <- createCenterColumn(this_patient)
  this_samples$CENTER <- createCenterColumn(this_samples)
} else {
  this_patient <- this_samples
  this_patient <- this_patient[!duplicated(this_patient$PATIENT_ID),]
}
this_bed <- getFileDf("genomic_information.txt", releaseFiles)
if (is.null(this_bed)) {
  this_bed <- getFileDf("genie_combined.bed", releaseFiles)
}
this_assays = as.character(unique(this_samples$SEQ_ASSAY_ID))
this_mut <- getFileDf("data_mutations_extended.txt", releaseFiles)
assay_infodf = getFileDf("assay_information.txt", releaseFiles)
black_list_variants <- synTableQuery("select * from syn18459663",
                                     includeRowIdAndRowVersion = F)
black_list_variantsdf = black_list_variants$asDataFrame()
# this_cna <- getFileDf("data_CNA.txt", releaseFiles)
#this_fus <- getFileDf("data_fusions.txt", releaseFiles)
```

## Sample and Variant Count per center
Please confirm that the the number of samples and variants in this release is what you expect.

```{r sampleTable}
sampleCounts = table(this_samples$CENTER)
samplesPerReleaseDf = as.data.frame(sampleCounts)
colnames(samplesPerReleaseDf) = c("Center", "Samples")
variant_counts = table(this_mut$Center)
variant_countsdf = as.data.frame(variant_counts)
colnames(variant_countsdf) = c("Center", "Variants")
release_infodf = merge.data.frame(samplesPerReleaseDf, variant_countsdf, by="Center", all=T)
release_infodf[is.na(release_infodf)] = 0
samplesPerReleaseDf = rbind(release_infodf,
                            data.frame("Center" = "Total",
                                       "Samples" = sum(sampleCounts),
                                       "Variants" = sum(variant_counts)))
kable(samplesPerReleaseDf, row.names = F,
      caption = "Number of samples and variants per center")
```

## Blacklisted Variants
This is a count of how many blacklisted variants a center has. For instance, it is likely that the BRAF p.V600M mutations are likely false positives. If your center shows up in this table, please investigate your variants. If you have suggestions for variants that should be part of this list, please inform Sage Bionetworks.

```{r blacklist}
blacklist_variants = paste(black_list_variantsdf$Hugo_Symbol,
                           black_list_variantsdf$HGVSp_Short)
subset_mut = this_mut[this_mut$Hugo_Symbol %in% black_list_variantsdf$Hugo_Symbol,
                      c("Hugo_Symbol","Center","HGVSp_Short")]
subset_mut$blacklist = paste(subset_mut$Hugo_Symbol,
                             subset_mut$HGVSp_Short)
subset_mut = subset_mut[subset_mut$blacklist %in% blacklist_variants,]
kable(table(subset_mut$Center, subset_mut$blacklist),
      caption = "Blacklist variant count")
```


<!-- ```{r} -->
<!-- #primary site distribution -->
<!-- par(mar = c(10,3,3,1)) -->
<!-- # barplot(sort(log(table(this_mut$FILTER)),decreasing = T), -->
<!-- #         main = "Log Distribution of Mutation FILTERs", las = 2) -->
<!-- # plotPrimarySites(this_samples, -->
<!-- #                  "http://oncotree.mskcc.org/api/tumorTypes/tree?version=oncotree_2018_06_01", -->
<!-- #                  "%s") -->
<!-- ``` -->

## Distribution of Clinical Attributes
Please use the below distributions to access the validity of your clinical data.  There will be some tips for what to look for in each section.

### Race
Some european sites like GRCC, CRUK, and NKI do not collect race information from their patients.  If your institution does not either, you should see empty barplots.

```{r}
#Center X Race
par(mar = c(10,3,3,1))
plotCenterXRace(this_patient)
```

### Ethnicity
Some european sites like GRCC, CRUK, and NKI do not collect ethnicity information from their patients.  If your institution does not either, you should see empty barplots.

```{r}
#Center X Ethnicity
par(mar = c(10,3,3,1))
plotCenterXEthnicity(this_patient)
```

### Sex
CRUK submits samples from breast cancer patients, so their samples are all female.

```{r}
#Center X Sex
par(mar = c(10,3,3,1))
plotCenterXSex(this_patient)
```

### Age
CHOP submits mainly pediatric cases, so their distribution is different from the rest.


```{r}
#Center X Age
par(mar = c(10,3,3,1))
plotCenterXAge(this_samples)
```


<!-- ```{r cancer_type_plot, fig.width=14} -->
<!-- if (!is.null(this_samples$CANCER_TYPE)) { -->
<!--   #Samples, by cancer type and institution -->
<!--   plotCancerType(this_samples) -->
<!-- } -->
<!-- ``` -->

## Gene Panel Overlaps
This section will show the number of genes that overlap between the myeloid, small and large GENIE panels.

```{r bed_process, include=F}
if (!is.null(this_bed)) {
  this_bed <- this_bed[this_bed$Feature_Type == "exon",]
  #Make it so that I use include in panel
  if (!is.null(this_bed$includeInPanel)) {
    this_bed <- this_bed[this_bed$includeInPanel == "True",]
  }
  noneExistentAssays = this_assays[!this_assays %in% this_bed$SEQ_ASSAY_ID]
  if (length(noneExistentAssays) > 0) {
    print(paste("These assays do not have bed files associated with them: ", 
                paste(noneExistentAssays, collapse = ", ")))
  }
  this_assays = this_assays[this_assays %in% this_bed$SEQ_ASSAY_ID]
  myeloid_panels = c("VICC-01-MYELOID","UHN-54-V1","UCHI-ONCOHEME55-V1","CHOP-HEMEP","MSK-IMPACT-HEME-400")
  myeloid = this_assays[this_assays %in% myeloid_panels]

  normal = this_assays[!this_assays %in% myeloid_panels]
  smallPanels = c()
  largePanels = c()
  for (panel in normal) {
    panelDf = this_bed[this_bed$SEQ_ASSAY_ID == panel,]
    if (length(table(panelDf$Hugo_Symbol)) < 100) {
      smallPanels = c(smallPanels, panel)
      # Don't add to panel if more than 1500 genes
    } else if (length(table(panelDf$Hugo_Symbol)) < 1500) {
      largePanels = c(largePanels, panel)
    }
  }
} else {
  largePanels = c()
  smallPanels = c()
  myeloid = c()
}
```
  
### Meyloid Gene Panels

```{r myeloid_panel_upset}
if (length(myeloid) > 1) {
  plotPanelOverlap(this_samples, this_bed, myeloid)
}

```

### Small (<100) Gene panels

```{r small_panel_upset, fig.height=12}
if (length(smallPanels) > 1) {
  plotPanelOverlap(this_samples, this_bed, smallPanels)
}
```

### Large ($\geq$ 100) Gene panels

```{r large_panel_upset, fig.height=15}
if (length(largePanels) > 1) {
  plotPanelOverlap(this_samples, this_bed, largePanels)
}
```


## Top 5 most frequently mutated genes per pipeline

<<<<<<< HEAD
To assist with discovering artifacts in a center's data, this will summarize the top 5 most frequently mutated genes per pipeline.  One of the easiest questions to answer is:
=======
To assist with discovering artifacts in a center's data, this will summarize the top 5 most frequently mutated genes per panel for all non-synonymous mutations.  All mutations that have `Variant_Classifications` of "Silent", "Intron", "3'UTR", "3'Flank", "5'UTR", "IGR" and "5'Flank" are filtered out with the exception of TERT promoters. One of the easiest questions to answer is:
>>>>>>> 9cf99f97

**Has the frequently mutated gene list changed significantly? Is TP53 still #1?**

### All pipelines

Top 5 most frequently mutated genes per pipeline for all pipelines.

```{r, include=F}
# Filter maf file to only contain non synonymous variants.
# Follow same strategy here:
# https://github.com/cBioPortal/cbioportal/blob/v3.3.4/core/src/main/java/org/mskcc/cbio/portal/scripts/MutationFilter.java#L86
filter_maf <- function(mafdf) {
  filter_classifications = c("Silent", "Intron", "3'UTR",
                             "3'Flank", "5'UTR", "IGR")
  non_coding_mutations = mafdf$Variant_Classification %in% filter_classifications
  # Remove non coding
  mafdf <- mafdf[!non_coding_mutations, ]
  flank_classification = mafdf$Variant_Classification == "5'Flank"
  tert_mutations = mafdf$Hugo_Symbol == "TERT"
  # Remove 5'Flank unless it is TERT
  mafdf[!flank_classification | tert_mutations, ]
}
this_mut <- filter_maf(this_mut)

```


```{r top_5_mutated, echo=FALSE}
mergeddf = merge.data.frame(this_mut[,c("Tumor_Sample_Barcode", "Hugo_Symbol")],
                            this_samples[,c("SAMPLE_ID", "SEQ_ASSAY_ID")],
                            by.x = "Tumor_Sample_Barcode",
                            by.y = "SAMPLE_ID")
# TODO: can remove NA is fixed
na_pipeline = assay_infodf$SEQ_PIPELINE_ID == ""
assay_infodf$SEQ_PIPELINE_ID[na_pipeline] = assay_infodf$SEQ_ASSAY_ID[na_pipeline]

# Merge in assay information to group by seq pipeline id
mergeddf = merge.data.frame(mergeddf,
                            assay_infodf[,c("SEQ_ASSAY_ID", "SEQ_PIPELINE_ID")],
                            by = "SEQ_ASSAY_ID")

mutated_genes = table(mergeddf$Hugo_Symbol, mergeddf$SEQ_PIPELINE_ID)
# Top 5 mutated genes per panel
top_5_mutated_genes = apply(mutated_genes, 2, function(x) {
  list(sort(x, decreasing = T)[1:5])
})
top_5_mutated_genes_string = apply(mutated_genes, 2, function(x) {
  top_5 = sort(x, decreasing = T)[1:5]
  paste(names(top_5), top_5, sep = ": ")
})
transposed_matrix = t(top_5_mutated_genes_string)
final_matrix = cbind(transposed_matrix, table(mergeddf$SEQ_PIPELINE_ID)[row.names(transposed_matrix)])
colnames(final_matrix) = c(1, 2, 3, 4, 5, "Total Variants")
kable(final_matrix,
      caption = "Distribution of top 5 most frequently mutated genes per SEQ_PIPELINE_ID")

```


### Panels Covering TP53

These are all the pipelines that cover TP53 that don't have TP53 as the top mutated genes.  If your pipeline is shown in the table below, it is _possible_ that you have artifacts in your data.  **Please review and reupload if your data is incorrect**


```{r highlight_panels, echo=FALSE}
this_bed = merge.data.frame(this_bed,
                            assay_infodf[,c("SEQ_ASSAY_ID", "SEQ_PIPELINE_ID")],
                            by = "SEQ_ASSAY_ID")
if (!is.null(this_bed)) {
  panels_covering_tp53 = unique(this_bed$SEQ_PIPELINE_ID[this_bed$Hugo_Symbol == "TP53"])
  # Exclude panels if TP53 is top mutated
  tp53_not_top = sapply(names(top_5_mutated_genes), function(seq_assay) {
    if (names(top_5_mutated_genes[[seq_assay]][[1]][1]) != "TP53") {
      return(seq_assay)
    }
  })
  relevant_panels = mutated_genes[, colnames(mutated_genes) %in% panels_covering_tp53]
  relevant_panels = relevant_panels[, colnames(relevant_panels) %in% unlist(tp53_not_top)]
  top_5_mutated_genes_string = apply(relevant_panels, 2, function(x) {
    top_5 = sort(x, decreasing = T)[1:5]
    paste(names(top_5), top_5, sep = ": ")
  })
  transposed_matrix = t(top_5_mutated_genes_string)
  final_matrix = cbind(transposed_matrix, table(mergeddf$SEQ_PIPELINE_ID)[row.names(transposed_matrix)])
  colnames(final_matrix) = c(1, 2, 3, 4, 5, "Total Variants")
  kable(final_matrix,
        caption = "Distribution of top 5 most frequently mutated genes per SEQ_PIPELINE_ID")
}
```

## Assay information vs genomic information discrepancies

During processing, each panel's bed file undergoes gene symbol harmonization and is used to generate a gene panel file used in cBioPortal.
A user of the GENIE data pointed out that the expected gene count numbers in the data guide did not match up to the number of genes in the gene panel files made from each center's bed files.  The table below was created to assist with resolving these issues.

**Here are some action items required if your panel appears in the table**. The assay_information.yaml file is a file that I assisted all the centers to create, and can be found in each center’s input directory.

* `num_genes_remapped`:  number of unique genes a panel has after submitted genes are remapped
* `num_genes_submitted`: number of unique genes found in site's submitted BED file prior to remapping
* `num_genes_expected`: size of panel as defined in site's submitted assay_information.yaml file

1. If the `num_genes_expected` is NA, this means your panel is either missing from your assay_information.yaml, or the file is in an invalid format and cannot be processed.  Please provide a fix.
2. If the `num_genes_remapped` does not match `num_genes_expected`, please make sure one of the two values is correct.
   a. If `num_genes_expected` is incorrect, please update the value in your `assay_information.yaml` file.
   b. If `num_genes_remapped` is incorrect, please update your coordinates or gene symbols in the bed file.  Please view the bed submission guidelines to learn more about the remapping.
3. If there is a huge difference between your `num_genes_submitted` and `num_genes_remapped`, there is a high chance that you are submitting "invalid" gene symbols.  (ie.  PDGFRA1 is not equivalent to PDGFRA and PDGFRA1 is an invalid symbol name)


```{r genepanel_diff, echo=F}
if (!is.null(assay_infodf) & !is.null(this_bed)) {
  gene_panel_bed = this_bed[this_bed$Feature_Type == "exon" & this_bed$includeInPanel == "True" & this_bed$Hugo_Symbol != "", ]
  # Get count of symbols per panel
  symbol_count_per_panel = table(gene_panel_bed$Hugo_Symbol, gene_panel_bed$SEQ_ASSAY_ID)
  # Get whether or not a panel contains a certain symbol
  symbol_bool_per_panel = symbol_count_per_panel > 0
  # Sum of the columns gets number of unique genes per panel
  number_of_genes = data.frame(colSums(symbol_bool_per_panel))

  submitted_count = table(gene_panel_bed$ID, gene_panel_bed$SEQ_ASSAY_ID)
  submitted_bool_per_panel = submitted_count > 0
  num_submitted_genes = colSums(submitted_bool_per_panel)
  colnames(number_of_genes) = "num_genes_remapped"
  number_of_genes$num_genes_submitted = NA
  number_of_genes$num_expected_genes = NA
  number_of_genes[names(num_submitted_genes), "num_genes_submitted"] = num_submitted_genes
  number_of_genes[assay_infodf$SEQ_ASSAY_ID, "num_expected_genes"] = assay_infodf$number_of_genes

  different_from_expected = number_of_genes[c(which(number_of_genes$num_genes_remapped != number_of_genes$num_expected_genes),
                                              which(is.na(number_of_genes$num_expected_genes))),]
  kable(different_from_expected,
        caption = "Number of submitted vs expected genes in a bed file")
}
```<|MERGE_RESOLUTION|>--- conflicted
+++ resolved
@@ -516,11 +516,7 @@
 
 ## Top 5 most frequently mutated genes per pipeline
 
-<<<<<<< HEAD
-To assist with discovering artifacts in a center's data, this will summarize the top 5 most frequently mutated genes per pipeline.  One of the easiest questions to answer is:
-=======
-To assist with discovering artifacts in a center's data, this will summarize the top 5 most frequently mutated genes per panel for all non-synonymous mutations.  All mutations that have `Variant_Classifications` of "Silent", "Intron", "3'UTR", "3'Flank", "5'UTR", "IGR" and "5'Flank" are filtered out with the exception of TERT promoters. One of the easiest questions to answer is:
->>>>>>> 9cf99f97
+To assist with discovering artifacts in a center's data, this will summarize the top 5 most frequently mutated genes per pipline for all non-synonymous mutations.  All mutations that have `Variant_Classifications` of "Silent", "Intron", "3'UTR", "3'Flank", "5'UTR", "IGR" and "5'Flank" are filtered out with the exception of TERT promoters. One of the easiest questions to answer is:
 
 **Has the frequently mutated gene list changed significantly? Is TP53 still #1?**
 
