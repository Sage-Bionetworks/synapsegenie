--- conflicted
+++ resolved
@@ -5,12 +5,9 @@
 import pandas as pd
 logger = logging.getLogger(__name__)
 
-<<<<<<< HEAD
+
 class clinicalSP(FileTypeFormat):
-=======
-class clinicalSP(example_filetype_format.FileTypeFormat):
->>>>>>> 8338dba3
-    
+
     _fileType = "clinicalSP"
 
     # VALIDATE FILENAME
@@ -23,15 +20,7 @@
         clinicalSPDf['PATIENT_ID'] = [process_functions.checkGenieId(sample, self.center) for sample in clinicalSPDf['PATIENT_ID']]
         return(clinicalSPDf)
 
-<<<<<<< HEAD
     def process_steps(self, clinicalSPDf, newPath, databaseSynId):
-=======
-    def process_steps(self, filePath, **kwargs):
-        logger.info('PROCESSING %s' % filePath)
-        newPath = kwargs['newPath']
-        databaseSynId = kwargs['databaseSynId']
-        clinicalSPDf = pd.read_csv(filePath, sep="\t", comment="#")
->>>>>>> 8338dba3
         clinicalSPDf = self._process(clinicalSPDf)
         process_functions.updateData(self.syn, databaseSynId, clinicalSPDf, self.center)
         clinicalSPDf.to_csv(newPath, sep="\t",index=False)
