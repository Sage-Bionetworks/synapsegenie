--- conflicted
+++ resolved
@@ -1419,9 +1419,9 @@
     centerMappingSynId = databaseSynIdMappingDf['Id'][
         databaseSynIdMappingDf['Database'] == 'centerMapping'].values[0]
     # Only release files where release is true
-    CENTER_MAPPING = syn.tableQuery(
+    center_mapping = syn.tableQuery(
         'SELECT * FROM {} where release is true'.format(centerMappingSynId))
-    CENTER_MAPPING_DF = CENTER_MAPPING.asDataFrame()
+    center_mappingdf = center_mapping.asDataFrame()
     processingDate = datetime.datetime.strptime(processing_date, '%b-%Y')
 
     cbioValidatorPath = os.path.join(
@@ -1434,7 +1434,7 @@
         syn,
         processingDate,
         genie_version,
-        CENTER_MAPPING_DF,
+        center_mappingdf,
         databaseSynIdMappingDf,
         oncotree_url=oncotree_link,
         consortiumReleaseCutOff=consortium_release_cutoff,
@@ -1455,18 +1455,12 @@
     clinical_path = os.path.join(
         GENIE_RELEASE_DIR,
         'data_clinical_{}.txt'.format(genie_version))
-    GENE_MATRIX_PATH = os.path.join(
+    gene_matrix_path = os.path.join(
         GENIE_RELEASE_DIR,
-<<<<<<< HEAD
         "data_gene_matrix_{}.txt".format(genie_version))
     create_case_lists.create_case_lists(
         clinical_path,
-=======
-        "data_gene_matrix_{}.txt".format(args.genieVersion))
-    create_case_lists.main(
-        CLINICAL_PATH,
->>>>>>> a2c8eb6b
-        GENE_MATRIX_PATH,
+        gene_matrix_path,
         CASE_LIST_PATH,
         "genie_private")
     caseListFiles = os.listdir(CASE_LIST_PATH)
