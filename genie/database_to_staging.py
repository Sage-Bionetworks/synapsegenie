--- conflicted
+++ resolved
@@ -228,10 +228,6 @@
 
 def runMAFinBED(syn,
                 center_mappingdf,
-<<<<<<< HEAD
-                databaseSynIdMappingDf,
-=======
->>>>>>> d3ae3238
                 test=False,
                 genieVersion="test",
                 genie_user=None,
@@ -271,7 +267,6 @@
     #     " is False and Center in ('{}')".format(
     #         mutationSynId, "','".join(center_mappingdf.center)))
     # removedVariantsDf = removedVariants.asDataFrame()
-<<<<<<< HEAD
     removed_variantsdf = pd.read_csv(notinbed_file)
     removed_variantsdf['removeVariants'] = \
         removed_variantsdf['Chromosome'].astype(str) + ' ' + \
@@ -287,36 +282,12 @@
         # mafText = process.removePandasDfFloat(center_mutation)
         center_mutation.to_csv("mafinbed_filtered_variants.csv",
                                index=False)
-        storeFile(syn,
-                  "mafinbed_filtered_variants.csv",
-                  parent=center_mappingdf['stagingSynId'][
-                      center_mappingdf['center'] == center][0],
-                  centerStaging=True,
-                  genieVersion=genieVersion)
-=======
-    removedVariantsDf = pd.read_csv(notinbed_variant_file)
-    removedVariantsDf['removeVariants'] = \
-        removedVariantsDf['Chromosome'].astype(str) + ' ' + \
-        removedVariantsDf['Start_Position'].astype(str) + ' ' + \
-        removedVariantsDf['End_Position'].astype(str) + ' ' + \
-        removedVariantsDf['Reference_Allele'].astype(str) + ' ' + \
-        removedVariantsDf['Tumor_Seq_Allele2'].astype(str) + ' ' + \
-        removedVariantsDf['Tumor_Sample_Barcode'].astype(str)
-    # Store filtered vairants
-    for center in removedVariantsDf['Center'].unique():
-        center_mutation = removedVariantsDf[
-            removedVariantsDf['Center'] == center]
-
-        # mafText = process_functions.removePandasDfFloat(center_mutation)
-        center_mutation.to_csv("mafinbed_filtered_variants.csv", index=False)
-
-        store_file(
-            syn,
-            "mafinbed_filtered_variants.csv",
-            parent=center_mappingdf['stagingSynId'][
-                center_mappingdf['center'] == center][0],
-            genieVersion=genieVersion)
->>>>>>> d3ae3238
+        store_file(syn,
+                   "mafinbed_filtered_variants.csv",
+                   parent=center_mappingdf['stagingSynId'][
+                       center_mappingdf['center'] == center][0],
+                   centerStaging=True,
+                   genieVersion=genieVersion)
         os.unlink("mafinbed_filtered_variants.csv")
     return removed_variantsdf['removeVariants']
 
