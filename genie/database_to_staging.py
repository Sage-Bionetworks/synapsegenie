#!/usr/local/bin/python
import pandas as pd
import argparse
import synapseclient
import os
import process_functions as process
import logging
import math
import datetime
import time
import re
import subprocess
import synapseutils
import create_case_lists
import dashboard_table_updater

logging.basicConfig(level=logging.INFO)
logger = logging.getLogger(__name__)

# GENIE CONSTANTS
# GENIE_RELEASE_DIR = os.path.join(
#    os.path.dirname(os.path.abspath(__file__)),"GENIE_release")
GENIE_RELEASE_DIR = os.path.join(
    os.path.expanduser("~/.synapseCache"), "GENIE_release")
CASE_LIST_PATH = os.path.join(
    GENIE_RELEASE_DIR, 'case_lists')
CNA_CENTER_PATH = os.path.join(
    GENIE_RELEASE_DIR, "data_CNA_%s.txt")
SAMPLE_CENTER_PATH = os.path.join(
    GENIE_RELEASE_DIR, 'data_clinical_supp_sample_%s.txt')
PATIENT_CENTER_PATH = os.path.join(
    GENIE_RELEASE_DIR, 'data_clinical_supp_patient_%s.txt')
MUTATIONS_CENTER_PATH = os.path.join(
    GENIE_RELEASE_DIR, 'data_mutations_extended_%s.txt')
FUSIONS_CENTER_PATH = os.path.join(
    GENIE_RELEASE_DIR, 'data_fusions_%s.txt')
SEG_CENTER_PATH = os.path.join(
    GENIE_RELEASE_DIR, 'genie_data_cna_hg19_%s.seg')
BED_DIFFS_SEQASSAY_PATH = os.path.join(
    GENIE_RELEASE_DIR, 'diff_%s.csv')


def findCaseListId(syn, parentId):
    '''
    Search for case_lists folder based on parentId given

    Args:
        syn: Synapse object
        parentId: Synapse Id of Folder or Project

    Returns:
        string: Synapse id of case list
    '''
    releaseEnts = synapseutils.walk(syn, parentId)
    releaseFolders = next(releaseEnts)
    if len(releaseFolders[1]) == 0:
        caselistId = syn.store(
            synapseclient.Folder(name="case_lists", parent=parentId)).id
    else:
        caselistId = releaseFolders[1][0][1]
    return(caselistId)


def storeFile(syn,
              filePath,
              genieVersion="database",
              name=None,
              parent=None,
              fileFormat=None,
              cBioFileFormat=None,
              staging=False,
              caseLists=False,
              centerStaging=False):
    '''
    Convenience function to store Files
    Take care of clinical case (Clinical files go elsewhere)
    '''
    # ANONYMIZE_CENTER = syn.tableQuery('SELECT * FROM syn10170510')
    # ANONYMIZE_CENTER_DF = ANONYMIZE_CENTER.asDataFrame()

    if staging:
        parent = "syn9689654" if caseLists else "syn7551278"
    logger.info("STORING FILE: %s" % os.path.basename(filePath))
    # if not centerStaging:
    #   process.center_anon(filePath, ANONYMIZE_CENTER_DF)
    if name is None:
        name = os.path.basename(filePath)
    temp = synapseclient.File(
        filePath, name=name, parent=parent, versionComment=genieVersion)
    if fileFormat is not None:
        temp.fileFormat = fileFormat
    if cBioFileFormat is not None:
        temp.cBioFileFormat = cBioFileFormat
    temp = syn.store(temp)
    # if not centerStaging:
    #   process.center_convert_back(filePath, ANONYMIZE_CENTER_DF)
    return(temp)


def redaction_phi(values):
    '''
    Boolean vector of pediatric and PHI rows

    Args:
        values: Dataframe column or list of values to check

    Returns:
        list: redact and bool vectors
        list: pediatric redaction
    '''
    phi_cutoff = 365*89
    pediatric_cutoff = 365*18
    # Some sites submit redacted values already
    values = [
        pediatric_cutoff - 1
        if "<" in str(value) else value
        for value in values]
    values = [
        phi_cutoff + 1
        if ">" in str(value) else value
        for value in values]
    to_redact = [
        int(float(value)) > phi_cutoff
        if value not in ['', 'Unknown', 'Not Applicable', 'Not Collected']
        else False for value in values]
    to_redact_pediatric = [
        int(float(value)) < pediatric_cutoff
        if value not in ['', 'Unknown', 'Not Applicable', 'Not Collected']
        else False for value in values]
    return(to_redact, to_redact_pediatric)


def reAnnotatePHI(mergedClinical):
    '''
    Re annotate PHI data

    Args:
        mergedClinical: merged clinical dataframe

    Returns:
        pandas.DataFrame: Re-annotated clinical file
    '''
    # Remove PHI data
    mergedClinical['AGE_AT_SEQ_REPORT'] = \
        mergedClinical['AGE_AT_SEQ_REPORT'].fillna('')
    mergedClinical['BIRTH_YEAR'] = mergedClinical['BIRTH_YEAR'].fillna('')
    toRedact, toRedactPeds = redaction_phi(mergedClinical['AGE_AT_SEQ_REPORT'])
    logger.info("Redacting >89")
    logger.info(mergedClinical[toRedact])
    logger.info("Redacting <18")
    logger.info(mergedClinical[toRedactPeds])
    '''
    Moved to cannotReleaseHIPAA and withheld because the HIPAA
    years would change every single year.
    mergedClinical['BIRTH_YEAR'][toRedact] = "<1926"
    mergedClinical['BIRTH_YEAR'][toRedactPeds] = ">1998"
    '''
    mergedClinical['BIRTH_YEAR'][toRedact] = "cannotReleaseHIPAA"
    mergedClinical['AGE_AT_SEQ_REPORT'][toRedact] = ">32485"
    mergedClinical['BIRTH_YEAR'][toRedactPeds] = "withheld"
    mergedClinical['AGE_AT_SEQ_REPORT'][toRedactPeds] = "<6570"

    mergedClinical['INT_CONTACT'] = mergedClinical['INT_CONTACT'].fillna('')
    toRedact, toRedactPeds = redaction_phi(mergedClinical['INT_CONTACT'])

    mergedClinical['INT_CONTACT'][toRedact] = ">32485"
    mergedClinical['INT_CONTACT'][toRedactPeds] = "<6570"
    mergedClinical['BIRTH_YEAR'][toRedact] = "cannotReleaseHIPAA"
    mergedClinical['BIRTH_YEAR'][toRedactPeds] = "withheld"

    mergedClinical['INT_DOD'] = mergedClinical['INT_DOD'].fillna('')
    toRedact, toRedactPeds = redaction_phi(mergedClinical['INT_DOD'])

    mergedClinical['INT_DOD'][toRedact] = ">32485"
    mergedClinical['INT_DOD'][toRedactPeds] = "<6570"
    mergedClinical['BIRTH_YEAR'][toRedact] = "cannotReleaseHIPAA"
    mergedClinical['BIRTH_YEAR'][toRedactPeds] = "withheld"

    # Redact DFCI inputed fields
    mergedClinical['BIRTH_YEAR'] = [
        "cannotReleaseHIPAA" if ">" in str(year) else year
        for year in mergedClinical['BIRTH_YEAR']]

    mergedClinical['BIRTH_YEAR'] = [
        "withheld" if "<" in str(year) else year
        for year in mergedClinical['BIRTH_YEAR']]

    return(mergedClinical)


# Configure each maf row
def configureMafRow(rowArray, headers, keepSamples, remove_variants,
                    flagged_variants):
    chrom = str(rowArray[headers.index('Chromosome')])
    start = str(rowArray[headers.index('Start_Position')])
    end = str(rowArray[headers.index('End_Position')])
    ref = str(rowArray[headers.index('Reference_Allele')])
    seq = str(rowArray[headers.index('Tumor_Seq_Allele2')])
    sampleId = str(rowArray[headers.index('Tumor_Sample_Barcode')])
    hgvsp = str(rowArray[headers.index('HGVSp_Short')])
    variant = chrom+' '+start+' '+end+' '+ref+' '+seq+' '+sampleId
    # Add this line for now because merge check uses
    # different primary key from maf
    mergecheck_variant = \
        chrom+' '+start+' '+hgvsp+' '+ref+' '+seq+' '+sampleId
    # if pd.Series(sampleId).isin(keepSamples).any() and \
    # not pd.Series(variant).isin(remove_variants).any():
    if sampleId in keepSamples.tolist() \
            and variant not in remove_variants.tolist():
        fillnas = ['t_depth', 't_ref_count', 't_alt_count',
                   'n_depth', 'n_ref_count', 'n_alt_count']
        for i in fillnas:
            # mutationsDf[i] = mutationsDf[i].fillna("NA")
            # mutationsDf[i] = ["NA" if str(each) == "." else each
            #                    for each in  mutationsDf[i]]
            value = rowArray[headers.index(i)]
            rowArray[headers.index(i)] = "" if str(value) == "." else value

        nDepth = rowArray[headers.index("n_depth")]
        rowArray[headers.index("Match_Norm_Seq_Allele2")] = \
            '' if str(nDepth) in ["NA", "0.0"] else nDepth
        rowArray[headers.index("Match_Norm_Seq_Allele1")] = \
            '' if str(nDepth) in ["NA", "0.0"] else nDepth
        # rowArray.pop(headers.index('inBED'))
        if mergecheck_variant in flagged_variants.tolist():
            rowArray.append(True)
        else:
            rowArray.append('')
        newRow = "\t".join(rowArray)
        newRow += "\n"
        newRow = process.removeStringFloat(newRow)
        return(newRow)
    else:
        return(None)


def runMAFinBED(syn,
                center_mappingdf,
                test=False,
                genieVersion="test",
                genie_user=None,
                genie_pass=None):
    '''
    Run MAF in BED script, filter data and update MAFinBED database

    Args:
        syn: Synapse object
        center_mappingdf: center mapping dataframe
        test: Testing parameter. Default is False.
        genieVersion: GENIE version. Default is test.
        genie_user: Synapse username. Default is None.
        genie_pass: Synapse password.  Default is None.

    Returns:
        pd.Series: Variants to remove
    '''
    MAFinBED_script = os.path.join(
        os.path.dirname(os.path.abspath(__file__)),
        '../analyses/genomicData/MAFinBED.R')
    notinbed_variant_file = os.path.join(
        os.path.dirname(os.path.abspath(__file__)),
        '../analyses/genomicData/notinbed.csv')

    command = ['Rscript', MAFinBED_script, notinbed_variant_file]
    if genie_user is not None and genie_pass is not None:
        command.extend(['--syn_user', genie_user, '--syn_pass', genie_pass])
    if test:
        command.append('--testing')
    subprocess.check_call(command)

    # mutationSynId = databaseSynIdMappingDf['Id'][
    #     databaseSynIdMappingDf['Database'] == "vcf2maf"][0]
    # removedVariants = syn.tableQuery(
    #     "select Chromosome, Start_Position, End_Position, Reference_Allele, "
    #     "Tumor_Seq_Allele2, Tumor_Sample_Barcode, Center from {} where inBED"
    #     " is False and Center in ('{}')".format(
    #         mutationSynId, "','".join(center_mappingdf.center)))
    # removedVariantsDf = removedVariants.asDataFrame()
    removedVariantsDf = pd.read_csv(notinbed_variant_file)
    removedVariantsDf['removeVariants'] = \
        removedVariantsDf['Chromosome'].astype(str) + ' ' + \
        removedVariantsDf['Start_Position'].astype(str) + ' ' + \
        removedVariantsDf['End_Position'].astype(str) + ' ' + \
        removedVariantsDf['Reference_Allele'].astype(str) + ' ' + \
        removedVariantsDf['Tumor_Seq_Allele2'].astype(str) + ' ' + \
        removedVariantsDf['Tumor_Sample_Barcode'].astype(str)
    # Store filtered vairants
    for center in removedVariantsDf['Center'].unique():
        center_mutation = removedVariantsDf[
            removedVariantsDf['Center'] == center]

        # mafText = process.removePandasDfFloat(center_mutation)
        center_mutation.to_csv("mafinbed_filtered_variants.csv", index=False)

        storeFile(
            syn,
            "mafinbed_filtered_variants.csv",
            parent=center_mappingdf['stagingSynId'][
                center_mappingdf['center'] == center][0],
            centerStaging=True,
            genieVersion=genieVersion)
        os.unlink("mafinbed_filtered_variants.csv")
    return(removedVariantsDf['removeVariants'])


def seq_date_filter(clinicalDf, processingDate, consortiumReleaseCutOff):
    '''
    Filter samples by seq date

    Args:
        clinicalDf: Clinical dataframe
        processingDate: Processing date in form of Apr-XXXX
        consortiumReleaseCutOff: Release cut off days

    Returns:
        list: Samples to remove
    '''
    removeSeqDateSamples = process.seqDateFilter(
        clinicalDf, processingDate, consortiumReleaseCutOff)
    return(removeSeqDateSamples)


def mutation_in_cis_filter(syn,
                           skipMutationsInCis,
                           variant_filtering_synId,
                           center_mappingdf,
                           genieVersion,
                           test=False,
                           genie_user=None,
                           genie_pass=None):
    '''
    Run mutation in cis filter, look up samples to remove

    Args:
        syn: Synapse object
        skipMutationsInCis: Skip this filter
        variant_filtering_synId: mergeCheck database dataframe
        center_mappingdf: center mapping dataframe
        genieVersion: GENIE version. Default is test.
        test: Testing parameter. Default is False.
        genie_user: Synapse username. Default is None.
        genie_pass: Synapse password.  Default is None.

    Returns:
        pd.Series: Samples to remove
    '''
    if not skipMutationsInCis:
        mergeCheck_script = os.path.join(
            os.path.dirname(os.path.abspath(__file__)),
            '../analyses/mergeFlag/mergeCheck.R')
        command = ['Rscript', mergeCheck_script]
        if genie_user is not None and genie_pass is not None:
            command.extend(['--syn_user', genie_user,
                            '--syn_pass', genie_pass])
        if test:
            command.append('--testing')
        subprocess.check_call(command)
        # Store each centers mutations in cis to their staging folder
        mergeCheck = syn.tableQuery(
            "select * from {} where Center in ('{}')".format(
                variant_filtering_synId,
                "','".join(center_mappingdf.center)))
        mergeCheckDf = mergeCheck.asDataFrame()
        for center in mergeCheckDf.Center.unique():
            if not pd.isnull(center):
                stagingSynId = center_mappingdf.stagingSynId[
                    center_mappingdf['center'] == center]
                mergeCheckDf[mergeCheckDf['Center'] == center].to_csv(
                    "mutationsInCis_filtered_samples.csv", index=False)
                storeFile(
                    syn,
                    "mutationsInCis_filtered_samples.csv",
                    parent=stagingSynId[0],
                    centerStaging=True,
                    genieVersion=genieVersion)
                os.unlink("mutationsInCis_filtered_samples.csv")
    sample_filtering = syn.tableQuery(
        "SELECT Tumor_Sample_Barcode FROM {} where Flag = 'TOSS' and "
        "Tumor_Sample_Barcode is not null".format(variant_filtering_synId))

    filtered_samplesdf = sample_filtering.asDataFrame()
    # #Alex script #1 removed patients
    remove_samples = \
        filtered_samplesdf['Tumor_Sample_Barcode'].drop_duplicates()

    # Find variants to flag
    variant_flagging = syn.tableQuery(
        "SELECT * FROM {} where Flag = 'FLAG' and "
        "Tumor_Sample_Barcode is not null".format(variant_filtering_synId))
    flag_variantsdf = variant_flagging.asDataFrame()

    flag_variantsdf['flaggedVariants'] = \
        flag_variantsdf['Chromosome'].astype(str) + ' ' + \
        flag_variantsdf['Start_Position'].astype(str) + ' ' + \
        flag_variantsdf['HGVSp_Short'].astype(str) + ' ' + \
        flag_variantsdf['Reference_Allele'].astype(str) + ' ' + \
        flag_variantsdf['Tumor_Seq_Allele2'].astype(str) + ' ' + \
        flag_variantsdf['Tumor_Sample_Barcode'].astype(str)
    return(remove_samples, flag_variantsdf['flaggedVariants'])


def seq_assay_id_filter(clinicaldf):
    '''
    (Deprecated)
    Remove samples that are part of SEQ_ASSAY_IDs with less
    than 50 samples

    Args:
        clinicalDf: Sample clinical dataframe

    Returns:
        pd.Series: samples to remove
    '''
    remove_seqassayId = clinicaldf['SEQ_ASSAY_ID'].value_counts()[
        clinicaldf['SEQ_ASSAY_ID'].value_counts() < 50]
    clinicaldf = clinicaldf[clinicaldf['SEQ_ASSAY_ID'].isin(
        remove_seqassayId.keys().values)]
    return(clinicaldf.SAMPLE_ID)


def no_genepanel_filter(clinicaldf, beddf):
    '''
    Remove samples that don't have bed files associated with
    them

    Args:
        clinicaldf:  Clinical data
        beddf: bed data

    Returns:
        pd.Series: samples to remove
    '''

    logger.info("NO GENE PANEL FILTER")
    has_seq_assay = clinicaldf['SEQ_ASSAY_ID'].isin(beddf['SEQ_ASSAY_ID'])
    remove_samples = clinicaldf['SAMPLE_ID'][~has_seq_assay]
    logger.info("Removing samples with no bed file: {}".format(
        ",".join(remove_samples)))
    return(remove_samples)


def store_gene_panel_files(syn,
                           fileviewSynId,
                           genieVersion,
                           data_gene_panel,
                           consortiumReleaseSynId,
                           current_release_staging):
    # Only need to upload these files once
    logger.info("STORING GENE PANELS FILES")
    genePanels = syn.tableQuery(
        "select id from %s where cBioFileFormat = 'genePanel' "
        "and fileStage = 'staging'" % fileviewSynId)
    genePanelDf = genePanels.asDataFrame()
    genePanelEntities = []
    for synId in genePanelDf['id']:
        genePanel = syn.get(synId)
        panelNames = set(data_gene_panel['mutations'])
        genePanelName = os.path.basename(genePanel.path)
        newGenePanelPath = os.path.join(
            GENIE_RELEASE_DIR,
            genePanelName.replace(".txt", "_%s.txt" % genieVersion))
        if genePanelName.replace(".txt", "").replace(
                "data_gene_panel_", "") in panelNames:
            os.rename(genePanel.path, newGenePanelPath)
            genePanelEntities.append(storeFile(
                syn, newGenePanelPath,
                parent=consortiumReleaseSynId,
                genieVersion=genieVersion,
                name=genePanelName,
                cBioFileFormat="genePanel",
                staging=current_release_staging))
    return(genePanelEntities)


def return_syn_tablequerydf(syn, query):
    table = syn.tableQuery(query)
    return(table.asDataFrame())


def store_fusion_files(syn,
                       release_synid,
                       genie_version,
                       fusion_synid,
                       keep_for_center_consortium_samples,
                       keep_for_merged_consortium_samples,
                       current_release_staging,
                       center_mappingdf):
    '''
    Create, filter, configure, and store fusion file

    Args:
        syn: Synapse object
        release_synid: Synapse id to store release file
        genie_version: GENIE version (ie. v6.1-consortium)
        fusion_synid: Fusion database synid
        keep_for_center_consortium_samples: Samples to keep for center files
        keep_for_merged_consortium_samples: Samples to keep for merged file
        current_release_staging: Staging flag
        center_mappingdf: Center mapping dataframe
    '''
    logger.info("MERING, FILTERING, STORING FUSION FILES")
    FusionsDf = return_syn_tablequerydf(
        syn,
        'select HUGO_SYMBOL,ENTREZ_GENE_ID,CENTER,TUMOR_SAMPLE_BARCODE,FUSION,'
        'DNA_SUPPORT,RNA_SUPPORT,METHOD,FRAME from {}'.format(fusion_synid))
    # FusionsDf = Fusions.asDataFrame()
    FusionsDf['ENTREZ_GENE_ID'][FusionsDf['ENTREZ_GENE_ID'] == 0] = pd.np.nan

    if not current_release_staging:
        FusionsStagingDf = FusionsDf[FusionsDf['TUMOR_SAMPLE_BARCODE'].isin(
            keep_for_center_consortium_samples)]
        for center in center_mappingdf.center:
            center_fusion = FusionsStagingDf[
                FusionsStagingDf['CENTER'] == center]
            if not center_fusion.empty:
                center_fusion.to_csv(
                    FUSIONS_CENTER_PATH % center,
                    sep="\t", index=False)
                storeFile(
                    syn,
                    FUSIONS_CENTER_PATH % center,
                    genieVersion=genie_version,
                    parent=center_mappingdf['stagingSynId'][
                        center_mappingdf['center'] == center][0],
                    centerStaging=True)

    FusionsDf = FusionsDf[FusionsDf['TUMOR_SAMPLE_BARCODE'].isin(
        keep_for_merged_consortium_samples)]
    FusionsDf = FusionsDf.rename(columns={
        'HUGO_SYMBOL': 'Hugo_Symbol',
        'ENTREZ_GENE_ID': 'Entrez_Gene_Id',
        'CENTER': 'Center',
        'TUMOR_SAMPLE_BARCODE': 'Tumor_Sample_Barcode',
        'FUSION': 'Fusion',
        'DNA_SUPPORT': 'DNA_support',
        'RNA_SUPPORT': 'RNA_support',
        'METHOD': 'Method',
        'FRAME': 'Frame'})
    # Remove duplicated Fusions
    FusionsDf = FusionsDf[~FusionsDf[
        ['Hugo_Symbol', 'Tumor_Sample_Barcode', 'Fusion']].duplicated()]
    # FusionsDf.to_csv(FUSIONS_PATH, sep="\t", index=False)
    fusionText = process.removePandasDfFloat(FusionsDf)
    fusions_path = os.path.join(
        GENIE_RELEASE_DIR, 'data_fusions_%s.txt' % genie_version)
    with open(fusions_path, "w") as fusionFile:
        fusionFile.write(fusionText)
    storeFile(
        syn, fusions_path,
        parent=release_synid,
        genieVersion=genie_version,
        name="data_fusions.txt",
        staging=current_release_staging)


def store_maf_files(syn,
                    genie_version,
                    flatfiles_view_synid,
                    release_synid,
                    clinicaldf,
                    center_mappingdf,
                    keep_for_merged_consortium_samples,
                    keep_for_center_consortium_samples,
                    remove_mafinbed_variants,
                    flagged_mutationInCis_variants,
                    current_release_staging):
    '''
    Create, filter, configure, and store maf file

    Args:
        syn: Synapse object
        genie_version: GENIE version (ie. v6.1-consortium)
        flatfiles_view_synid: Synapse id of fileview with all the flat files
        release_synid: Synapse id to store release file
        clinicaldf: Clinical dataframe with SAMPLE_ID and CENTER
        center_mappingdf: Center mapping dataframe
        keep_for_merged_consortium_samples: Samples to keep for merged file
        keep_for_center_consortium_samples: Samples to keep for center files
        remove_mafinbed_variants: Variants to remove
        flagged_mutationInCis_variants: Variants to flag
        current_release_staging: Staging flag
    '''

    logger.info("FILTERING, STORING MUTATION FILES")
    centerMafSynIds = syn.tableQuery(
        "select id from {} where name like '%mutation%'".format(
            flatfiles_view_synid))
    centerMafSynIdsDf = centerMafSynIds.asDataFrame()
    mutations_path = os.path.join(
        GENIE_RELEASE_DIR, 'data_mutations_extended_%s.txt' % genie_version)
    sequenced_samples = "#sequenced_samples: {}".format(
        " ".join(clinicaldf['SAMPLE_ID']))
    with open(mutations_path, 'w') as f:
        f.write(sequenced_samples + "\n")
    for index, mafSynId in enumerate(centerMafSynIdsDf.id):
        mafEnt = syn.get(mafSynId)
        logger.info(mafEnt.path)
        with open(mafEnt.path, "r") as mafFile:
            header = mafFile.readline()
            headers = header.replace("\n", "").split("\t")
            if index == 0:
                with open(mutations_path, 'a') as f:
                    f.write(header)
                # Create maf file per center for their staging directory
                for center in clinicaldf['CENTER'].unique():
                    with open(MUTATIONS_CENTER_PATH % center, 'w') as f:
                        f.write(header)
        # with open(mafEnt.path,"r") as newMafFile:
        #   newMafFile.readline()
            center = mafEnt.path.split("_")[3]
            # Make sure to only write the centers that release = True
            if center in center_mappingdf.center.tolist():
                for row in mafFile:
                    rowArray = row.replace("\n", "").split("\t")
                    center = rowArray[headers.index('Center')]
                    newMergedRow = configureMafRow(
                        rowArray, headers,
                        keep_for_merged_consortium_samples,
                        remove_mafinbed_variants,
                        flagged_mutationInCis_variants)
                    if newMergedRow is not None:
                        with open(mutations_path, 'a') as f:
                            f.write(newMergedRow)
                    newCenterRow = configureMafRow(
                        rowArray, headers,
                        keep_for_center_consortium_samples,
                        remove_mafinbed_variants,
                        flagged_mutationInCis_variants)
                    if newCenterRow is not None:
                        with open(MUTATIONS_CENTER_PATH % center, 'a') as f:
                            f.write(newCenterRow)
    storeFile(
        syn, mutations_path,
        parent=release_synid,
        genieVersion=genie_version,
        name="data_mutations_extended.txt",
        staging=current_release_staging)

    if not current_release_staging:
        for center in clinicaldf['CENTER'].unique():
            storeFile(
                syn, MUTATIONS_CENTER_PATH % center,
                genieVersion=genie_version,
                parent=center_mappingdf['stagingSynId'][
                    center_mappingdf['center'] == center][0],
                centerStaging=True)


def run_genie_filters(syn,
                      genie_user,
                      genie_pass,
                      genie_version,
                      variant_filtering_synId,
                      clinicaldf,
                      beddf,
                      sample_cols,
                      center_mappingdf,
                      processing_date,
                      skip_mutationsincis,
                      consortium_release_cutoff,
                      test):
    '''
    Run GENIE filters and returns variants and samples to remove

    Args:
        syn: Synapse object
        genie_user: Synapse username
        genie_pass: Synapse password
        genie_version: GENIE version (ie. v6.1-consortium)
        variant_filtering_synId: Synapse id of mutationInCis table
        clinicaldf: Clinical dataframe with SAMPLE_ID and SEQ_ASSAY_ID
        beddf: Bed dataframe
        sample_cols: Clinical sample columns
        center_mappingdf: Center mapping dataframe
        processing_date: Processing date
        skip_mutationsincis: Skip mutation in cis filter
        consortium_release_cutoff: Release cutoff in days
        test: Test flag

    Returns:
        pandas.Series: Variants to remove
        set: samples to remove for release files
        set: samples to remove for center files
        pandas.Series: Variants to flag
    '''

    # ADD CHECKS TO CODE BEFORE UPLOAD.
    # Throw error if things don't go through
    logger.info("RUN GENIE FILTERS")
    # STORING CLINICAL FILES INTO CBIOPORTAL

    ''' FILTERING '''
    logger.info("MAF IN BED FILTER")
    remove_mafinbed_variants = runMAFinBED(
        syn, center_mappingdf, test=test,
        genieVersion=genie_version,
        genie_user=genie_user, genie_pass=genie_pass)

    logger.info("MUTATION IN CIS FILTER")
    remove_mutationincis_samples, flagged_mutationincis_variants = \
        mutation_in_cis_filter(
            syn, skip_mutationsincis, variant_filtering_synId,
            center_mappingdf, genieVersion=genie_version, test=test,
            genie_user=genie_user, genie_pass=genie_pass)
    remove_no_genepanel_samples = no_genepanel_filter(clinicaldf, beddf)

    logger.info("SEQ DATE FILTER")
    remove_seqdate_samples = seq_date_filter(
        clinicaldf, processing_date, consortium_release_cutoff)
    # Only certain samples are removed for the files that go into
    # staging center folder
    remove_center_consortium_samples = set(remove_mutationincis_samples).union(
        set(remove_no_genepanel_samples))
    # Most filteres are applied for the files that go into the merged
    # consortium release
    remove_merged_consortium_samples = set(remove_seqdate_samples)
    # set(remove_seqAssayId_samples)#.union(set(remove_seqDate_samples))
    remove_merged_consortium_samples = \
        remove_merged_consortium_samples.union(
            remove_center_consortium_samples)

    return(remove_mafinbed_variants,
           remove_merged_consortium_samples,
           remove_center_consortium_samples,
           flagged_mutationincis_variants)


def store_clinical_files(syn,
                         genie_version,
                         clinicaldf,
                         oncotree_url,
                         sample_cols,
                         patient_cols,
                         remove_center_consortium_samples,
                         remove_merged_consortium_samples,
                         release_synid,
                         current_release_staging,
                         center_mappingdf):
    '''
    Create, filter, configure, and store clinical file

    Args:
        syn: Synapse object
        genie_version: GENIE version (ie. v6.1-consortium)
        clinicaldf: Clinical dataframe with SAMPLE_ID and SEQ_ASSAY_ID
        oncotree_url: Oncotree URL
        sample_cols: Clinical sample columns
        patient_cols: Clinical patient columns
        remove_center_consortium_samples: Samples to remove for center files
        remove_merged_consortium_samples: Samples to remove for merged file
        release_synid: Synapse id to store release file
        current_release_staging: Staging flag
        center_mappingdf: Center mapping dataframe

    Returns:
        pandas.DataFrame: configured clinical dataframe
        pandas.Series: samples to keep for center files
        pandas.Series: samples to keep for release files
    '''

    logger.info("CONFIGURING CLINICAL FILES")
    logger.info("REMOVING PHI")
    clinicaldf = reAnnotatePHI(clinicaldf)
    logger.info("ADD CANCER TYPES")
    # This removes support for both oncotree urls (only support json)
    oncotree_dict = process.get_oncotree_code_mappings(oncotree_url)
    # Add in unknown key which maps to UNKNOWN everything
    oncotree_dict['UNKNOWN'] = {
        'CANCER_TYPE': 'UNKNOWN',
        'CANCER_TYPE_DETAILED': 'UNKNOWN',
        'ONCOTREE_PRIMARY_NODE': 'UNKNOWN',
        'ONCOTREE_SECONDARY_NODE': 'UNKNOWN'}

    clinicaldf['CANCER_TYPE'] = [
        oncotree_dict[code.upper()]["CANCER_TYPE"]
        if code.upper() in oncotree_dict.keys() else float('nan')
        for code in clinicaldf['ONCOTREE_CODE']]

    clinicaldf['CANCER_TYPE_DETAILED'] = [
        oncotree_dict[code.upper()]["CANCER_TYPE_DETAILED"]
        if code.upper() in oncotree_dict.keys() else float('nan')
        for code in clinicaldf['ONCOTREE_CODE']]

    clinicaldf['ONCOTREE_PRIMARY_NODE'] = [
        oncotree_dict[code.upper()]["ONCOTREE_PRIMARY_NODE"]
        if code.upper() in oncotree_dict.keys() else float('nan')
        for code in clinicaldf['ONCOTREE_CODE']]

    clinicaldf['ONCOTREE_SECONDARY_NODE'] = [
        oncotree_dict[code.upper()]["ONCOTREE_SECONDARY_NODE"]
        if code.upper() in oncotree_dict.keys() else float('nan')
        for code in clinicaldf['ONCOTREE_CODE']]

    # All cancer types that are null should have null oncotree codes
    clinicaldf['ONCOTREE_CODE'][
        clinicaldf['CANCER_TYPE'].isnull()] = float('nan')
    # Suggest using AGE_AT_SEQ_REPORT_DAYS instead so that the
    # descriptions can match
    clinicaldf['AGE_AT_SEQ_REPORT_DAYS'] = clinicaldf['AGE_AT_SEQ_REPORT']
    clinicaldf['AGE_AT_SEQ_REPORT'] = [
        int(math.floor(int(float(age))/365.25))
        if process.checkInt(age) else age
        for age in clinicaldf['AGE_AT_SEQ_REPORT']]
    clinicaldf['AGE_AT_SEQ_REPORT'][
        clinicaldf['AGE_AT_SEQ_REPORT'] == ">32485"] = ">89"
    clinicaldf['AGE_AT_SEQ_REPORT'][
        clinicaldf['AGE_AT_SEQ_REPORT'] == "<6570"] = "<18"

    ############################################################
    # CENTER SPECIFIC CODE FOR RIGHT NOW (REMOVE UHN-555-V1)
    ############################################################
<<<<<<< HEAD
    clinicaldf = clinicaldf[clinicaldf['SEQ_ASSAY_ID'] != "UHN-555-V1"]
    clinicaldf = clinicaldf[clinicaldf['SEQ_ASSAY_ID'] != "PHS-TRISEQ-V1"]
=======
    # clinicalDf = clinicalDf[clinicalDf['SEQ_ASSAY_ID'] != "UHN-555-V1"]
    # clinicalDf = clinicalDf[clinicalDf['SEQ_ASSAY_ID'] != "PHS-TRISEQ-V1"]
>>>>>>> b5689d17

    # clinicalDf = clinicalDf[clinicalDf['CENTER'] != "WAKE"]
    # clinicalDf = clinicalDf[clinicalDf['CENTER'] != "CRUK"]
    ############################################################
    ############################################################

    clinicaldf.drop_duplicates("SAMPLE_ID", inplace=True)

    logger.info("STORING CLINICAL FILES")
    # samples must be removed after reading in the clinical file again
    staging_clinicaldf = clinicaldf[
        ~clinicaldf['SAMPLE_ID'].isin(remove_center_consortium_samples)]
    if not current_release_staging:
        for center in center_mappingdf.center:
            center_clinical = \
                staging_clinicaldf[staging_clinicaldf['CENTER'] == center]
            center_sample = \
                center_clinical[sample_cols].drop_duplicates('SAMPLE_ID')
            center_patient = \
                center_clinical[patient_cols].drop_duplicates('PATIENT_ID')
            center_sample.to_csv(
                SAMPLE_CENTER_PATH % center, sep="\t", index=False)
            center_patient.to_csv(
                PATIENT_CENTER_PATH % center, sep="\t", index=False)
            storeFile(
                syn, SAMPLE_CENTER_PATH % center,
                genieVersion=genie_version,
                parent=center_mappingdf['stagingSynId'][
                    center_mappingdf['center'] == center][0],
                centerStaging=True)
            storeFile(
                syn, PATIENT_CENTER_PATH % center,
                genieVersion=genie_version,
                parent=center_mappingdf['stagingSynId'][
                    center_mappingdf['center'] == center][0],
                centerStaging=True)

    clinicaldf = clinicaldf[~clinicaldf['SAMPLE_ID'].isin(
        remove_merged_consortium_samples)]
    # This must happen here because the seq assay filter
    # must happen after all the other filters
    # logger.info("SEQ ASSAY FILTER")
    # remove_seqAssayId_samples = seq_assay_id_filter(clinicalDf)
    # removeForMergedConsortiumSamples = \
    #     removeForMergedConsortiumSamples.union(set(remove_seqAssayId_samples))
    # clinicalDf = clinicalDf[~clinicalDf['SAMPLE_ID'].isin(
    #    remove_seqAssayId_samples)]

    keep_center_consortium_samples = staging_clinicaldf.SAMPLE_ID
    keep_merged_consortium_samples = clinicaldf.SAMPLE_ID
    # This mapping table is the GENIE clinical code to description
    # mapping to generate the headers of the clinical file
    mapping_table = syn.tableQuery('SELECT * FROM syn9621600')
    mapping = mapping_table.asDataFrame()
    clinical_path = os.path.join(
        GENIE_RELEASE_DIR, 'data_clinical_%s.txt' % genie_version)
    clinical_sample_path = os.path.join(
        GENIE_RELEASE_DIR, 'data_clinical_sample_%s.txt' % genie_version)
    clinical_patient_path = os.path.join(
        GENIE_RELEASE_DIR, 'data_clinical_patient_%s.txt' % genie_version)
    process.addClinicalHeaders(
        clinicaldf, mapping, patient_cols, sample_cols,
        clinical_sample_path, clinical_patient_path)
    storeFile(
        syn, clinical_sample_path,
        parent=release_synid,
        genieVersion=genie_version,
        name="data_clinical_sample.txt",
        staging=current_release_staging)

    storeFile(
        syn, clinical_patient_path,
        parent=release_synid,
        genieVersion=genie_version,
        name="data_clinical_patient.txt",
        staging=current_release_staging)

    clinicaldf.to_csv(clinical_path, sep="\t", index=False)
    storeFile(
        syn, clinical_path,
        parent=release_synid,
        name="data_clinical.txt",
        staging=current_release_staging)

    return(clinicaldf,
           keep_center_consortium_samples,
           keep_merged_consortium_samples)


def store_cna_files(syn,
                    flatfiles_view_synid,
                    keep_for_center_consortium_samples,
                    keep_for_merged_consortium_samples,
                    center_mappingdf,
                    genie_version,
                    release_synid,
                    current_release_staging):
    '''
    Create, filter and store cna file

    Args:
        syn: Synapse object
        flatfiles_view_synid: Synapse id of fileview with all the flat files
        keep_for_center_consortium_samples: Samples to keep for center files
        keep_for_merged_consortium_samples: Samples to keep for merged file
        center_mappingdf: Center mapping dataframe
        genie_version: GENIE version (ie. v6.1-consortium)
        release_synid: Synapse id to store release file
        current_release_staging: Staging flag

    Returns:
        list: CNA samples
    '''
    logger.info("MERING, FILTERING, STORING CNA FILES")
    cna_path = os.path.join(
        GENIE_RELEASE_DIR, "data_CNA_%s.txt" % genie_version)
    center_cna_synids = syn.tableQuery(
        "select id from %s " % flatfiles_view_synid +
        "where name like 'data_CNA%'")
    center_cna_synidsdf = center_cna_synids.asDataFrame()
    # Grab all unique symbols and form cna_template
    all_symbols = set()
    for cna_synid in center_cna_synidsdf['id']:
        cna_ent = syn.get(cna_synid)
        with open(cna_ent.path, "r") as cna_file:
            # Read first line first
            cna_file.readline()
            # Get all hugo symbols
            all_symbols = all_symbols.union(
                set(line.split("\t")[0] for line in cna_file))
    cna_template = pd.DataFrame({"Hugo_Symbol": list(all_symbols)})
    cna_template.sort_values("Hugo_Symbol", inplace=True)
    cna_template.to_csv(cna_path, sep="\t", index=False)
    # Loop through to create finalized CNA file
    with_center_hugo_symbol = pd.Series("Hugo_Symbol")
    with_center_hugo_symbol = with_center_hugo_symbol.append(
        pd.Series(keep_for_center_consortium_samples))

    with_merged_hugo_symbol = pd.Series("Hugo_Symbol")
    with_merged_hugo_symbol = with_merged_hugo_symbol.append(
        pd.Series(keep_for_merged_consortium_samples))

    cna_samples = []

    for cna_synId in center_cna_synidsdf['id']:
        cna_ent = syn.get(cna_synId)
        center = cna_ent.name.replace("data_CNA_", "").replace(".txt", "")
        logger.info(cna_ent.path)
        if center in center_mappingdf.center.tolist():
            center_cna = pd.read_csv(cna_ent.path, sep="\t")
            merged_cna = cna_template.merge(
                center_cna, on="Hugo_Symbol", how="outer")
            merged_cna.sort_values("Hugo_Symbol", inplace=True)

            merged_cna = merged_cna[merged_cna.columns[
                merged_cna.columns.isin(with_center_hugo_symbol)]]

            cna_text = process.removePandasDfFloat(merged_cna)
            # Replace blank with NA's
            cna_text = cna_text.replace(
                "\t\t", "\tNA\t").replace(
                "\t\t", "\tNA\t").replace(
                '\t\n', "\tNA\n")

            # Store center CNA file in staging dir
            with open(CNA_CENTER_PATH % center, "w") as cna_file:
                cna_file.write(cna_text)
            storeFile(
                syn, CNA_CENTER_PATH % center,
                genieVersion=genie_version,
                parent=center_mappingdf['stagingSynId'][
                    center_mappingdf['center'] == center][0],
                centerStaging=True)
            # This is to remove more samples for the final cna file
            merged_cna = merged_cna[merged_cna.columns[
                merged_cna.columns.isin(with_merged_hugo_symbol)]]

            cna_text = process.removePandasDfFloat(merged_cna)
            cna_text = cna_text.replace(
                "\t\t", "\tNA\t").replace(
                "\t\t", "\tNA\t").replace(
                '\t\n', "\tNA\n")

            with open(CNA_CENTER_PATH % center, "w") as cna_file:
                cna_file.write(cna_text)
            # Join CNA file
            cna_samples.extend(merged_cna.columns[1:].tolist())
            linux_join_command = ["join", cna_path, CNA_CENTER_PATH % center]
            output = subprocess.check_output(linux_join_command)
            with open(cna_path, "w") as cna_file:
                cna_file.write(output.decode("utf-8").replace(" ", "\t"))

    storeFile(
        syn, cna_path,
        parent=release_synid,
        genieVersion=genie_version,
        name="data_CNA.txt",
        staging=current_release_staging)

    return(cna_samples)


# SEG
def store_seg_files(syn,
                    genie_version,
                    seg_synid,
                    release_synid,
                    keep_for_center_consortium_samples,
                    keep_for_merged_consortium_samples,
                    center_mappingdf,
                    current_release_staging):
    '''
    Create, filter and store seg file

    Args:
        syn: Synapse object
        genie_version: GENIE version (ie. v6.1-consortium)
        seg_synid: Seg database synid
        release_synid: Synapse id to store release file
        keep_for_center_consortium_samples: Samples to keep for center files
        keep_for_merged_consortium_samples: Samples to keep for merged file
        center_mappingdf: Center mapping dataframe
        current_release_staging: Staging flag
    '''
    logger.info("MERING, FILTERING, STORING SEG FILES")
    seg_path = os.path.join(
        GENIE_RELEASE_DIR,
        'genie_private_data_cna_hg19_%s.seg' % genie_version)
    seg = syn.tableQuery(
        'SELECT ID,CHROM,LOCSTART,LOCEND,NUMMARK,SEGMEAN'
        ',CENTER FROM %s' % seg_synid)
    segdf = seg.asDataFrame()
    segdf = segdf.rename(columns={
        'CHROM': 'chrom',
        'LOCSTART': 'loc.start',
        'LOCEND': 'loc.end',
        'SEGMEAN': 'seg.mean',
        'NUMMARK': 'num.mark'})
    if not current_release_staging:
        staging_segdf = segdf[segdf['ID'].isin(
            keep_for_center_consortium_samples)]
        for center in center_mappingdf.center:
            center_seg = staging_segdf[staging_segdf['CENTER'] == center]
            if not center_seg.empty:
                del center_seg['CENTER']
                segtext = process.removePandasDfFloat(center_seg)
                with open(SEG_CENTER_PATH % center, "w") as seg_file:
                    seg_file.write(segtext)
                storeFile(
                    syn, SEG_CENTER_PATH % center,
                    genieVersion=genie_version,
                    parent=center_mappingdf['stagingSynId'][
                        center_mappingdf['center'] == center][0],
                    centerStaging=True)
    del segdf['CENTER']
    segdf = segdf[segdf['ID'].isin(keep_for_merged_consortium_samples)]
    segtext = process.removePandasDfFloat(segdf)
    with open(seg_path, "w") as seg_file:
        seg_file.write(segtext)
    storeFile(
        syn, seg_path,
        parent=release_synid,
        genieVersion=genie_version,
        name="genie_private_data_cna_hg19.seg",
        staging=current_release_staging)


def store_data_gene_matrix(syn,
                           genie_version,
                           clinicaldf,
                           cna_samples,
                           release_synid,
                           current_release_staging):
    '''
    Create and store data gene matrix file

    Args:
        syn: Synapse object
        genie_version: GENIE version (ie. v6.1-consortium)
        clinicaldf: Clinical dataframe with SAMPLE_ID and SEQ_ASSAY_ID
        cna_samples: Samples with CNA
        release_synid: Synapse id to store release file
        current_release_staging: Staging flag

    Returns:
        pandas.DataFrame: data gene matrix dataframe
    '''
    logger.info("STORING DATA GENE MATRIX FILE")
    data_gene_matrix_path = os.path.join(
        GENIE_RELEASE_DIR, 'data_gene_matrix_%s.txt' % genie_version)
    # Samples have already been removed
    data_gene_matrix = pd.DataFrame(columns=["SAMPLE_ID", "SEQ_ASSAY_ID"])
    data_gene_matrix = data_gene_matrix.append(
        clinicaldf[['SAMPLE_ID', 'SEQ_ASSAY_ID']])
    data_gene_matrix = data_gene_matrix.rename(
        columns={"SEQ_ASSAY_ID": "mutations"})
    data_gene_matrix = data_gene_matrix[data_gene_matrix['SAMPLE_ID'] != ""]
    data_gene_matrix.drop_duplicates("SAMPLE_ID", inplace=True)
    # Gene panel file is written below CNA, because of the "cna" column
    # Add in CNA column into gene panel file
    cna_seqids = data_gene_matrix['mutations'][
        data_gene_matrix['SAMPLE_ID'].isin(cna_samples)].unique()
    data_gene_matrix['cna'] = data_gene_matrix['mutations']
    data_gene_matrix['cna'][~data_gene_matrix['cna'].isin(cna_seqids)] = "NA"
    data_gene_matrix.to_csv(data_gene_matrix_path, sep="\t", index=False)

    storeFile(
        syn, data_gene_matrix_path,
        parent=release_synid,
        genieVersion=genie_version,
        name="data_gene_matrix.txt",
        staging=current_release_staging)
    return(data_gene_matrix)


def store_bed_files(syn,
                    genie_version,
                    beddf,
                    seq_assay_ids,
                    center_mappingdf,
                    current_release_staging,
                    release_synid):
    '''
    Store bed files, store the bed regions that had symbols remapped
    Filters bed file by clinical dataframe seq assays

    Args:
        syn: Synapse object
        genie_version: GENIE version (ie. v6.1-consortium)
        beddf: Bed dataframe
        seq_assay_ids: All SEQ_ASSAY_IDs in the clinical file
        center_mappingdf: Center mapping dataframe
        current_release_staging: Staging flag
        release_synid: Synapse id to store release file
    '''
    logger.info("STORING COMBINED BED FILE")
    combined_bed_path = os.path.join(
        GENIE_RELEASE_DIR, 'genie_combined_%s.bed' % genie_version)
    if not current_release_staging:
        for seq_assay in beddf['SEQ_ASSAY_ID'].unique():
            bed_seq_df = beddf[beddf['SEQ_ASSAY_ID'] == seq_assay]
            center = seq_assay.split("-")[0]
            bed_seq_df = \
                bed_seq_df[bed_seq_df['Hugo_Symbol'] != bed_seq_df['ID']]
            if not bed_seq_df.empty:
                bed_seq_df.to_csv(
                    BED_DIFFS_SEQASSAY_PATH % seq_assay,
                    index=False)
                storeFile(
                    syn, BED_DIFFS_SEQASSAY_PATH % seq_assay,
                    genieVersion=genie_version,
                    parent=center_mappingdf['stagingSynId'][
                        center_mappingdf['center'] == center][0],
                    centerStaging=True)
    # This clinicalDf is already filtered through most of the filters
    beddf = beddf[beddf['SEQ_ASSAY_ID'].isin(seq_assay_ids)]
    beddf.to_csv(combined_bed_path, sep="\t", index=False)
    storeFile(
        syn, combined_bed_path,
        parent=release_synid,
        genieVersion=genie_version,
        name="genie_combined.bed",
        staging=current_release_staging)


def stagingToCbio(syn, processingDate, genieVersion,
                  CENTER_MAPPING_DF, databaseSynIdMappingDf,
                  oncotree_url=None, consortiumReleaseCutOff=183,
                  current_release_staging=False,
                  skipMutationsInCis=False, test=False,
                  genie_user=None, genie_pass=None):
    '''
    Main function that takes the GENIE database and creates release files

    Args:
        syn: Synapse object
        processingDate: Processing date in form of Apr-XXXX
        genieVersion: GENIE version. Default is test.
        CENTER_MAPPING_DF: center mapping dataframe
        databaseSynIdMappingDf: Database to Synapse Id mapping
        oncotree_url: Oncotree link
        consortiumReleaseCutOff: Release cut off days
        current_release_staging: Is it staging. Default is False.
        skipMutationsInCis: Skip mutation in cis filter. Default is False.
        test: Testing parameter. Default is False.
        genie_user: Synapse username. Default is None.
        genie_pass: Synapse password.  Default is None.

    Returns:
        list: Gene panel entities
    '''
    if not os.path.exists(GENIE_RELEASE_DIR):
        os.mkdir(GENIE_RELEASE_DIR)
    consortiumReleaseSynId = databaseSynIdMappingDf['Id'][
        databaseSynIdMappingDf['Database'] == "consortium"][0]
    centerMafFileViewSynId = databaseSynIdMappingDf['Id'][
        databaseSynIdMappingDf['Database'] == "centerMafView"][0]
    patientSynId = databaseSynIdMappingDf['Id'][
        databaseSynIdMappingDf['Database'] == "patient"][0]
    sampleSynId = databaseSynIdMappingDf['Id'][
        databaseSynIdMappingDf['Database'] == "sample"][0]
    bedSynId = databaseSynIdMappingDf['Id'][
        databaseSynIdMappingDf['Database'] == "bed"][0]
    fileviewSynId = databaseSynIdMappingDf['Id'][
        databaseSynIdMappingDf['Database'] == "fileview"][0]
    segSynId = databaseSynIdMappingDf['Id'][
        databaseSynIdMappingDf['Database'] == "seg"][0]
    variant_filtering_synId = databaseSynIdMappingDf['Id'][
        databaseSynIdMappingDf['Database'] == "mutationsInCis"][0]
    fusionSynId = databaseSynIdMappingDf['Id'][
        databaseSynIdMappingDf['Database'] == "fusions"][0]
    # Using center mapping df to gate centers in release fileStage
    patient = syn.tableQuery(
        "SELECT * FROM {} where CENTER in ('{}')".format(
            patientSynId, "','".join(CENTER_MAPPING_DF.center)))
    sample = syn.tableQuery(
        "SELECT * FROM {} where CENTER in ('{}')".format(
            sampleSynId, "','".join(CENTER_MAPPING_DF.center)))
    bed = syn.tableQuery(
        "SELECT Chromosome,Start_Position,End_Position,Hugo_Symbol,ID,"
        "SEQ_ASSAY_ID,Feature_Type,includeInPanel FROM"
        " {} where CENTER in ('{}')".format(
            bedSynId, "','".join(CENTER_MAPPING_DF.center)))
    patientDf = patient.asDataFrame()
    sampleDf = sample.asDataFrame()
    bedDf = bed.asDataFrame()

    # Clinical release scope filter
    # If private -> Don't release to public
    clinicalReleaseScope = syn.tableQuery(
        "SELECT * FROM syn8545211 where releaseScope <> 'private'")
    clinicalReleaseScopeDf = clinicalReleaseScope.asDataFrame()

    patientCols = clinicalReleaseScopeDf['fieldName'][
        clinicalReleaseScopeDf['level'] == "patient"].tolist()
    sampleCols = clinicalReleaseScopeDf['fieldName'][
        clinicalReleaseScopeDf['level'] == "sample"].tolist()

    # Remove this when these columns are removed from both databases
    if sampleDf.get("AGE_AT_SEQ_REPORT_NUMERICAL") is not None:
        del sampleDf['AGE_AT_SEQ_REPORT_NUMERICAL']
    del sampleDf['CENTER']
    # Remove this when these columns are removed from both databases
    if patientDf.get("BIRTH_YEAR_NUMERICAL") is not None:
        del patientDf['BIRTH_YEAR_NUMERICAL']
    # del patientDf['BIRTH_YEAR_NUMERICAL']

    totalSample = ['PATIENT_ID']
    totalSample.extend(sampleCols)
    sampleCols = totalSample
    # Make sure to only grab samples that have patient information
    sampleDf = sampleDf[sampleDf['PATIENT_ID'].isin(patientDf['PATIENT_ID'])]
    clinicalDf = sampleDf.merge(patientDf, on="PATIENT_ID", how="outer")
    # Remove patients without any sample or patient ids
    clinicalDf = clinicalDf[~clinicalDf['SAMPLE_ID'].isnull()]
    clinicalDf = clinicalDf[~clinicalDf['PATIENT_ID'].isnull()]

    remove_mafInBed_variants, \
        removeForMergedConsortiumSamples, \
        removeForCenterConsortiumSamples, \
        flagged_mutationInCis_variants = \
        run_genie_filters(
            syn,
            genie_user,
            genie_pass,
            genieVersion,
            variant_filtering_synId,
            clinicalDf,
            bedDf,
            sampleCols,
            CENTER_MAPPING_DF,
            processingDate,
            skipMutationsInCis,
            consortiumReleaseCutOff,
            test)

    clinicalDf, keepForCenterConsortiumSamples, keepForMergedConsortiumSamples\
        = store_clinical_files(
            syn,
            genieVersion,
            clinicalDf,
            oncotree_url,
            sampleCols,
            patientCols,
            removeForCenterConsortiumSamples,
            removeForMergedConsortiumSamples,
            consortiumReleaseSynId,
            current_release_staging,
            CENTER_MAPPING_DF)

    assert not clinicalDf['SAMPLE_ID'].duplicated().any()

    store_maf_files(
        syn,
        genieVersion,
        centerMafFileViewSynId,
        consortiumReleaseSynId,
        clinicalDf[['SAMPLE_ID', 'CENTER']],
        CENTER_MAPPING_DF,
        keepForMergedConsortiumSamples,
        keepForCenterConsortiumSamples,
        remove_mafInBed_variants,
        flagged_mutationInCis_variants,
        current_release_staging)

    cnaSamples = store_cna_files(
        syn,
        centerMafFileViewSynId,
        keepForCenterConsortiumSamples,
        keepForMergedConsortiumSamples,
        CENTER_MAPPING_DF,
        genieVersion,
        consortiumReleaseSynId,
        current_release_staging)

    data_gene_matrix = store_data_gene_matrix(
        syn,
        genieVersion,
        clinicalDf,
        cnaSamples,
        consortiumReleaseSynId,
        current_release_staging)

    genePanelEntities = store_gene_panel_files(
        syn,
        fileviewSynId,
        genieVersion,
        data_gene_matrix,
        consortiumReleaseSynId,
        current_release_staging)

    store_fusion_files(
        syn,
        consortiumReleaseSynId,
        genieVersion,
        fusionSynId,
        keepForCenterConsortiumSamples,
        keepForMergedConsortiumSamples,
        current_release_staging,
        CENTER_MAPPING_DF)

    store_seg_files(
        syn,
        genieVersion,
        segSynId,
        consortiumReleaseSynId,
        keepForCenterConsortiumSamples,
        keepForMergedConsortiumSamples,
        CENTER_MAPPING_DF,
        current_release_staging)

    store_bed_files(
        syn,
        genieVersion,
        bedDf,
        clinicalDf['SEQ_ASSAY_ID'].unique(),
        CENTER_MAPPING_DF,
        current_release_staging,
        consortiumReleaseSynId)

    return(genePanelEntities)


def update_process_trackingdf(syn, process_trackerdb_synid, center,
                              process_type, start=True):
    '''
    Updates the processing tracking database

    Args:
        syn: synapse object
        process_trackerdb_synid: Synapse id of process tracking db
        center: GENIE center (ie. SAGE)
        process_type: processing type (ie. dbToStage)
        start: Start or end of processing.  Default is True for start
    '''
    logger.info("UPDATE PROCESS TRACKING TABLE")
    column = 'timeStartProcessing' if start else 'timeEndProcessing'
    process_tracker = syn.tableQuery(
        "SELECT {col} FROM {tableid} where center = '{center}' "
        "and processingType = '{process_type}'".format(
            col=column,
            tableid=process_trackerdb_synid,
            center=center,
            process_type=process_type))
    process_trackerdf = process_tracker.asDataFrame()
    process_trackerdf[column][0] = str(int(time.time()*1000))
    syn.store(synapseclient.Table(process_trackerdb_synid, process_trackerdf))


def revise_metadata_files(syn, staging, consortiumid, genie_version=None):
    '''
    Rewrite metadata files with the correct GENIE version

    Args:
        syn: Synapse object
        staging: staging flag
        consortiumid: Synapse id of consortium release folder
        genie_version: GENIE version, Default to None
    '''
    release_files = syn.getChildren(consortiumid)
    meta_file_ents = [
        syn.get(i['id'],
                downloadLocation=GENIE_RELEASE_DIR,
                ifcollision="overwrite.local")
        for i in release_files if 'meta' in i['name']]

    for meta_ent in meta_file_ents:
        with open(meta_ent.path, "r+") as meta:
            meta_text = meta.read()
            if "meta_study" not in meta_ent.path:
                version = ''
            else:
                version = re.search(".+GENIE.+v(.+)", meta_text).group(1)
            # Fix this line
            genie_version = version if genie_version is None else genie_version
            version_on_file = re.search(".+data_(.+)[.]txt", meta_text)
            if version_on_file is None:
                version_on_file = re.search(".+data_(.+)[.]seg", meta_text)
            if version_on_file is not None:
                version_on_file = version_on_file.group(1).split("_")[-1]

            if version != genie_version:
                meta_text = meta_text.replace(
                    "GENIE Cohort v{}".format(version),
                    "GENIE Cohort v{}".format(genie_version))

                meta_text = meta_text.replace(
                    "GENIE v{}".format(version),
                    "GENIE v{}".format(genie_version))

                if version_on_file is not None:
                    meta_text = meta_text.replace(
                        version_on_file, genie_version)
                    meta_text = meta_text.replace(
                        version_on_file, genie_version)
                meta.seek(0)
                meta.write(meta_text)
                meta.truncate()
                storeFile(
                    syn,
                    meta_ent.path,
                    parent=consortiumid,
                    genieVersion=genie_version,
                    staging=staging)


def search_and_create_folder(syn, parentid, folder_name):
    '''
    This function will search for an existing directory given a parent id
    It will create the Synapse folder if it doesn't exist

    Args:
        syn: Synapse object
        parentid: Synapse id of a project or folder
        folder_name: Folder being searched for

    Returns:
        string: Synapse folder id
        boolean: Checks if the folder already existed.  True if it did
    '''
    folders = syn.getChildren(parentid, includeTypes=['folder'])
    search_for_folder = \
        filter(lambda folder: folder['name'] == folder_name, folders)
    search_for_folder = list(search_for_folder)
    if len(search_for_folder) == 0:
        folder_ent = synapseclient.Folder(name=folder_name, parent=parentid)
        folder_synid = syn.store(folder_ent)['id']
        already_exists = False
    elif len(search_for_folder) == 1:
        folder_synid = search_for_folder[0]['id']
        already_exists = True
    else:
        raise ValueError("There should not be any duplicated folder names")
    return(folder_synid, already_exists)


def create_link_version(syn,
                        genie_version,
                        case_list_entities,
                        gene_panel_entities,
                        database_synid_mappingdf):
    '''
    Create release links from the actual entity and version

    TODO: Refactor to use fileviews

    Args:
        syn: Synapse object
        genie_version: GENIE version number
        case_list_entities: Case list entities
        gene_panel_entities: Gene panel entities
        database_synid_mappingdf: dataframe containing database to
                                  synapse id mapping
    '''
    # Grab major release numbers (ie 1,2,3 ...)
    major_release = genie_version.split(".")[0]
    all_releases_synid = database_synid_mappingdf['Id'][
        database_synid_mappingdf['Database'] == 'release'].values[0]
    # Create major release folder
    major_release_folder_synid, already_exists = search_and_create_folder(
        syn, all_releases_synid, "Release {}".format(major_release))
    # If the major release folder didn't exist, go ahead and create the
    # release folder
    if not already_exists:
        release_folder_ent = synapseclient.Folder(
            genie_version,
            parent=major_release_folder_synid)
        release_folder_synid = syn.store(release_folder_ent)['id']
    else:
        release_folder_synid, already_exists = search_and_create_folder(
            syn, major_release_folder_synid, genie_version)
    # Search or create case lists folder
    caselist_folder_synid, already_exists = search_and_create_folder(
        syn, release_folder_synid, "case_lists")

    # caselistId = findCaseListId(syn, release_folder_synid)
    consortium_synid = database_synid_mappingdf['Id'][
        database_synid_mappingdf['Database'] == 'consortium'].values[0]
    consortium_release_files = syn.getChildren(consortium_synid)
    # data_clinical.txt MUST be pulled in because the clinical file is
    # needed in the consortium_to_public.py
    for release_file in consortium_release_files:
        if release_file['type'] != "org.sagebionetworks.repo.model.Folder" \
                and not release_file['name'].startswith("data_gene_panel"):
            syn.store(synapseclient.Link(
                release_file['id'],
                parent=release_folder_synid,
                targetVersion=release_file['versionNumber']))

    release_files = syn.getChildren(release_folder_synid)
    clinical_ent = [
        ents['id']
        for ents in release_files
        if ents['name'] == "data_clinical.txt"][0]
    # Set private permission for the data_clinical.txt link
    syn.setPermissions(clinical_ent, principalId=3346558, accessType=[])
    syn.setPermissions(clinical_ent, principalId=3326313, accessType=[])

    for ents in case_list_entities:
        syn.store(synapseclient.Link(
            ents.id,
            parent=caselist_folder_synid,
            targetVersion=ents.versionNumber))

    # Store gene panels
    for ents in gene_panel_entities:
        syn.store(synapseclient.Link(
            ents.id,
            parent=release_folder_synid,
            targetVersion=ents.versionNumber))


def main(genie_version,
         processing_date,
         cbioportal_path,
         oncotree_link=None,
         consortium_release_cutoff=184,
         pemfile=None,
         test=False,
         staging=False,
         debug=False,
         skip_mutationsincis=False):
    '''
    - Does parameter checks
    - Updates process tracking start
    - initiates database to staging
    - create case lists
    - revise meta files
    - run cBioPortal validation
    - create link versions
    - update process tracking end
    - Create dashboard tables and plots

    Args:
        genie_version: GENIE version,
        processing_date: processing date
        cbioportal_path: Path to cbioportal validator
        oncotree_link: Link to oncotree codes
        consortium_release_cutoff: release cut off value in days
        pemfile: Path to private key file
        test: Test flag, uses test databases
        staging: Staging flag, uses staging databases
        debug:  Synapse debug flag
        skip_mutationsincis: Skip mutation in cis filter
    '''
    syn = process.synLogin(pemfile, debug=debug)
    genie_user = os.environ['GENIE_USER']
    if pemfile is not None:
        genie_pass = process.get_password(pemfile)
    else:
        genie_pass = None

    assert not (test and staging), \
        "You can only specify --test or --staging, not both"

    if test:
        databaseSynIdMappingId = 'syn11600968'
        genie_version = "TESTING"
    elif staging:
        skip_mutationsincis = True
        databaseSynIdMappingId = 'syn12094210'
    else:
        databaseSynIdMappingId = 'syn10967259'
    # Database/folder syn id mapping
    databaseSynIdMapping = syn.tableQuery(
        'select * from {}'.format(databaseSynIdMappingId))
    databaseSynIdMappingDf = databaseSynIdMapping.asDataFrame()
    # databaseSynIdMappingDf.index = databaseSynIdMappingDf.Database
    # del databaseSynIdMappingDf['Database']
    # databaseSynIdMappingDf.to_dict()

    if oncotree_link is None:
        oncoLink = databaseSynIdMappingDf['Id'][
            databaseSynIdMappingDf['Database'] == 'oncotreeLink'].values[0]
        oncoLinkEnt = syn.get(oncoLink)
        oncotree_link = oncoLinkEnt.externalURL

    # Check if you can connect to oncotree link,
    # if not then don't run validation / processing
    process.checkUrl(oncotree_link)

    cbioValidatorPath = os.path.join(
        cbioportal_path, "core/src/main/scripts/importer/validateData.py")
    assert os.path.exists(cbioValidatorPath),\
        "Please specify correct cbioportalPath"
    syn.table_query_timeout = 50000

    consortiumSynId = databaseSynIdMappingDf['Id'][
        databaseSynIdMappingDf['Database'] == 'consortium'].values[0]
    processTrackerSynId = databaseSynIdMappingDf['Id'][
        databaseSynIdMappingDf['Database'] == 'processTracker'].values[0]
    # get syn id of case list folder in consortium release
    # caseListSynId = findCaseListId(syn, consortiumSynId)
    caseListSynId, already_exists = search_and_create_folder(
        syn, consortiumSynId, "case_lists")

    if not staging:
        update_process_trackingdf(
            syn, processTrackerSynId, 'SAGE', 'dbToStage', start=True)

    centerMappingSynId = databaseSynIdMappingDf['Id'][
        databaseSynIdMappingDf['Database'] == 'centerMapping'].values[0]
    # Only release files where release is true
    center_mapping = syn.tableQuery(
        'SELECT * FROM {} where release is true'.format(centerMappingSynId))
    center_mappingdf = center_mapping.asDataFrame()
    processingDate = datetime.datetime.strptime(processing_date, '%b-%Y')

    logger.info("STAGING TO CONSORTIUM")
    genePanelEntities = stagingToCbio(
        syn,
        processingDate,
        genie_version,
        center_mappingdf,
        databaseSynIdMappingDf,
        oncotree_url=oncotree_link,
        consortiumReleaseCutOff=consortium_release_cutoff,
        current_release_staging=staging,
        skipMutationsInCis=skip_mutationsincis,
        test=test,
        genie_user=genie_user,
        genie_pass=genie_pass)

    # Create case lists files
    logger.info("CREATE CASE LIST FILES")
    # Remove old caselists first
    if not os.path.exists(CASE_LIST_PATH):
        os.mkdir(CASE_LIST_PATH)
    caselists = os.listdir(CASE_LIST_PATH)
    for caselist in caselists:
        os.remove(os.path.join(CASE_LIST_PATH, caselist))
    clinical_path = os.path.join(
        GENIE_RELEASE_DIR,
        'data_clinical_{}.txt'.format(genie_version))
    gene_matrix_path = os.path.join(
        GENIE_RELEASE_DIR,
        "data_gene_matrix_{}.txt".format(genie_version))
    create_case_lists.main(
        clinical_path,
        gene_matrix_path,
        CASE_LIST_PATH,
        "genie_private")
    caseListFiles = os.listdir(CASE_LIST_PATH)
    caseListEntities = []
    for casePath in caseListFiles:
        casePath = os.path.join(CASE_LIST_PATH, casePath)
        caseListEntities.append(storeFile(
            syn,
            casePath,
            parent=caseListSynId,
            staging=staging,
            caseLists=True,
            genieVersion=genie_version))

    logger.info("REMOVING UNNECESSARY FILES")
    genie_files = os.listdir(GENIE_RELEASE_DIR)
    for genieFile in genie_files:
        if genie_version not in genieFile and \
             "meta" not in genieFile and "case_lists" not in genieFile:
            os.remove(os.path.join(GENIE_RELEASE_DIR, genieFile))
    os.remove(clinical_path)

    logger.info("REVISE METADATA FILES")
    revise_metadata_files(syn, staging, consortiumSynId, genie_version)

    logger.info("CBIO VALIDATION")
    '''
    Must be exit 0 because the validator sometimes fails,
    but we still want to capture the output
    '''
    command = [cbioValidatorPath, '-s', GENIE_RELEASE_DIR, '-n', '; exit 0']
    cbioOutput = subprocess.check_output(" ".join(command), shell=True)
    logger.info(cbioOutput.decode("utf-8"))

    cbio_validator_log = \
        "cbioValidatorLogsConsortium_{}.txt".format(genie_version)
    if not test and not staging:
        log_folder_synid = databaseSynIdMappingDf['Id'][
            databaseSynIdMappingDf['Database'] == 'logs'].values[0]
        with open(cbio_validator_log, "w") as cbioLog:
            cbioLog.write(cbioOutput.decode("utf-8"))
        syn.store(synapseclient.File(
            cbio_validator_log, parentId=log_folder_synid))
        os.remove(cbio_validator_log)
    logger.info("REMOVING OLD FILES")

    process.rmFiles(CASE_LIST_PATH)
    private_cna_meta_path = \
        '%s/genie_private_meta_cna_hg19_seg.txt' % GENIE_RELEASE_DIR
    if os.path.exists(private_cna_meta_path):
        os.unlink(private_cna_meta_path)

    logger.info("CREATING LINK VERSION")
    create_link_version(
        syn, genie_version, caseListEntities,
        genePanelEntities, databaseSynIdMappingDf)

    if not staging:
        update_process_trackingdf(
            syn, processTrackerSynId, 'SAGE', 'dbToStage', start=False)

    logger.info("COMPLETED DATABASE TO STAGING")

    if not test:
        logger.info("DASHBOARD UPDATE")
        dashboard_table_updater.run_dashboard(
            syn,
            databaseSynIdMappingDf,
            genie_version,
            staging=staging)
        dashboard_markdown_html_commands = [
            'Rscript',
            os.path.join(os.path.dirname(os.path.abspath(__file__)),
                         'dashboard_markdown_generator.R'),
            genie_version]

        if genie_user is not None and genie_pass is not None:
            dashboard_markdown_html_commands.extend(
                ['--syn_user', genie_user, '--syn_pass', genie_pass])
        if staging:
            dashboard_markdown_html_commands.append('--staging')
        subprocess.check_call(dashboard_markdown_html_commands)
        logger.info("DASHBOARD UPDATE COMPLETE")


if __name__ == "__main__":
    parser = argparse.ArgumentParser(
        description='Release GENIE consortium files')

    parser.add_argument(
        "processingDate",
        type=str,
        metavar="Jan-2017",
        help="The processing date of GENIE in Month-Year format"
             " (ie. Apr-2017)")

    parser.add_argument(
        "cbioportalPath",
        type=str,
        metavar="/path/to/cbioportal",
        help="Make sure you clone the cbioportal github: "
             "git clone https://github.com/cBioPortal/cbioportal.git")

    parser.add_argument(
        "genieVersion",
        type=str,
        metavar="1.0.1",
        help="GENIE release version")

    parser.add_argument(
        "--oncotreeLink",
        type=str,
        help="Link to oncotree code")

    parser.add_argument(
        "--consortiumReleaseCutOff",
        type=int,
        metavar=184,
        default=184,
        help="Consortium release cut off time in days")

    parser.add_argument(
        "--staging",
        action='store_true',
        help="Store into staging folder")

    parser.add_argument(
        "--skipMutationsInCis",
        action='store_true',
        help="Skip running mutation in cis script")

    parser.add_argument(
        "--test",
        action='store_true',
        help="Run test")

    parser.add_argument(
        "--pemFile",
        type=str,
        help="Path to PEM file (genie.pem)")

    parser.add_argument(
        "--debug",
        action='store_true',
        help="Synapse debug feature")
    args = parser.parse_args()

    main(genie_version=args.genieVersion,
         processing_date=args.processingDate,
         cbioportal_path=args.cbioportalPath,
         oncotree_link=args.oncotreeLink,
         consortium_release_cutoff=args.consortiumReleaseCutOff,
         pemfile=args.pemFile,
         test=args.test,
         staging=args.staging,
         debug=args.debug,
         skip_mutationsincis=args.skipMutationsInCis)<|MERGE_RESOLUTION|>--- conflicted
+++ resolved
@@ -809,13 +809,8 @@
     ############################################################
     # CENTER SPECIFIC CODE FOR RIGHT NOW (REMOVE UHN-555-V1)
     ############################################################
-<<<<<<< HEAD
-    clinicaldf = clinicaldf[clinicaldf['SEQ_ASSAY_ID'] != "UHN-555-V1"]
-    clinicaldf = clinicaldf[clinicaldf['SEQ_ASSAY_ID'] != "PHS-TRISEQ-V1"]
-=======
     # clinicalDf = clinicalDf[clinicalDf['SEQ_ASSAY_ID'] != "UHN-555-V1"]
     # clinicalDf = clinicalDf[clinicalDf['SEQ_ASSAY_ID'] != "PHS-TRISEQ-V1"]
->>>>>>> b5689d17
 
     # clinicalDf = clinicalDf[clinicalDf['CENTER'] != "WAKE"]
     # clinicalDf = clinicalDf[clinicalDf['CENTER'] != "CRUK"]
