--- conflicted
+++ resolved
@@ -1314,13 +1314,8 @@
         help="Synapse debug feature")
     args = parser.parse_args()
 
-<<<<<<< HEAD
     syn = process_functions.synLogin(args.pemFile, debug=args.debug)
-    genie_user = os.environ['GENIE_USER']
-=======
-    syn = process.synLogin(args.pemFile, debug=args.debug)
     genie_user = os.environ.get('GENIE_USER')
->>>>>>> 91ca1d6c
     if args.pemFile is not None:
         genie_pass = process_functions.get_password(args.pemFile)
     else:
