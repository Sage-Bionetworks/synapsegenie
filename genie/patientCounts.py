from __future__ import absolute_import
from genie import FileTypeFormat, process_functions
import logging
import os
import pandas as pd
logger = logging.getLogger(__name__)


class patientCounts(FileTypeFormat):
    '''
    Deprecated class
    '''
    _fileType = "patientCounts"

    _process_kwargs = ["newPath", "oncotreeLink", "databaseSynId"]

    _validation_kwargs = ["oncotreeLink"]

    def _validateFilename(self, filePath):
        assert os.path.basename(filePath[0]) == "patient_counts.txt"

    def _process(self, patientCountsDf, oncotreeLink):
        patientCountsDf['CENTER'] = self.center
<<<<<<< HEAD

        oncotree_mapping_dict = \
            process_functions.get_oncotree_code_mappings(oncotreeLink)
        patientCountsDf['PRIMARY_CODE'] = [
            oncotree_mapping_dict[i.upper()]['ONCOTREE_PRIMARY_NODE']
            for i in patientCountsDf.ONCOTREE_CODE]
=======
        # This needs to be passed into this function
        # oncotreeMapping = pd.read_csv(oncotreeLink,sep="\t")
        # primaries = [re.sub(".+[(](.+)[)]","\\1",primary) if not pd.isnull(primary) else primary for primary in oncotreeMapping.level_1]
        # secondaries = [re.sub(".+[(](.+)[)]","\\1",secondary) if not pd.isnull(secondary) else secondary for secondary in oncotreeMapping.level_2]
        # terts = [re.sub(".+[(](.+)[)]","\\1",tert) if not pd.isnull(tert) else tert for tert in oncotreeMapping.level_3]
        # quarts = [re.sub(".+[(](.+)[)]","\\1",quart) if not pd.isnull(quart) else quart for quart in oncotreeMapping.level_4]
        # quins = [re.sub(".+[(](.+)[)]","\\1",quin) if not pd.isnull(quin) else quin for quin in oncotreeMapping.level_5]
        # patientCounts['PRIMARY_CODE'] = process_functions.getPrimary(patientCounts.ONCOTREE_CODE, pd.Series(primaries), pd.Series(secondaries), pd.Series(terts), pd.Series(quarts), pd.Series(quins))

        # oncotreeMapping = pd.read_csv(oncotreeLink,sep="\t")
        # if oncotreeMapping.empty:
        oncotree_mapping_dict = \
            process_functions.get_oncotree_code_mappings(oncotreeLink)
        patientCountsDf['PRIMARY_CODE'] = [oncotree_mapping_dict[i.upper()]['ONCOTREE_PRIMARY_NODE'] for i in patientCountsDf.ONCOTREE_CODE]
        # else:
        #     levels = [col for col in oncotreeMapping.columns if "level_" in col]
        #     oncotreeDict = {}
        #     for level in levels:
        #         oncotreeDict[level] = pd.Series([re.sub(".+[(](.+)[)]","\\1",code) if not pd.isnull(code) else '' for code in oncotreeMapping[level]])

        #     primary = oncotreeDict.pop('level_1')
        #     #Need to optimize this at some point
        #     patientCountsDf['PRIMARY_CODE'] = patientCountsDf.ONCOTREE_CODE.apply(lambda code: process_functions.getPrimary(code, oncotreeDict, primary))
>>>>>>> b27ca82d
        return(patientCountsDf)

    def process_steps(
            self, patientCountsDf, newPath, oncotreeLink, databaseSynId):
        patientCountsDf = self._process(patientCountsDf, oncotreeLink)
        process_functions.updateData(
            self.syn, databaseSynId, patientCountsDf, self.center)
        patientCountsDf.to_csv(newPath, sep="\t", index=False)
        return(newPath)

    def _validate(self, patCountsDf, oncotreeLink):
        total_error = ""
        warning = ""
        # oncotree_mapping = process_functions.get_oncotree_codes(oncotreeLink)
        # if oncotree_mapping.empty:
        oncotree_mapping = pd.DataFrame()
        oncotree_mapping_dict = \
            process_functions.get_oncotree_code_mappings(oncotreeLink)
        oncotree_mapping['ONCOTREE_CODE'] = oncotree_mapping_dict.keys()
<<<<<<< HEAD
        haveColumn = \
            process_functions.checkColExist(patCountsDf, "ONCOTREE_CODE")
=======
        haveColumn = process_functions.checkColExist(patCountsDf, "ONCOTREE_CODE")
>>>>>>> b27ca82d
        if haveColumn:
            if sum(patCountsDf['ONCOTREE_CODE'].duplicated()) > 0:
                total_error += (
                    "Patient Counts: "
                    "Must not have any duplicated ONCOTREE CODES.\n")
            if not all(patCountsDf['ONCOTREE_CODE'].isin(
                    oncotree_mapping['ONCOTREE_CODE'])):
                unmapped_oncotrees = patCountsDf['ONCOTREE_CODE'][
                    ~patCountsDf['ONCOTREE_CODE'].isin(
                        oncotree_mapping['ONCOTREE_CODE'])]
                total_error += (
                    "Patient Counts: Please double check that all your "
                    "ONCOTREE CODES exist in the mapping. You have {} codes "
                    "that don't map. These are the codes that "
                    "don't map: {}\n".format(
                        len(unmapped_oncotrees),
                        ",".join(set(unmapped_oncotrees))))
        else:
<<<<<<< HEAD
            total_error += (
                "Patient Counts: File must have ONCOTREE_CODE column.\n")

        haveColumn = process_functions.checkColExist(
            patCountsDf, "NUM_PATIENTS_PD1_PDL1")
=======
            total_error += "Patient Counts: File must have ONCOTREE_CODE column.\n"

        haveColumn = process_functions.checkColExist(patCountsDf, "NUM_PATIENTS_PD1_PDL1")
>>>>>>> b27ca82d
        if haveColumn:
            if not all([isinstance(i, int)
                        for i in patCountsDf['NUM_PATIENTS_PD1_PDL1']]):
                total_error += (
                    "Patient Counts: Must not have any null values, "
                    "and must be all integers.\n")
        else:
            total_error += (
                "Patient Counts: File must have "
                "NUM_PATIENTS_PD1_PDL1 column.\n")
        return(total_error, warning)<|MERGE_RESOLUTION|>--- conflicted
+++ resolved
@@ -21,38 +21,12 @@
 
     def _process(self, patientCountsDf, oncotreeLink):
         patientCountsDf['CENTER'] = self.center
-<<<<<<< HEAD
-
         oncotree_mapping_dict = \
             process_functions.get_oncotree_code_mappings(oncotreeLink)
         patientCountsDf['PRIMARY_CODE'] = [
             oncotree_mapping_dict[i.upper()]['ONCOTREE_PRIMARY_NODE']
             for i in patientCountsDf.ONCOTREE_CODE]
-=======
-        # This needs to be passed into this function
-        # oncotreeMapping = pd.read_csv(oncotreeLink,sep="\t")
-        # primaries = [re.sub(".+[(](.+)[)]","\\1",primary) if not pd.isnull(primary) else primary for primary in oncotreeMapping.level_1]
-        # secondaries = [re.sub(".+[(](.+)[)]","\\1",secondary) if not pd.isnull(secondary) else secondary for secondary in oncotreeMapping.level_2]
-        # terts = [re.sub(".+[(](.+)[)]","\\1",tert) if not pd.isnull(tert) else tert for tert in oncotreeMapping.level_3]
-        # quarts = [re.sub(".+[(](.+)[)]","\\1",quart) if not pd.isnull(quart) else quart for quart in oncotreeMapping.level_4]
-        # quins = [re.sub(".+[(](.+)[)]","\\1",quin) if not pd.isnull(quin) else quin for quin in oncotreeMapping.level_5]
-        # patientCounts['PRIMARY_CODE'] = process_functions.getPrimary(patientCounts.ONCOTREE_CODE, pd.Series(primaries), pd.Series(secondaries), pd.Series(terts), pd.Series(quarts), pd.Series(quins))
 
-        # oncotreeMapping = pd.read_csv(oncotreeLink,sep="\t")
-        # if oncotreeMapping.empty:
-        oncotree_mapping_dict = \
-            process_functions.get_oncotree_code_mappings(oncotreeLink)
-        patientCountsDf['PRIMARY_CODE'] = [oncotree_mapping_dict[i.upper()]['ONCOTREE_PRIMARY_NODE'] for i in patientCountsDf.ONCOTREE_CODE]
-        # else:
-        #     levels = [col for col in oncotreeMapping.columns if "level_" in col]
-        #     oncotreeDict = {}
-        #     for level in levels:
-        #         oncotreeDict[level] = pd.Series([re.sub(".+[(](.+)[)]","\\1",code) if not pd.isnull(code) else '' for code in oncotreeMapping[level]])
-
-        #     primary = oncotreeDict.pop('level_1')
-        #     #Need to optimize this at some point
-        #     patientCountsDf['PRIMARY_CODE'] = patientCountsDf.ONCOTREE_CODE.apply(lambda code: process_functions.getPrimary(code, oncotreeDict, primary))
->>>>>>> b27ca82d
         return(patientCountsDf)
 
     def process_steps(
@@ -72,12 +46,10 @@
         oncotree_mapping_dict = \
             process_functions.get_oncotree_code_mappings(oncotreeLink)
         oncotree_mapping['ONCOTREE_CODE'] = oncotree_mapping_dict.keys()
-<<<<<<< HEAD
+
         haveColumn = \
             process_functions.checkColExist(patCountsDf, "ONCOTREE_CODE")
-=======
-        haveColumn = process_functions.checkColExist(patCountsDf, "ONCOTREE_CODE")
->>>>>>> b27ca82d
+
         if haveColumn:
             if sum(patCountsDf['ONCOTREE_CODE'].duplicated()) > 0:
                 total_error += (
@@ -96,17 +68,12 @@
                         len(unmapped_oncotrees),
                         ",".join(set(unmapped_oncotrees))))
         else:
-<<<<<<< HEAD
             total_error += (
                 "Patient Counts: File must have ONCOTREE_CODE column.\n")
 
         haveColumn = process_functions.checkColExist(
             patCountsDf, "NUM_PATIENTS_PD1_PDL1")
-=======
-            total_error += "Patient Counts: File must have ONCOTREE_CODE column.\n"
 
-        haveColumn = process_functions.checkColExist(patCountsDf, "NUM_PATIENTS_PD1_PDL1")
->>>>>>> b27ca82d
         if haveColumn:
             if not all([isinstance(i, int)
                         for i in patCountsDf['NUM_PATIENTS_PD1_PDL1']]):
