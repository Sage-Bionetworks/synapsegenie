from __future__ import absolute_import
from genie import FileTypeFormat, process_functions
import logging
import os
import pandas as pd
import re
logger = logging.getLogger(__name__)

<<<<<<< HEAD
class patientCounts(FileTypeFormat):
	
	_fileType = "patientCounts"
=======
class patientCounts(example_filetype_format.FileTypeFormat):
    
    _fileType = "patientCounts"
>>>>>>> 8338dba3

    _process_kwargs = ["newPath", "oncotreeLink", "databaseSynId"]
    
    _validation_kwargs = ["oncotreeLink"]

    def _validateFilename(self, filePath):
        assert os.path.basename(filePath[0]) == "patient_counts.txt"

    def _process(self, patientCountsDf, oncotreeLink):
        patientCountsDf['CENTER'] = self.center
        #This needs to be passed into this function
        #oncotreeMapping = pd.read_csv(oncotreeLink,sep="\t")
        # primaries = [re.sub(".+[(](.+)[)]","\\1",primary) if not pd.isnull(primary) else primary for primary in oncotreeMapping.level_1]
        # secondaries = [re.sub(".+[(](.+)[)]","\\1",secondary) if not pd.isnull(secondary) else secondary for secondary in oncotreeMapping.level_2]
        # terts = [re.sub(".+[(](.+)[)]","\\1",tert) if not pd.isnull(tert) else tert for tert in oncotreeMapping.level_3]
        # quarts = [re.sub(".+[(](.+)[)]","\\1",quart) if not pd.isnull(quart) else quart for quart in oncotreeMapping.level_4]
        # quins = [re.sub(".+[(](.+)[)]","\\1",quin) if not pd.isnull(quin) else quin for quin in oncotreeMapping.level_5]
        # patientCounts['PRIMARY_CODE'] = process_functions.getPrimary(patientCounts.ONCOTREE_CODE, pd.Series(primaries), pd.Series(secondaries), pd.Series(terts), pd.Series(quarts), pd.Series(quins))
        
        oncotreeMapping = pd.read_csv(oncotreeLink,sep="\t")
        if oncotreeMapping.empty:
            oncotree_mapping_dict = process_functions.get_oncotree_code_mappings(oncotreeLink)
            patientCountsDf['PRIMARY_CODE'] = [oncotree_mapping_dict[i.upper()]['ONCOTREE_PRIMARY_NODE'] for i in patientCountsDf.ONCOTREE_CODE]
        else:
            levels = [col for col in oncotreeMapping.columns if "level_" in col]
            oncotreeDict = {}
            for level in levels:
                oncotreeDict[level] = pd.Series([re.sub(".+[(](.+)[)]","\\1",code) if not pd.isnull(code) else '' for code in oncotreeMapping[level]])

            primary = oncotreeDict.pop('level_1')
            #Need to optimize this at some point
            patientCountsDf['PRIMARY_CODE'] = patientCountsDf.ONCOTREE_CODE.apply(lambda code: process_functions.getPrimary(code, oncotreeDict, primary))
        return(patientCountsDf)

<<<<<<< HEAD
	def process_steps(self, patientCountsDf, newPath, oncotreeLink, databaseSynId):
		patientCountsDf = self._process(patientCountsDf, oncotreeLink)
		process_functions.updateData(self.syn, databaseSynId, patientCountsDf, self.center)
		patientCountsDf.to_csv(newPath, sep="\t",index=False)
		return(newPath)
=======
    def process_steps(self, filePath, **kwargs):
        logger.info('PROCESSING %s' % filePath)

        newPath = kwargs['newPath']
        oncotreeLink = kwargs['oncotreeLink']
        databaseSynId = kwargs['databaseSynId']

        patientCounts = pd.read_csv(filePath, sep="\t",comment="#")
        patientCountsDf = self._process(patientCounts, oncotreeLink)
        process_functions.updateData(self.syn, databaseSynId, patientCountsDf, self.center)
        patientCountsDf.to_csv(newPath, sep="\t",index=False)
        return(newPath)
>>>>>>> 8338dba3

    def _validate(self, patCountsDf, oncotreeLink):
        total_error = ""
        warning = ""
        oncotree_mapping = process_functions.get_oncotree_codes(oncotreeLink)
        if oncotree_mapping.empty:
            oncotree_mapping_dict = process_functions.get_oncotree_code_mappings(oncotreeLink)
            oncotree_mapping['ONCOTREE_CODE'] = oncotree_mapping_dict.keys()
        haveColumn = process_functions.checkColExist(patCountsDf, "ONCOTREE_CODE")
        if haveColumn:
            if sum(patCountsDf['ONCOTREE_CODE'].duplicated()) > 0:
                total_error += "Patient Counts: Must not have any duplicated ONCOTREE CODES.\n"
            if not all(patCountsDf['ONCOTREE_CODE'].isin(oncotree_mapping['ONCOTREE_CODE'])):
                unmapped_oncotrees = patCountsDf['ONCOTREE_CODE'][~patCountsDf['ONCOTREE_CODE'].isin(oncotree_mapping['ONCOTREE_CODE'])]
                total_error += "Patient Counts: Please double check that all your ONCOTREE CODES exist in the mapping. You have %d codes that don't map. These are the codes that don't map: %s\n" % (len(unmapped_oncotrees),",".join(set(unmapped_oncotrees)))
        else:
            total_error += "Patient Counts: File must have ONCOTREE_CODE column.\n"
        
        haveColumn = process_functions.checkColExist(patCountsDf, "NUM_PATIENTS_PD1_PDL1")
        if haveColumn:
            if not all([isinstance(i, int) for i in patCountsDf['NUM_PATIENTS_PD1_PDL1']]):
                total_error += "Patient Counts: Must not have any null values, and must be all integers.\n"
        else:
            total_error += "Patient Counts: File must have NUM_PATIENTS_PD1_PDL1 column.\n"

        return(total_error, warning)<|MERGE_RESOLUTION|>--- conflicted
+++ resolved
@@ -6,15 +6,10 @@
 import re
 logger = logging.getLogger(__name__)
 
-<<<<<<< HEAD
+
 class patientCounts(FileTypeFormat):
-	
-	_fileType = "patientCounts"
-=======
-class patientCounts(example_filetype_format.FileTypeFormat):
-    
+
     _fileType = "patientCounts"
->>>>>>> 8338dba3
 
     _process_kwargs = ["newPath", "oncotreeLink", "databaseSynId"]
     
@@ -49,26 +44,11 @@
             patientCountsDf['PRIMARY_CODE'] = patientCountsDf.ONCOTREE_CODE.apply(lambda code: process_functions.getPrimary(code, oncotreeDict, primary))
         return(patientCountsDf)
 
-<<<<<<< HEAD
-	def process_steps(self, patientCountsDf, newPath, oncotreeLink, databaseSynId):
-		patientCountsDf = self._process(patientCountsDf, oncotreeLink)
-		process_functions.updateData(self.syn, databaseSynId, patientCountsDf, self.center)
-		patientCountsDf.to_csv(newPath, sep="\t",index=False)
-		return(newPath)
-=======
-    def process_steps(self, filePath, **kwargs):
-        logger.info('PROCESSING %s' % filePath)
-
-        newPath = kwargs['newPath']
-        oncotreeLink = kwargs['oncotreeLink']
-        databaseSynId = kwargs['databaseSynId']
-
-        patientCounts = pd.read_csv(filePath, sep="\t",comment="#")
-        patientCountsDf = self._process(patientCounts, oncotreeLink)
+    def process_steps(self, patientCountsDf, newPath, oncotreeLink, databaseSynId):
+        patientCountsDf = self._process(patientCountsDf, oncotreeLink)
         process_functions.updateData(self.syn, databaseSynId, patientCountsDf, self.center)
         patientCountsDf.to_csv(newPath, sep="\t",index=False)
         return(newPath)
->>>>>>> 8338dba3
 
     def _validate(self, patCountsDf, oncotreeLink):
         total_error = ""
