<<<<<<< HEAD
import os
from setuptools import setup, find_packages

# figure out the version
about = {}
here = os.path.abspath(os.path.dirname(__file__))
with open(os.path.join(here, "genie", "__version__.py")) as f:
    exec(f.read(), about)

setup(name='genie',
      version=about["__version__"],
=======
"""genie package setup"""
from setuptools import setup, find_packages

setup(name='aacrgenie',
      version='3.2',
>>>>>>> 2716b717
      description='Processing and validation for GENIE',
      url='https://github.com/Sage-Bionetworks/Genie',
      author='Thomas Yu',
      author_email='thomas.yu@sagebionetworks.org',
      license='MIT',
      packages=find_packages(),
      zip_safe=False,
      python_requires='>=3.5',
      entry_points={'console_scripts': ['genie = genie.__main__:main']},
      scripts=['bin/input_to_database.py'],
      install_requires=['pandas>=0.20.0',
                        'synapseclient>=1.9',
                        'httplib2>=0.11.3',
                        'pycrypto>=2.6.1',
                        'PyYAML>=5.1'])<|MERGE_RESOLUTION|>--- conflicted
+++ resolved
@@ -1,4 +1,4 @@
-<<<<<<< HEAD
+"""genie package setup"""
 import os
 from setuptools import setup, find_packages
 
@@ -10,13 +10,6 @@
 
 setup(name='genie',
       version=about["__version__"],
-=======
-"""genie package setup"""
-from setuptools import setup, find_packages
-
-setup(name='aacrgenie',
-      version='3.2',
->>>>>>> 2716b717
       description='Processing and validation for GENIE',
       url='https://github.com/Sage-Bionetworks/Genie',
       author='Thomas Yu',
