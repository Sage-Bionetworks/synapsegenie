--- conflicted
+++ resolved
@@ -9,17 +9,12 @@
       license='MIT',
       packages=find_packages(),
       zip_safe=False,
-<<<<<<< HEAD
-      data_files=[('genie',['genie/addFeatureType.sh','genie/createGTF.sh'])],
       python_requires='>=3.0',
-      entry_points = {
-=======
       entry_points={
->>>>>>> 1e326494
         'console_scripts': ['genie = genie.__main__:main']},
       install_requires=[
         'pandas>=0.20.0',
         'synapseclient>=1.9',
         'httplib2>=0.11.3',
         'pycrypto>=2.6.1',
-        'PyYAML>=3.11'])+        'PyYAML>=5.11'])