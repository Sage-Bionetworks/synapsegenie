"""Tests validate.py"""
<<<<<<< HEAD
import mock
from mock import Mock, patch
=======
from unittest import mock
from unittest.mock import Mock, patch
>>>>>>> 970660a6

import pandas as pd
import pytest
import synapseclient
from synapseclient.core.exceptions import SynapseHTTPError

<<<<<<< HEAD
from genie import (validate, process_functions,
                   example_filetype_format)
=======
from synapsegenie import (config, example_filetype_format,
                          process_functions, validate)
>>>>>>> 970660a6

CENTER = "SAGE"
syn = mock.create_autospec(synapseclient.Synapse)

CNA_ENT = synapseclient.File(name="data_CNA_SAGE.txt",
                             path="data_CNA_SAGE.txt",
                             parentId="syn12345")
CLIN_ENT = synapseclient.File(name="data_clinical_supp_SAGE.txt",
                              path="data_clinical_supp_SAGE.txt",
                              parentId="syn12345")
SAMPLE_ENT = synapseclient.File(name="data_clinical_supp_sample_SAGE.txt",
                                path="data_clinical_supp_sample_SAGE.txt",
                                parentId="syn12345")
PATIENT_ENT = synapseclient.File(name="data_clinical_supp_patient_SAGE.txt",
                                 path="data_clinical_supp_patient_SAGE.txt",
                                 parentId="syn12345")
WRONG_NAME_ENT = synapseclient.File(name="wrong.txt",
                                    path="data_clinical_supp_SAGE.txt",
                                    parentId="syn12345")


class FileFormat(example_filetype_format.FileTypeFormat):
    _fileType = "clinical"


def test_perfect_determine_filetype():
    """
    Tests determining of file type through filenames
    Parameters are passed in from filename_fileformat_map
    """
    filetype = "clincial"
    ent_list = [SAMPLE_ENT]
    with patch.object(FileFormat, "validateFilename",
                      return_value=filetype):
<<<<<<< HEAD
        validator = validate.GenieValidationHelper(syn, CENTER, ent_list,
                                                format_registry={filetype: FileFormat})
=======
        validator = validate.GenieValidationHelper(
            syn, None, CENTER, ent_list,
            format_registry={filetype: FileFormat}
        )
>>>>>>> 970660a6
        assert validator.determine_filetype() == filetype


def test_wrongfilename_noerror_determine_filetype():
    '''
    Tests None is passed back when wrong filename is passed
    when raise_error flag is False
    '''
    ent_list = [WRONG_NAME_ENT]
    with patch.object(FileFormat, "validateFilename",
                      side_effect=AssertionError):
<<<<<<< HEAD
        validator = validate.ValidationHelper(syn, center=CENTER,
                                              entitylist=ent_list,
                                              format_registry={"wrong": FileFormat})
        assert validator.determine_filetype() is None
=======
        validator = validate.GenieValidationHelper(
            syn, project_id=None,
            center=CENTER, entitylist=ent_list,
            format_registry={"wrong": FileFormat})
        assert validator.file_type is None
>>>>>>> 970660a6


def test_valid_collect_errors_and_warnings():
    '''
    Tests if no error and warning strings are passed that
    returned valid and message is correct
    '''
    message = validate.collect_errors_and_warnings('', '')
    assert message == "YOUR FILE IS VALIDATED!\n"


def test_invalid_collect_errors_and_warnings():
    """
    Tests if error and warnings strings are passed that
    returned valid and message is correct
    """
    message = validate.collect_errors_and_warnings("error\nnow",
                                                   'warning\nnow')
    assert message == (
        "----------------ERRORS----------------\n"
        "error\nnow"
        "-------------WARNINGS-------------\n"
        'warning\nnow')


def test_warning_collect_errors_and_warnings():
    """
    Tests if no error but warnings strings are passed that
    returned valid and message is correct
    """
    message = \
        validate.collect_errors_and_warnings('', 'warning\nnow')
    assert message == (
        "YOUR FILE IS VALIDATED!\n"
        "-------------WARNINGS-------------\n"
        'warning\nnow')


def test_valid_validate_single_file():
    """
    Tests that all the functions are run in validate single
    file workflow and all the right things are returned
    """
    entitylist = [CLIN_ENT]
    error_string = ''
    warning_string = ''
    expected_valid = True
    expected_message = "valid message here!"
    expected_filetype = "clinical"
<<<<<<< HEAD

    with patch.object(validate.ValidationHelper,
=======
    project_ent = Mock(id='syn1234')
    with patch.object(syn, "get", return_value=project_ent),\
         patch.object(validate.GenieValidationHelper,
>>>>>>> 970660a6
                      "determine_filetype",
                      return_value=expected_filetype) as mock_determine_ftype,\
         patch.object(FileFormat, "validate",
                      return_value=(expected_valid, error_string,
                                    warning_string)) as mock_genie_class,\
         patch.object(validate, "collect_errors_and_warnings",
                      return_value=expected_message) as mock_determine:
<<<<<<< HEAD
        validator = validate.ValidationHelper(syn, center=CENTER,
                                              entitylist=entitylist,
                                              format_registry={'clinical': FileFormat})
=======
        validator = validate.GenieValidationHelper(syn, project_id="syn1234",
                                                   center=CENTER,
                                                   entitylist=entitylist,
                                                   format_registry={'clinical': FileFormat})
>>>>>>> 970660a6
        valid, message = validator.validate_single_file(oncotree_link=None,
                                                        nosymbol_check=False)

        assert valid == expected_valid
        assert message == expected_message
        assert validator.file_type == expected_filetype

        mock_determine_ftype.assert_called_once_with()

<<<<<<< HEAD
        mock_genie_class.assert_called_once_with(filePathList=[CLIN_ENT.path])
=======
        mock_genie_class.assert_called_once_with(filePathList=[CLIN_ENT.path],
                                                 oncotree_link=None,
                                                 nosymbol_check=False,
                                                 project_id='syn1234')
>>>>>>> 970660a6

        mock_determine.assert_called_once_with(error_string, warning_string)


def test_filetype_validate_single_file():
    """
    Tests that if filetype is passed in that an error is thrown
    if it is an incorrect filetype
    """
    entitylist = [WRONG_NAME_ENT]
    expected_error = ("----------------ERRORS----------------\n"
                      "Your filename is incorrect! Please change your "
                      "filename before you run the validator or specify "
                      "--filetype if you are running the validator locally")

    with patch.object(FileFormat, "validateFilename",
                      side_effect=AssertionError):
<<<<<<< HEAD
        validator = validate.ValidationHelper(syn, CENTER, entitylist,
                                              format_registry={'wrong': FileFormat})
=======
        validator = validate.GenieValidationHelper(
            syn, None, CENTER, entitylist,
            format_registry={'wrong': FileFormat}
        )
>>>>>>> 970660a6

        valid, message = validator.validate_single_file()
        assert message == expected_error
        assert not valid


def test_wrongfiletype_validate_single_file():
    """
    Tests that if there is no filetype for the filename passed
    in, an error is thrown
    """
    entitylist = [WRONG_NAME_ENT]
    expected_error = ('----------------ERRORS----------------\n'
                      'Your filename is incorrect! Please change your '
                      'filename before you run the validator or specify '
                      '--filetype if you are running the validator locally')

    with patch.object(validate.ValidationHelper,
                      "determine_filetype",
                      return_value=None) as mock_determine_filetype:
<<<<<<< HEAD
        validator = validate.ValidationHelper(syn=syn, center=CENTER,
                                              entitylist=entitylist,
                                              format_registry={'wrong': Mock()})
=======
        validator = validate.GenieValidationHelper(
            syn=syn, project_id=None, center=CENTER,
            entitylist=entitylist,
            format_registry={'wrong': Mock()})
>>>>>>> 970660a6
        valid, message = validator.validate_single_file()

        assert message == expected_error
        assert not valid
        mock_determine_filetype.assert_called_once()


def test_nopermission__check_parentid_permission_container():
    """Throws error if no permissions to access"""
    parentid = "syn123"
    with patch.object(syn, "get", side_effect=SynapseHTTPError),\
         pytest.raises(ValueError,
                       match="Provided Synapse id must be your input folder "
                             "Synapse id or a Synapse Id of a folder inside "
                             "your input directory"):
        validate._check_parentid_permission_container(syn, parentid)


def test_notcontainer__check_parentid_permission_container():
    """Throws error if input if synid of file"""
    parentid = "syn123"
    file_ent = synapseclient.File("foo", parentId=parentid)
    with patch.object(syn, "get", return_value=file_ent),\
         pytest.raises(ValueError,
                       match="Provided Synapse id must be your input folder "
                             "Synapse id or a Synapse Id of a folder inside "
                             "your input directory"):
        validate._check_parentid_permission_container(syn, parentid)


def test_valid__check_parentid_permission_container():
    """
    Test that parentid specified is a container and have permissions to access
    """
    parentid = "syn123"
    folder_ent = synapseclient.Folder("foo", parentId=parentid)
    with patch.object(syn, "get", return_value=folder_ent):
        validate._check_parentid_permission_container(syn, parentid)


def test_valid__check_center_input():
    center = "FOO"
    center_list = ["FOO", "WOW"]
    validate._check_center_input(center, center_list)


def test_invalid__check_center_input():
    center = "BARFOO"
    center_list = ["FOO", "WOW"]
    with pytest.raises(ValueError,
                       match="Must specify one of these "
                             "centers: {}".format(", ".join(center_list))):
        validate._check_center_input(center, center_list)


ONCOTREE_ENT = 'syn222'


class argparser:
    oncotree_link = "link"
    parentid = None
    filetype = None
    project_id = None
    center = "try"
    filepath = "path.csv"
    nosymbol_check = False
    format_registry_packages = ["genie"]
    project_id = "syn1234"

    def asDataFrame(self):
        database_dict = {"Database": ["centerMapping", 'oncotreeLink'],
                         "Id": ["syn123", ONCOTREE_ENT],
                         "center": ["try", 'foo']}
        databasetosynid_mappingdf = pd.DataFrame(database_dict)
        return databasetosynid_mappingdf


def test_notnone_get_oncotree_link():
    """Test link passed in by user is used"""
    arg = argparser()
    url = "https://www.synapse.org"
    link = validate._get_oncotreelink(syn, arg.asDataFrame(),
                                      oncotree_link=url)
    assert link == url


def test_none__getoncotreelink():
    """Test oncotree link is gotten"""
    arg = argparser()
    url = "https://www.synapse.org"
    link = synapseclient.File("foo", parentId="foo", externalURL=url)
    with patch.object(syn, "get", return_value=link) as patch_synget:
        oncolink = validate._get_oncotreelink(syn, arg.asDataFrame())
        patch_synget.assert_called_once_with(ONCOTREE_ENT)
        assert oncolink == url


def test_valid__upload_to_synapse():
    """
    Test upload of file to synapse under right conditions
    """
    ent = synapseclient.File(id="syn123", parentId="syn222")
    with patch.object(syn, "store", return_value=ent) as patch_synstore:
        validate._upload_to_synapse(syn, ['foo'], True, parentid="syn123")
        patch_synstore.assert_called_once_with(
            synapseclient.File('foo', parent="syn123"))


def test_perform_validate():
    """Make sure all functions are called"""
    arg = argparser()
    valid = True
    with patch.object(validate,
                      "_check_parentid_permission_container",
                      return_value=None) as patch_check_parentid,\
         patch.object(process_functions, "get_synid_database_mappingdf",
                      return_value=arg.asDataFrame()) as patch_getdb,\
         patch.object(syn, "tableQuery",
                      return_value=arg) as patch_syn_tablequery,\
         patch.object(validate, "_check_center_input") as patch_check_center,\
         patch.object(validate, "_get_oncotreelink") as patch_get_onco,\
         patch.object(config, "collect_format_types") as patch_collect,\
         patch.object(validate.GenieValidationHelper,
                      "validate_single_file",
                      return_value=(valid, 'foo')) as patch_validate,\
         patch.object(validate, "_upload_to_synapse") as patch_syn_upload:
        validate._perform_validate(syn, arg)
        patch_check_parentid.assert_called_once_with(syn, arg.parentid)
        patch_getdb.assert_called_once_with(syn, project_id=arg.project_id)
        patch_syn_tablequery.assert_called_once_with('select * from syn123')
        patch_check_center.assert_called_once_with(arg.center, ["try", "foo"])
        patch_get_onco.assert_called_once()
        patch_collect.assert_called_once_with(["genie"])
        patch_validate.assert_called_once_with(oncotree_link=arg.oncotree_link,
                                               nosymbol_check=arg.nosymbol_check,
                                               project_id=arg.project_id)
        patch_syn_upload.assert_called_once_with(
            syn, arg.filepath, valid, parentid=arg.parentid)<|MERGE_RESOLUTION|>--- conflicted
+++ resolved
@@ -1,24 +1,14 @@
 """Tests validate.py"""
-<<<<<<< HEAD
-import mock
-from mock import Mock, patch
-=======
 from unittest import mock
 from unittest.mock import Mock, patch
->>>>>>> 970660a6
 
 import pandas as pd
 import pytest
 import synapseclient
 from synapseclient.core.exceptions import SynapseHTTPError
 
-<<<<<<< HEAD
-from genie import (validate, process_functions,
-                   example_filetype_format)
-=======
 from synapsegenie import (config, example_filetype_format,
                           process_functions, validate)
->>>>>>> 970660a6
 
 CENTER = "SAGE"
 syn = mock.create_autospec(synapseclient.Synapse)
@@ -53,15 +43,10 @@
     ent_list = [SAMPLE_ENT]
     with patch.object(FileFormat, "validateFilename",
                       return_value=filetype):
-<<<<<<< HEAD
-        validator = validate.GenieValidationHelper(syn, CENTER, ent_list,
-                                                format_registry={filetype: FileFormat})
-=======
         validator = validate.GenieValidationHelper(
             syn, None, CENTER, ent_list,
             format_registry={filetype: FileFormat}
         )
->>>>>>> 970660a6
         assert validator.determine_filetype() == filetype
 
 
@@ -73,18 +58,11 @@
     ent_list = [WRONG_NAME_ENT]
     with patch.object(FileFormat, "validateFilename",
                       side_effect=AssertionError):
-<<<<<<< HEAD
-        validator = validate.ValidationHelper(syn, center=CENTER,
-                                              entitylist=ent_list,
-                                              format_registry={"wrong": FileFormat})
-        assert validator.determine_filetype() is None
-=======
         validator = validate.GenieValidationHelper(
             syn, project_id=None,
             center=CENTER, entitylist=ent_list,
             format_registry={"wrong": FileFormat})
-        assert validator.file_type is None
->>>>>>> 970660a6
+        assert validator.determine_filetype() is None
 
 
 def test_valid_collect_errors_and_warnings():
@@ -134,14 +112,8 @@
     expected_valid = True
     expected_message = "valid message here!"
     expected_filetype = "clinical"
-<<<<<<< HEAD
 
     with patch.object(validate.ValidationHelper,
-=======
-    project_ent = Mock(id='syn1234')
-    with patch.object(syn, "get", return_value=project_ent),\
-         patch.object(validate.GenieValidationHelper,
->>>>>>> 970660a6
                       "determine_filetype",
                       return_value=expected_filetype) as mock_determine_ftype,\
          patch.object(FileFormat, "validate",
@@ -149,16 +121,9 @@
                                     warning_string)) as mock_genie_class,\
          patch.object(validate, "collect_errors_and_warnings",
                       return_value=expected_message) as mock_determine:
-<<<<<<< HEAD
         validator = validate.ValidationHelper(syn, center=CENTER,
                                               entitylist=entitylist,
                                               format_registry={'clinical': FileFormat})
-=======
-        validator = validate.GenieValidationHelper(syn, project_id="syn1234",
-                                                   center=CENTER,
-                                                   entitylist=entitylist,
-                                                   format_registry={'clinical': FileFormat})
->>>>>>> 970660a6
         valid, message = validator.validate_single_file(oncotree_link=None,
                                                         nosymbol_check=False)
 
@@ -168,14 +133,7 @@
 
         mock_determine_ftype.assert_called_once_with()
 
-<<<<<<< HEAD
         mock_genie_class.assert_called_once_with(filePathList=[CLIN_ENT.path])
-=======
-        mock_genie_class.assert_called_once_with(filePathList=[CLIN_ENT.path],
-                                                 oncotree_link=None,
-                                                 nosymbol_check=False,
-                                                 project_id='syn1234')
->>>>>>> 970660a6
 
         mock_determine.assert_called_once_with(error_string, warning_string)
 
@@ -193,15 +151,9 @@
 
     with patch.object(FileFormat, "validateFilename",
                       side_effect=AssertionError):
-<<<<<<< HEAD
-        validator = validate.ValidationHelper(syn, CENTER, entitylist,
-                                              format_registry={'wrong': FileFormat})
-=======
-        validator = validate.GenieValidationHelper(
-            syn, None, CENTER, entitylist,
-            format_registry={'wrong': FileFormat}
+        validator = validate.ValidationHelper(
+            syn, CENTER, entitylist, format_registry={'wrong': FileFormat}
         )
->>>>>>> 970660a6
 
         valid, message = validator.validate_single_file()
         assert message == expected_error
@@ -222,16 +174,10 @@
     with patch.object(validate.ValidationHelper,
                       "determine_filetype",
                       return_value=None) as mock_determine_filetype:
-<<<<<<< HEAD
-        validator = validate.ValidationHelper(syn=syn, center=CENTER,
-                                              entitylist=entitylist,
-                                              format_registry={'wrong': Mock()})
-=======
-        validator = validate.GenieValidationHelper(
-            syn=syn, project_id=None, center=CENTER,
-            entitylist=entitylist,
-            format_registry={'wrong': Mock()})
->>>>>>> 970660a6
+        validator = validate.ValidationHelper(
+            syn=syn, center=CENTER, entitylist=entitylist,
+            format_registry={'wrong': Mock()}
+        )
         valid, message = validator.validate_single_file()
 
         assert message == expected_error
