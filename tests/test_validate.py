--- conflicted
+++ resolved
@@ -42,7 +42,6 @@
     Tests determining of file type through filenames
     Parameters are passed in from filename_fileformat_map
     """
-<<<<<<< HEAD
     filetype = "clincial"
     ent_list = [SAMPLE_ENT]
     with patch.object(FileFormat, "validateFilename",
@@ -50,10 +49,6 @@
         validator = validate.GenieValidationHelper(syn, CENTER, ent_list,
                                                 format_registry={filetype: FileFormat})
         assert validator.determine_filetype() == filetype
-=======
-    validator = validate.GenieValidationHelper(syn, None, CENTER, ent_list)
-    assert validator.determine_filetype() == fileformat
->>>>>>> 81507876
 
 
 def test_wrongfilename_noerror_determine_filetype():
@@ -62,19 +57,12 @@
     when raise_error flag is False
     '''
     ent_list = [WRONG_NAME_ENT]
-<<<<<<< HEAD
     with patch.object(FileFormat, "validateFilename",
                       side_effect=AssertionError):
         validator = validate.ValidationHelper(syn, center=CENTER,
                                               entitylist=ent_list,
                                               format_registry={"wrong": FileFormat})
         assert validator.determine_filetype() is None
-=======
-    validator = validate.GenieValidationHelper(syn, project_id=None,
-                                               center=CENTER,
-                                               entitylist=ent_list)
-    assert validator.file_type is None
->>>>>>> 81507876
 
 
 def test_valid_collect_errors_and_warnings():
@@ -133,15 +121,9 @@
                                     warning_string)) as mock_genie_class,\
          patch.object(validate, "collect_errors_and_warnings",
                       return_value=expected_message) as mock_determine:
-<<<<<<< HEAD
         validator = validate.ValidationHelper(syn, center=CENTER,
                                               entitylist=entitylist,
                                               format_registry={'clinical': FileFormat})
-=======
-        validator = validate.GenieValidationHelper(syn, project_id=None,
-                                                   center=CENTER,
-                                                   entitylist=entitylist)
->>>>>>> 81507876
         valid, message = validator.validate_single_file(oncotree_link=None,
                                                         nosymbol_check=False)
 
@@ -162,7 +144,6 @@
     if it is an incorrect filetype
     """
     entitylist = [WRONG_NAME_ENT]
-<<<<<<< HEAD
     expected_error = ("----------------ERRORS----------------\n"
                       "Your filename is incorrect! Please change your "
                       "filename before you run the validator or specify "
@@ -172,10 +153,6 @@
                       side_effect=AssertionError):
         validator = validate.ValidationHelper(syn, CENTER, entitylist,
                                               format_registry={'wrong': FileFormat})
-=======
-    expected_error = "----------------ERRORS----------------\nYour filename is incorrect! Please change your filename before you run the validator or specify --filetype if you are running the validator locally"
-    validator = validate.GenieValidationHelper(syn, None, CENTER, entitylist)
->>>>>>> 81507876
 
         valid, message = validator.validate_single_file()
         assert message == expected_error
@@ -193,15 +170,9 @@
     with patch.object(validate.ValidationHelper,
                       "determine_filetype",
                       return_value=None) as mock_determine_filetype:
-<<<<<<< HEAD
         validator = validate.ValidationHelper(syn=syn, center=CENTER,
                                               entitylist=entitylist,
                                               format_registry={'wrong': Mock()})
-=======
-        validator = validate.GenieValidationHelper(syn=syn, project_id=None,
-                                                   center=CENTER,
-                                                   entitylist=entitylist)
->>>>>>> 81507876
         valid, message = validator.validate_single_file()
 
         assert message == expected_error
