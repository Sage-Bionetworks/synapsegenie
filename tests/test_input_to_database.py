--- conflicted
+++ resolved
@@ -9,13 +9,7 @@
 import synapseutils
 
 from genie import input_to_database, process_functions
-<<<<<<< HEAD
-=======
-from genie.clinical import clinical
-import genie.config
->>>>>>> ce5052df
 from genie.validate import GenieValidationHelper
-
 
 syn = mock.create_autospec(synapseclient.Synapse)
 sample_clinical_synid = 'syn2222'
@@ -800,13 +794,9 @@
 
 @pytest.mark.parametrize(
     'process, genieclass, filetype', [
-<<<<<<< HEAD
         ('main', Mock(), 'clinical'),
         ('maf', Mock(), 'maf'),
         ('mafSP', Mock(), 'mafSP')
-=======
-        ('main', clinical, 'clinical')
->>>>>>> ce5052df
     ]
 )
 def test_main_processfile(process, genieclass, filetype):
