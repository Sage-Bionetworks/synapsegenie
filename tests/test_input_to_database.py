from datetime import datetime
import mock
from mock import patch
import os
import pytest

import pandas as pd
import synapseclient
import synapseutils

from genie import input_to_database, process_functions
from genie.clinical import clinical
import genie.config
from genie.validate import GenieValidationHelper


syn = mock.create_autospec(synapseclient.Synapse)
sample_clinical_synid = 'syn2222'

sample_clinical_entity = synapseclient.File(path='data_clinical_supp_sample_SAGE.txt',
                                            id=sample_clinical_synid,
                                            parentId='syn45678',
                                            name='data_clinical_supp_sample_SAGE.txt',
                                            modifiedOn = '2019-03-24T12:00:00.Z',
                                            md5='44444')

patient_clinical_synid = 'syn11111'
patient_clinical_entity = synapseclient.File(path='data_clinical_supp_patient_SAGE.txt',
                                             id=patient_clinical_synid,
                                             parentId='syn45678',
                                             name='data_clinical_supp_patient_SAGE.txt')

vcf1synid = 'syn6666'
vcf1_entity = synapseclient.File(path='GENIE-SAGE-1-1.vcf',
                                 id=vcf1synid,
                                 parentId='syn45678',
                                 name='GENIE-SAGE-1-1.vcf')
vcf2synid = 'syn8888'
vcf2_entity = synapseclient.File(path='GENIE-SAGE-2-1.vcf',
                                 id=vcf2synid,
                                 parentId='syn45678',
                                 name='GENIE-SAGE-2-1.vcf')
first = (
    [('inputs', "syn12345")],
    [('vcfs', 'syn33333')],
    [('data_clinical_supp_sample_SAGE.txt', sample_clinical_synid),
     ('data_clinical_supp_patient_SAGE.txt', patient_clinical_synid)])
second = (
    [('vcfs', "syn33333")],
    [],
    [('GENIE-SAGE-000-1111.vcf', vcf1synid),
     ('GENIE-SAGE-111-2222.vcf', vcf2synid)])
center = "SAGE"
oncotree_link = "http://oncotree.mskcc.org/api/tumorTypes/tree?version=oncotree_2017_06_21"
center_input_synid = "syn9999"
center_staging_synid = "syn9999"
center_mapping = {'inputSynId': [center_input_synid],
                  'stagingSynId': [center_input_synid],
                  'center': [center]}
center_mapping_df = pd.DataFrame(center_mapping)
validation_statusdf = pd.DataFrame({
    'id': ['syn1234', 'syn2345'],
    'status': ['VALID', 'INVALID'],
    'md5': ['3333', '44444'],
    'name': ['first.txt', 'second.txt'],
    'fileType': ['filetype1', 'filetype2']})
error_trackerdf = pd.DataFrame({
    'id': ['syn2345'],
    'errors': ['Invalid file format'],
    'fileType': ['filetype1']})
emptydf = pd.DataFrame(columns=['id'], dtype=str)

class mock_csv_query_result(object):
    def __init__(self, df):
        self.df = df
    def asDataFrame(self):
        return self.df

# def test_samename_rename_file():
#     '''Test that the file path is not renamed.
#     '''
#     filename = synapseclient.utils.make_bogus_data_file()
#     entity = synapseclient.File(path=filename,
#                                 id='syn012345',
#                                 parentId='syn45678',
#                                 name=os.path.basename(filename))
#     expectedpath = filename
#     new_entity = input_to_database.rename_file(entity)
#     assert new_entity.annotations.expectedPath == expectedpath
#     os.remove(filename)


# def test_diffname_rename_file():
#     '''Test that the file path is renamed.
#     '''
#     filename = synapseclient.utils.make_bogus_data_file()
#     entity = synapseclient.File(path=filename,
#                                 id='syn012345',
#                                 parentId='syn45678',
#                                 name='testname')

#     expectedpath = os.path.join(os.path.dirname(filename), "testname")
#     new_entity = input_to_database.rename_file(entity)
#     assert new_entity.annotations.expectedPath == expectedpath
#     os.remove(filename)


def walk_return():
    '''
    Generator returned by synapseutils.walk
    '''
    yield first
    yield second


def walk_return_empty():
    '''
    Generator returned by synapseutils.walk
    '''
    yield ([], [], [])


def test_main_get_center_input_files():
    '''
    Test to make sure center input files are gotten
    excluding the vcf files since process main is specified
    '''
    syn_get_effects = [sample_clinical_entity, patient_clinical_entity]
    expected_center_file_list = [syn_get_effects]

    calls = [mock.call(sample_clinical_synid, downloadFile=True),
             mock.call(patient_clinical_synid, downloadFile=True)]

    with patch.object(synapseutils, "walk",
                      return_value=walk_return()) as patch_synapseutils_walk,\
         patch.object(syn, "get",
                      side_effect=syn_get_effects) as patch_syn_get:
        center_file_list = input_to_database.get_center_input_files(syn,
                                                                    "syn12345",
                                                                    center)

        assert len(center_file_list) == len(expected_center_file_list)
        assert len(center_file_list[0]) == 2
        assert center_file_list == expected_center_file_list
        patch_synapseutils_walk.assert_called_once_with(syn, 'syn12345')
        patch_syn_get.assert_has_calls(calls)


def test_vcf_get_center_input_files():
    '''
    Test to make sure center input files are gotten
    including the vcf files since process vcf is specified
    '''
    syn_get_effects = [sample_clinical_entity, patient_clinical_entity,
                       vcf1_entity, vcf2_entity]
    expected_center_file_list = [
        [vcf1_entity], [vcf2_entity],
        [sample_clinical_entity, patient_clinical_entity]]
    calls = [
        mock.call(sample_clinical_synid, downloadFile=True),
        mock.call(patient_clinical_synid, downloadFile=True),
        mock.call(vcf1synid, downloadFile=True),
        mock.call(vcf2synid, downloadFile=True)]

    with patch.object(synapseutils, "walk",
                      return_value=walk_return()) as patch_synapseutils_walk,\
         patch.object(syn, "get",
                      side_effect=syn_get_effects) as patch_syn_get:
        center_file_list = input_to_database.get_center_input_files(syn,
                                                                    "syn12345",
                                                                    center,
                                                                    process="vcf")
        assert len(center_file_list) == len(expected_center_file_list)
        assert len(center_file_list[2]) == 2
        assert center_file_list == expected_center_file_list
        patch_synapseutils_walk.assert_called_once_with(syn, 'syn12345')
        patch_syn_get.assert_has_calls(calls)


def test_empty_get_center_input_files():
    '''
    Test that center input files is empty if directory
    pass in is empty
    '''
    with patch.object(synapseutils, "walk",
                      return_value=walk_return_empty()) as patch_synapseutils_walk:
        center_file_list = input_to_database.get_center_input_files(
            syn, "syn12345", center, process="vcf")
        assert center_file_list == []
        patch_synapseutils_walk.assert_called_once_with(syn, 'syn12345')


# @pytest.fixture(params=[
#     # tuple with (input, expectedOutput)
#     (["data_CNA_SAGE.txt"], "cna"),
#     (["data_clinical_supp_SAGE.txt"], "clinical"),
#     (["data_clinical_supp_sample_SAGE.txt",
#       "data_clinical_supp_patient_SAGE.txt"], "clinical")])
# def filename_fileformat_map(request):
#     return request.param


# def test_perfect_get_filetype(filename_fileformat_map):
#     (filepath_list, fileformat) = filename_fileformat_map
#     assert input_to_database.get_filetype(
#         syn, filepath_list, center) == fileformat


# def test_wrongfilename_get_filetype():
#     assert input_to_database.get_filetype(syn, ['wrong.txt'], center) is None


def test_unvalidatedinput_check_existing_file_status():
    '''
    Test the values returned by input that hasn't be validated
    '''
    entity = synapseclient.Entity(id='syn1234')
    entities = [entity]

    file_status = input_to_database.check_existing_file_status(
        mock_csv_query_result(emptydf), mock_csv_query_result(emptydf), entities)
    assert file_status['to_validate']
    assert file_status['status_list'] == []
    assert file_status['error_list'] == []


def test_valid_check_existing_file_status():
    '''
    Test the values returned by input that is already valid
    '''
    entity = synapseclient.Entity(name='first.txt', id='syn1234', md5='3333')
    entities = [entity]
    file_status = input_to_database.check_existing_file_status(
        mock_csv_query_result(validation_statusdf), mock_csv_query_result(error_trackerdf), entities)
    assert not file_status['to_validate']
    assert file_status['status_list'] == ['VALID']
    assert file_status['error_list'] == []


def test_invalid_check_existing_file_status():
    '''
    Test the values returned by input that is invalid
    '''
    entity = synapseclient.Entity(name='second.txt', id='syn2345', md5='44444')
    entities = [entity]
    file_status = input_to_database.check_existing_file_status(
        mock_csv_query_result(validation_statusdf), mock_csv_query_result(error_trackerdf), entities)
    assert not file_status['to_validate']
    assert file_status['status_list'] == ['INVALID']
    assert file_status['error_list'] == ['Invalid file format']


def test_nostorederrors_check_existing_file_status():
    '''
    If there is no error uploaded, must re-validate file
    '''
    entity = synapseclient.Entity(name='second.txt', id='syn2345', md5='44444')
    entities = [entity]
    file_status = input_to_database.check_existing_file_status(
        mock_csv_query_result(validation_statusdf), mock_csv_query_result(emptydf), entities)
    assert file_status['to_validate']
    assert file_status['status_list'] == ['INVALID']
    assert file_status['error_list'] == []


def test_diffmd5validate_check_existing_file_status():
    '''
    If md5 is different from stored md5, must re-validate file
    '''
    entity = synapseclient.Entity(name='first.txt', id='syn1234', md5='44444')
    entities = [entity]
    file_status = input_to_database.check_existing_file_status(
        mock_csv_query_result(validation_statusdf), mock_csv_query_result(emptydf), entities)
    assert file_status['to_validate']
    assert file_status['status_list'] == ['VALID']
    assert file_status['error_list'] == []


def test_diffnametovalidate_check_existing_file_status():
    '''
    If name is different from stored name, must re-validate file
    '''
    entity = synapseclient.Entity(name='second.txt', id='syn1234', md5='3333')
    entities = [entity]
    file_status = input_to_database.check_existing_file_status(
        mock_csv_query_result(validation_statusdf), mock_csv_query_result(emptydf), entities)
    assert file_status['to_validate']
    assert file_status['status_list'] == ['VALID']
    assert file_status['error_list'] == []


def test_twoinvalid_check_existing_file_status():
    '''
    Test to make sure both invalid statues get passed back
    '''
    validation_statusdf = pd.DataFrame({
        'id': ['syn1234', 'syn2345'],
        'status': ['INVALID', 'INVALID'],
        'md5': ['3333', '44444'],
        'name': ['first.txt', 'second.txt']})
    error_trackerdf = pd.DataFrame({
        'id': ['syn1234', 'syn2345'],
        'errors': ['Invalid file format', 'Invalid formatting issues']})
    first_entity = synapseclient.Entity(name='first.txt', id='syn1234', md5='3333')
    second_entity = synapseclient.Entity(name='second.txt', id='syn2345', md5='44444')
    entities = [first_entity, second_entity]
    file_status = input_to_database.check_existing_file_status(
        mock_csv_query_result(validation_statusdf), mock_csv_query_result(error_trackerdf), entities)
    assert not file_status['to_validate']
    assert file_status['status_list'] == [
        'INVALID', 'INVALID']
    assert file_status['error_list'] == [
        'Invalid file format', 'Invalid formatting issues']


def test_error_check_existing_file_status():
    '''
    With exception of clinical files, there should never be
    more than 2 files being passed in for validation.
    '''
    with pytest.raises(
            ValueError,
            match='There should never be more than 2 files being validated.'):
        entities = ['foo', 'doo', 'boo']
        input_to_database.check_existing_file_status(
            emptydf, emptydf, entities)


def test_create_and_archive_maf_database():
    '''
    Test the creation and archive of the maf database
    '''
    table_ent = synapseclient.Entity(
        parentId="syn123", name="foo", primaryKey=['annot'], id='syn12345')
    new_maf_ent = synapseclient.Entity(id="syn2222")
    database_synid_mappingdf = pd.DataFrame({
        'Database': ['vcf2maf', 'main'],
        'Id': ['syn12345', 'syn23455']})

    with patch.object(syn, "store",
                      return_value=new_maf_ent) as patch_syn_store,\
         patch.object(syn, "setPermissions",
                      return_value=None) as patch_syn_set_permissions,\
         patch.object(syn, "get",
                      return_value=table_ent) as patch_syn_get,\
         patch.object(syn, "getTableColumns",
                      return_value=['foo', 'ddooo']) as patch_syn_get_table_columns:

        database_mappingdf = input_to_database.create_and_archive_maf_database(
            syn, database_synid_mappingdf)

        assert database_mappingdf['Id'][
            database_mappingdf['Database'] == 'vcf2maf'].values[0] \
            == new_maf_ent.id
        assert database_mappingdf['Id'][
            database_mappingdf['Database'] == 'main'].values[0] == 'syn23455'
        patch_syn_get_table_columns.assert_called_once_with('syn12345')
        patch_syn_get.assert_called_once_with('syn12345')
        assert patch_syn_store.call_count == 3
        patch_syn_set_permissions.assert_called_once_with(
            new_maf_ent.id, 3326313, [])


def test_valid_validatefile():
    '''
    Tests the behavior of a file that gets validated that becomes
    valid
    '''
    validation_statusdf = pd.DataFrame()
    error_trackerdf = pd.DataFrame()
    entity = synapseclient.Entity(name="data_clinical_supp_SAGE.txt",
                                  id='syn1234', md5='44444',
                                  path='/path/to/data_clinical_supp_SAGE.txt')
    entity['modifiedOn'] = '2019-03-24T12:00:00.Z'
    # This modifiedOn translates to: 1553428800000
    entity.modifiedBy = '333'
    entity.createdBy = '444'
    entities = [entity]
    threads = 0
    valid = True
    message = "Is valid"
    filetype = "clinical"
    # Only a list is returned as opposed a list of lists when there are
    # invalid errors
    status_error_list_results = ([{'entity': entity, 'status': 'VALIDATED'}],
                                 [])
    expected_results = ([{'entity': entity, 'status': 'VALIDATED',
                          'fileType': filetype, 'center': center}],
                        [], [])
    with patch.object(GenieValidationHelper, "determine_filetype",
                      return_value=filetype) as patch_determine_filetype,\
         patch.object(input_to_database, "check_existing_file_status",
                      return_value={'status_list': [],
                                    'error_list': [],
                                    'to_validate': True}) as patch_check, \
         patch.object(GenieValidationHelper,"validate_single_file",
                      return_value=(valid, message)) as patch_validate,\
         patch.object(input_to_database, "_get_status_and_error_list",
                      return_value=status_error_list_results) as patch_get_staterror_list,\
         patch.object(input_to_database,
                      "_send_validation_error_email") as patch_send_email:

        validate_results = input_to_database.validatefile(
            syn, None, entities, validation_statusdf,
            error_trackerdf, center, threads, oncotree_link,
            format_registry=genie.config.PROCESS_FILES)

        assert expected_results == validate_results
        patch_validate.assert_called_once_with(
            oncotree_link=oncotree_link, nosymbol_check=False)
        patch_check.assert_called_once_with(
            validation_statusdf, error_trackerdf, entities)
        patch_determine_filetype.assert_called_once()
        patch_get_staterror_list.assert_called_once_with(
            valid, message, entities)
        patch_send_email.assert_not_called()


def test_invalid_validatefile():
    '''
    Tests the behavior of a file that gets validated that becomes
    invalid
    '''
    validation_statusdf = pd.DataFrame()
    error_trackerdf = pd.DataFrame(columns=['id'], dtype=str)
    entity = synapseclient.Entity(name="data_clinical_supp_SAGE.txt",
                                  id='syn1234', md5='44444',
                                  path='/path/to/data_clinical_supp_SAGE.txt')
    entity['modifiedOn'] = '2019-03-24T12:00:00.Z'
    # This modifiedOn translates to: 1553428800000
    entity.modifiedBy = '333'
    entity.createdBy = '444'
    entities = [entity]
    threads = 0
    valid = False
    message = "Is invalid"
    filetype = "clinical"
    status_error_list_results = ([{'entity': entity, 'status': 'INVALID'}],
                                 [{'entity': entity, 'errors': message}])
    expected_results = ([{'entity': entity, 'status': 'INVALID',
                          'fileType': filetype, 'center': center}],
                        [{'entity': entity, 'errors': message,
                          'fileType': filetype, 'center': center}],
                          [(['data_clinical_supp_SAGE.txt'], 'Is invalid', ['333', '444'])])

    with patch.object(GenieValidationHelper, "determine_filetype",
                      return_value=filetype) as patch_determine_filetype,\
         patch.object(input_to_database, "check_existing_file_status",
                      return_value={'status_list': [],
                                    'error_list': [],
                                    'to_validate': True}) as patch_check, \
         patch.object(GenieValidationHelper, "validate_single_file",
                      return_value=(valid, message)) as patch_validate,\
         patch.object(input_to_database, "_get_status_and_error_list",
                      return_value=status_error_list_results) as patch_get_staterror_list:

        validate_results = input_to_database.validatefile(
            syn, None, entities, validation_statusdf,
            error_trackerdf, center, threads, oncotree_link,
            format_registry=genie.config.PROCESS_FILES)

        assert expected_results == validate_results
        patch_validate.assert_called_once_with(
            oncotree_link=oncotree_link, nosymbol_check=False)
        patch_check.assert_called_once_with(
            validation_statusdf, error_trackerdf, entities)
        patch_determine_filetype.assert_called_once()
        patch_get_staterror_list.assert_called_once_with(
            valid, message, entities)


def test_already_validated_validatefile():
    '''
    Test already validated files
    '''
    validation_statusdf = pd.DataFrame()
    error_trackerdf = pd.DataFrame()
    entity = synapseclient.Entity(name="data_clinical_supp_SAGE.txt",
                                  id='syn1234', md5='44444',
                                  path='/path/to/data_clinical_supp_SAGE.txt')
    entity['modifiedOn'] = '2019-03-24T12:00:00.Z'
    # This modifiedOn translates to: 1553428800000
    entity.modifiedBy = '333'
    entity.createdBy = '444'
    entities = [entity]
    threads = 0
    valid = False
    errors = "Invalid file"
    filetype = "markdown"
    status = "INVALID"
    check_file_status_dict = {
        'status_list': [status],
        'error_list': [errors],
        'to_validate': False}

    status_error_list_results = ([{'entity': entity, 'status': status}],
                                 [{'entity': entity, 'errors': errors}])
    expected_results = ([{'entity': entity, 'status': status,
                          'fileType': filetype, 'center': center}],
                        [{'entity': entity, 'errors': errors,
                          'fileType': filetype, 'center': center}],
                        [])
    with patch.object(GenieValidationHelper, "determine_filetype",
                      return_value=filetype) as patch_determine_filetype,\
         patch.object(input_to_database, "check_existing_file_status",
                      return_value=check_file_status_dict) as patch_check, \
         patch.object(GenieValidationHelper, "validate_single_file",
                      return_value=(valid, errors)) as patch_validate,\
         patch.object(input_to_database, "_get_status_and_error_list",
                      return_value=status_error_list_results) as patch_get_staterror_list,\
         patch.object(input_to_database,
                      "_send_validation_error_email") as patch_send_email:

        validate_results = input_to_database.validatefile(
            syn, None, entities, validation_statusdf,
            error_trackerdf, center, threads, oncotree_link,
            format_registry=genie.config.PROCESS_FILES)

        assert expected_results == validate_results
        patch_validate.assert_not_called()
        patch_check.assert_called_once_with(
            validation_statusdf, error_trackerdf, entities)
        patch_determine_filetype.assert_called_once()
        patch_get_staterror_list.assert_not_called()
        patch_send_email.assert_not_called()


def test_valid__get_status_and_error_list():
    '''
    Tests the correct status and error lists received
    when file is valid.
    '''
    modified_on = 1561143558000
    modified_on_string = "2019-06-21T18:59:18.456Z"

    entity = synapseclient.Entity(id='syn1234', md5='44444',
                                  path='/path/to/foobar.txt',
                                  name='data_clinical_supp_SAGE.txt')
    entity.properties.modifiedOn = modified_on_string

    entities = [entity]

    valid = True
    message = 'valid'
    filetype = 'clinical'

    input_status_list, invalid_errors_list = \
        input_to_database._get_status_and_error_list(
           valid, message, entities)
    assert input_status_list == [{'entity': entity, 'status': 'VALIDATED'}]
    assert not invalid_errors_list


def test_invalid__get_status_and_error_list():
    '''
    Tests the correct status and error lists received
    when file is invalid.
    '''
    modified_on = 1561143558000
    modified_on_string = "2019-06-21T18:59:18.456Z"
    entity = synapseclient.Entity(id='syn1234', md5='44444',
                                  path='/path/to/foobar.txt',
                                  name='data_clinical_supp_SAGE.txt')
    entity.properties.modifiedOn = modified_on_string

    entities = [entity]
    filetype = "clinical"
    # This valid variable control the validation status
    valid = False
    errors = 'invalid file content'

    input_status_list, invalid_errors_list = \
        input_to_database._get_status_and_error_list(
            valid, errors, entities)
    assert input_status_list == [{'entity': entity, 'status': 'INVALID'}]
    assert invalid_errors_list == [{'entity': entity, 'errors': errors}]


def test__send_validation_error_email():
    message = "invalid error message here"
    filenames = ['data_clinical_supp_SAGE.txt']
    file_user = '333'
    message_objs = [dict(filenames=filenames, messages=message)]
    with patch.object(syn, "getUserProfile",
                      return_value={'userName':
                                    'trial'}) as patch_syn_getuserprofile,\
         patch.object(syn, "sendMessage") as patch_syn_sendmessage,\
         patch('genie.input_to_database.datetime') as mock_datetime:
        mock_datetime.datetime.today.return_value = datetime(2019, 11, 1, 00,
                                                             00, 00, 0)
        mock_datetime.side_effect = lambda *args, **kw: date(*args, **kw)

        input_to_database._send_validation_error_email(syn, file_user,
                                                       message_objs)
        error_message = ("Dear trial,\n\n"
                         "You have invalid files! "
                         "Here are the reasons why:\n\n"
                         "Filenames: data_clinical_supp_SAGE.txt, "
                         f"Errors:\n {message}\n\n")
        patch_syn_sendmessage.assert_called_once_with(
            userIds=[file_user], messageBody=error_message,
            messageSubject='GENIE Validation Error - 2019-11-01 00:00:00')
        patch_syn_getuserprofile.assert_called_once_with(file_user)


class emptytable_mock:
    '''
    Validation status tablequery dataframe mocking and
    error tracking tablequery dataframe mocking
    This is used because assert_called_once_with has a hard
    time with comparing pandas dataframes
    '''
    tableId = "syn555"

    def asDataFrame(self):
        return([])


class TestValidation:
    def setup(self):
        valid = [[sample_clinical_entity.id, sample_clinical_entity.path,
                  sample_clinical_entity.md5, 'VALIDATED',
                  sample_clinical_entity.name, 1553428800000, 'clinical',
                  center, sample_clinical_entity]]
        self.empty_validation = pd.DataFrame(
            columns=["id", 'path', 'md5', 'status', 'name',
                     'modifiedOn', 'fileType', 'center', 'entity']
        )
        self.validation_statusdf = pd.DataFrame(
            valid, columns=["id", 'path', 'md5', 'status', 'name',
                            'modifiedOn', 'fileType', 'center', 'entity']
        )
        error = [[sample_clinical_entity.id, "errors",
                  sample_clinical_entity.name,
                  'clinical', center, sample_clinical_entity]]
        self.errors_df = pd.DataFrame(
            error,
            columns=['id', 'errors', 'name', 'fileType', 'center', 'entity']
        )
        self.empty_errors = pd.DataFrame(
            columns=['id', 'errors', 'name', 'fileType', 'center', 'entity']
        )

        self.with_dupsdf = pd.DataFrame({
            'id': [sample_clinical_entity.id,
                   'syn2345', 'syn5555', 'syn1224', 'syn34444'],
            'name': ['first.cbs', 'second.seg', 'data_clinical_supp_1',
                     'data_clinical_supp_2', 'data_clinical_supp_3'],
            'center': ['SAGE']*5,
            'fileType': ['type']*5,
            'entity': ['entity']*5
        })
        self.duplicateddf = self.with_dupsdf.copy()
        self.duplicateddf['errors'] = input_to_database.DUPLICATED_FILE_ERROR

        self.no_dupsdf = pd.DataFrame({
            'id': [sample_clinical_entity.id,
                   'syn2345', 'syn5555', 'syn1224', 'syn34444'],
            'name': ['cbs.txt', 'second.seg', 'no_clinical.txt',
                     'data_clinical_supp_2', 'data_clinical_supp_3'],
            'center': ['SAGE']*5,
            'fileType': ['type']*5,
            'entity': ['entity']*5
        })
        self.empty_dup = pd.DataFrame(columns=['id', 'name', 'center',
                                               'fileType', 'entity',
                                               'errors'])

    def test_build_validation_status_table(self):
        input_valid_statuses = [{'entity': sample_clinical_entity,
                                 'status': 'VALIDATED',
                                 'fileType': 'clinical',
                                 'center': center}]
        validationdf = input_to_database.build_validation_status_table(
            input_valid_statuses
        )
        assert validationdf.equals(self.validation_statusdf)

    def test_build_validation_status_table__empty(self):
        input_valid_statuses = []
        validationdf = input_to_database.build_validation_status_table(
            input_valid_statuses
        )
        assert validationdf.equals(self.empty_validation)

    def test_build_error_tracking_table(self):
        invalid_errors = [{'entity': sample_clinical_entity,
                           'errors': 'errors',
                           'fileType': 'clinical',
                           'center': center}]
        errordf = input_to_database.build_error_tracking_table(
            invalid_errors
        )
        assert errordf.equals(self.errors_df)

    def test_build_error_tracking_table__empty(self):
        invalid_errors = []
        errordf = input_to_database.build_error_tracking_table(
            invalid_errors
        )
        assert errordf.equals(self.empty_errors)

    def test_update_status_and_error_tables(self):
        """Test updating validation status and error table"""
        validation_status_table = emptytable_mock()
        error_tracker_table = emptytable_mock()

        with patch.object(process_functions, "updateDatabase") as mock_update:
            input_to_database.update_status_and_error_tables(
                syn,
                self.validation_statusdf,
                self.errors_df,
                validation_status_table,
                error_tracker_table
            )
            assert mock_update.call_count == 2

    def test_dups_get_duplicated_files(self):
        """Test get all duplicates: cbs/seg/clinical"""
        dupsdf = input_to_database.get_duplicated_files(self.with_dupsdf)
        assert dupsdf.equals(self.duplicateddf)

    def test_nodups_get_duplicated_files(self):
        """Test no duplicated"""
        dupsdf = input_to_database.get_duplicated_files(self.no_dupsdf)
        assert dupsdf.equals(self.empty_dup)

    def test__update_tables_content(self):
        """Tests duplicates are added to the tables and errors/statues are
        updated
        """
        errorsdf = self.errors_df.copy()
        errorsdf['errors'] = input_to_database.DUPLICATED_FILE_ERROR

        validationdf = self.validation_statusdf
        validationdf['status'] = 'INVALID'

        with patch.object(input_to_database,
                          "get_duplicated_files",
                          return_value=self.duplicateddf):
            updated_tables = input_to_database._update_tables_content(
                self.validation_statusdf,
                self.errors_df
            )
        assert updated_tables['duplicated_filesdf'].equals(self.duplicateddf)
        assert updated_tables['error_trackingdf'].equals(errorsdf)
        assert updated_tables['validation_statusdf'].equals(validationdf)

    def test__update_tables_content__remove_old_duplicates(self):
        """Tests that old duplicates are removed"""
        errorsdf = self.errors_df.copy()
        errorsdf['errors'] = input_to_database.DUPLICATED_FILE_ERROR
        validationdf = self.validation_statusdf
        validationdf['status'] = 'INVALID'

        with patch.object(input_to_database,
                          "get_duplicated_files",
                          return_value=self.empty_dup):
            updated_tables = input_to_database._update_tables_content(
                validationdf,
                errorsdf
            )
        assert updated_tables['duplicated_filesdf'].empty
        assert updated_tables['error_trackingdf'].empty
        assert updated_tables['validation_statusdf'].empty

    def test__update_tables_content__remove_old_errors(self):
        """Tests that old errors are removed"""
        errorsdf = self.errors_df.copy()
        errorsdf['errors'] = input_to_database.DUPLICATED_FILE_ERROR
        validationdf = self.validation_statusdf
        validationdf['status'] = 'VALIDATED'

        with patch.object(input_to_database,
                          "get_duplicated_files",
                          return_value=self.empty_dup):
            updated_tables = input_to_database._update_tables_content(
                validationdf,
                errorsdf
            )
        assert updated_tables['duplicated_filesdf'].empty
        assert updated_tables['error_trackingdf'].empty
        assert updated_tables['validation_statusdf'].empty

    def test_validation(self):
        """Test validation steps"""
        modified_on = 1561143558000
        process = "main"
        databaseToSynIdMapping = {'Database': ["clinical", 'validationStatus', 'errorTracker'],
                                'Id': ['syn222', 'syn333', 'syn444']}
        databaseToSynIdMappingDf = pd.DataFrame(databaseToSynIdMapping)
        entity = synapseclient.Entity(id='syn1234', md5='44444',
                                      path='/path/to/foobar.txt',
                                      name='data_clinical_supp_SAGE.txt')
        entities = [entity]
        filetype = "clinical"
        input_status_list = [[entity.id, entity.path, entity.md5,
                              'VALIDATED', entity.name, modified_on,
                              filetype, center]]
        invalid_errors_list = []
        messages = []
        new_tables = {'validation_statusdf': self.validation_statusdf,
                      'error_trackingdf': self.errors_df,
                      'duplicated_filesdf': self.empty_dup}
        validationstatus_mock = emptytable_mock()
        errortracking_mock = emptytable_mock()
        with patch.object(syn, "tableQuery",
                          side_effect=[validationstatus_mock,
                                       errortracking_mock]) as patch_query,\
             patch.object(input_to_database, "validatefile",
                          return_value=(input_status_list,
                                        invalid_errors_list,
                                        messages)) as patch_validatefile,\
             patch.object(input_to_database, "build_validation_status_table",
                          return_value=self.validation_statusdf),\
             patch.object(input_to_database, "build_error_tracking_table",
                          return_value=self.errors_df),\
             patch.object(input_to_database, "_update_tables_content",
                          return_value=new_tables),\
             patch.object(input_to_database, "update_status_and_error_tables"):
            valid_filedf = input_to_database.validation(
                syn, "syn123", center, process,
                entities, databaseToSynIdMappingDf,
                oncotree_link, genie.config.PROCESS_FILES
            )
            assert patch_query.call_count == 2
            patch_validatefile.assert_called_once_with(
                syn, "syn123", entity,
                validationstatus_mock,
                errortracking_mock,
                center='SAGE', threads=1,
                oncotree_link=oncotree_link,
                format_registry=genie.config.PROCESS_FILES
            )

            assert valid_filedf.equals(
                self.validation_statusdf[['id', 'path', 'fileType', 'name']]
            )


@pytest.mark.parametrize(
    'process, genieclass, filetype', [
        ('main', clinical, 'clinical')
    ]
)
def test_main_processfile(process, genieclass, filetype):
    validfiles = {'id': ['syn1'],
                  'path': ['/path/to/data_clinical_supp.txt'],
                  'fileType': [filetype],
                  'name': ['data_clinical_supp_SAGE.txt']}
    validfilesdf = pd.DataFrame(validfiles)
    center = "SAGE"
    path_to_genie = "./"
    oncotree_link = "www.google.com"
    center_mapping = {'stagingSynId': ["syn123"],
                      'center': [center]}
    center_mapping_df = pd.DataFrame(center_mapping)
    databaseToSynIdMapping = {'Database': [filetype],
                              'Id': ['syn222']}
    databaseToSynIdMappingDf = pd.DataFrame(databaseToSynIdMapping)

    with patch.object(genieclass, "process") as patch_class:
        input_to_database.processfiles(
            syn, validfilesdf, center, path_to_genie,
            center_mapping_df, oncotree_link, databaseToSynIdMappingDf,
            validVCF=None, vcf2mafPath=None,
            veppath=None, vepdata=None,
            processing=process, reference=None)
        patch_class.assert_called_once()


def test_mainnone_processfile():
    '''
    If file type is None, the processing function is not called
    '''
    validfiles = {'id': ['syn1'],
                  'path': ['/path/to/data_clinical_supp_SAGE.txt'],
                  'fileType': [None],
                  'name': ['data_clinical_supp_SAGE.txt']}
    validfilesdf = pd.DataFrame(validfiles)
    center = "SAGE"
    path_to_genie = "./"
    oncotree_link = "www.google.com"
    center_mapping = {'stagingSynId': ["syn123"],
                      'center': [center]}
    center_mapping_df = pd.DataFrame(center_mapping)
    databaseToSynIdMapping = {'Database': ["clinical"],
                              'Id': ['syn222']}
    databaseToSynIdMappingDf = pd.DataFrame(databaseToSynIdMapping)

    with patch.object(clinical, "process") as patch_clin:
        input_to_database.processfiles(
            syn, validfilesdf, center, path_to_genie,
            center_mapping_df, oncotree_link, databaseToSynIdMappingDf,
            validVCF=None, vcf2mafPath=None,
            veppath=None, vepdata=None,
<<<<<<< HEAD
            processing="main", test=False, reference=None)
        patch_clin.assert_not_called()
=======
            processing="main", reference=None)
        patch_clin.assert_not_called()


def test_notvcf_processfile():
    '''
    Make sure vcf, maf, mafSP is called correctly
    '''
    validfiles = {'id': ['syn1'],
                  'path': ['/path/to/data_clinical_supp_SAGE.txt'],
                  'fileType': [None]}
    validfilesdf = pd.DataFrame(validfiles)
    center = "SAGE"
    path_to_genie = "./"
    oncotree_link = "www.google.com"
    center_mapping = {'stagingSynId': ["syn123"],
                      'center': [center]}
    center_mapping_df = pd.DataFrame(center_mapping)
    databaseToSynIdMapping = {'Database': ['vcf'],
                              'Id': ['syn222']}
    databaseToSynIdMappingDf = pd.DataFrame(databaseToSynIdMapping)

    with patch.object(vcf, "process") as patch_process:
        input_to_database.processfiles(
            syn, validfilesdf, center, path_to_genie,
            center_mapping_df, oncotree_link, databaseToSynIdMappingDf,
            validVCF=None, vcf2mafPath=None,
            veppath=None, vepdata=None,
            processing='vcf', reference=None)
        patch_process.assert_called_once()
>>>>>>> 664c9b7f
<|MERGE_RESOLUTION|>--- conflicted
+++ resolved
@@ -894,38 +894,5 @@
             center_mapping_df, oncotree_link, databaseToSynIdMappingDf,
             validVCF=None, vcf2mafPath=None,
             veppath=None, vepdata=None,
-<<<<<<< HEAD
-            processing="main", test=False, reference=None)
-        patch_clin.assert_not_called()
-=======
             processing="main", reference=None)
-        patch_clin.assert_not_called()
-
-
-def test_notvcf_processfile():
-    '''
-    Make sure vcf, maf, mafSP is called correctly
-    '''
-    validfiles = {'id': ['syn1'],
-                  'path': ['/path/to/data_clinical_supp_SAGE.txt'],
-                  'fileType': [None]}
-    validfilesdf = pd.DataFrame(validfiles)
-    center = "SAGE"
-    path_to_genie = "./"
-    oncotree_link = "www.google.com"
-    center_mapping = {'stagingSynId': ["syn123"],
-                      'center': [center]}
-    center_mapping_df = pd.DataFrame(center_mapping)
-    databaseToSynIdMapping = {'Database': ['vcf'],
-                              'Id': ['syn222']}
-    databaseToSynIdMappingDf = pd.DataFrame(databaseToSynIdMapping)
-
-    with patch.object(vcf, "process") as patch_process:
-        input_to_database.processfiles(
-            syn, validfilesdf, center, path_to_genie,
-            center_mapping_df, oncotree_link, databaseToSynIdMappingDf,
-            validVCF=None, vcf2mafPath=None,
-            veppath=None, vepdata=None,
-            processing='vcf', reference=None)
-        patch_process.assert_called_once()
->>>>>>> 664c9b7f
+        patch_clin.assert_not_called()