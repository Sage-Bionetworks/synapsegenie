from datetime import datetime
import mock
from mock import patch
import os
import pytest

import pandas as pd
import synapseclient
import synapseutils

from genie import input_to_database, process_functions
from genie.clinical import clinical
import genie.config
from genie.mafSP import mafSP
from genie.maf import maf
from genie.vcf import vcf
from genie.validate import GenieValidationHelper


syn = mock.create_autospec(synapseclient.Synapse)
sample_clinical_synid = 'syn2222'

sample_clinical_entity = synapseclient.File(path='data_clinical_supp_sample_SAGE.txt',
                                            id=sample_clinical_synid,
                                            parentId='syn45678',
                                            name='data_clinical_supp_sample_SAGE.txt',
                                            modifiedOn = '2019-03-24T12:00:00.Z',
                                            md5='44444')

patient_clinical_synid = 'syn11111'
patient_clinical_entity = synapseclient.File(path='data_clinical_supp_patient_SAGE.txt',
                                             id=patient_clinical_synid,
                                             parentId='syn45678',
                                             name='data_clinical_supp_patient_SAGE.txt')

vcf1synid = 'syn6666'
vcf1_entity = synapseclient.File(path='GENIE-SAGE-1-1.vcf',
                                 id=vcf1synid,
                                 parentId='syn45678',
                                 name='GENIE-SAGE-1-1.vcf')
vcf2synid = 'syn8888'
vcf2_entity = synapseclient.File(path='GENIE-SAGE-2-1.vcf',
                                 id=vcf2synid,
                                 parentId='syn45678',
                                 name='GENIE-SAGE-2-1.vcf')
first = (
    [('inputs', "syn12345")],
    [('vcfs', 'syn33333')],
    [('data_clinical_supp_sample_SAGE.txt', sample_clinical_synid),
     ('data_clinical_supp_patient_SAGE.txt', patient_clinical_synid)])
second = (
    [('vcfs', "syn33333")],
    [],
    [('GENIE-SAGE-000-1111.vcf', vcf1synid),
     ('GENIE-SAGE-111-2222.vcf', vcf2synid)])
center = "SAGE"
oncotree_link = "http://oncotree.mskcc.org/api/tumorTypes/tree?version=oncotree_2017_06_21"
center_input_synid = "syn9999"
center_staging_synid = "syn9999"
center_mapping = {'inputSynId': [center_input_synid],
                  'stagingSynId': [center_input_synid],
                  'center': [center]}
center_mapping_df = pd.DataFrame(center_mapping)
validation_statusdf = pd.DataFrame({
    'id': ['syn1234', 'syn2345'],
    'status': ['VALID', 'INVALID'],
    'md5': ['3333', '44444'],
    'name': ['first.txt', 'second.txt'],
    'fileType': ['filetype1', 'filetype2']})
error_trackerdf = pd.DataFrame({
    'id': ['syn2345'],
    'errors': ['Invalid file format'],
    'fileType': ['filetype1']})
emptydf = pd.DataFrame(columns=['id'], dtype=str)

class mock_csv_query_result(object):
    def __init__(self, df):
        self.df = df
    def asDataFrame(self):
        return self.df

# def test_samename_rename_file():
#     '''Test that the file path is not renamed.
#     '''
#     filename = synapseclient.utils.make_bogus_data_file()
#     entity = synapseclient.File(path=filename,
#                                 id='syn012345',
#                                 parentId='syn45678',
#                                 name=os.path.basename(filename))
#     expectedpath = filename
#     new_entity = input_to_database.rename_file(entity)
#     assert new_entity.annotations.expectedPath == expectedpath
#     os.remove(filename)


# def test_diffname_rename_file():
#     '''Test that the file path is renamed.
#     '''
#     filename = synapseclient.utils.make_bogus_data_file()
#     entity = synapseclient.File(path=filename,
#                                 id='syn012345',
#                                 parentId='syn45678',
#                                 name='testname')

#     expectedpath = os.path.join(os.path.dirname(filename), "testname")
#     new_entity = input_to_database.rename_file(entity)
#     assert new_entity.annotations.expectedPath == expectedpath
#     os.remove(filename)


def walk_return():
    '''
    Generator returned by synapseutils.walk
    '''
    yield first
    yield second


def walk_return_empty():
    '''
    Generator returned by synapseutils.walk
    '''
    yield ([], [], [])


def test_main_get_center_input_files():
    '''
    Test to make sure center input files are gotten
    excluding the vcf files since process main is specified
    '''
    syn_get_effects = [sample_clinical_entity, patient_clinical_entity]
    expected_center_file_list = [syn_get_effects]

    calls = [mock.call(sample_clinical_synid, downloadFile=True),
             mock.call(patient_clinical_synid, downloadFile=True)]

    with patch.object(synapseutils, "walk",
                      return_value=walk_return()) as patch_synapseutils_walk,\
         patch.object(syn, "get",
                      side_effect=syn_get_effects) as patch_syn_get:
        center_file_list = input_to_database.get_center_input_files(syn,
                                                                    "syn12345",
                                                                    center)

        assert len(center_file_list) == len(expected_center_file_list)
        assert len(center_file_list[0]) == 2
        assert center_file_list == expected_center_file_list
        patch_synapseutils_walk.assert_called_once_with(syn, 'syn12345')
        patch_syn_get.assert_has_calls(calls)


def test_vcf_get_center_input_files():
    '''
    Test to make sure center input files are gotten
    including the vcf files since process vcf is specified
    '''
    syn_get_effects = [sample_clinical_entity, patient_clinical_entity,
                       vcf1_entity, vcf2_entity]
    expected_center_file_list = [
        [vcf1_entity], [vcf2_entity],
        [sample_clinical_entity, patient_clinical_entity]]
    calls = [
        mock.call(sample_clinical_synid, downloadFile=True),
        mock.call(patient_clinical_synid, downloadFile=True),
        mock.call(vcf1synid, downloadFile=True),
        mock.call(vcf2synid, downloadFile=True)]

    with patch.object(synapseutils, "walk",
                      return_value=walk_return()) as patch_synapseutils_walk,\
         patch.object(syn, "get",
                      side_effect=syn_get_effects) as patch_syn_get:
        center_file_list = input_to_database.get_center_input_files(syn,
                                                                    "syn12345",
                                                                    center,
                                                                    process="vcf")
        assert len(center_file_list) == len(expected_center_file_list)
        assert len(center_file_list[2]) == 2
        assert center_file_list == expected_center_file_list
        patch_synapseutils_walk.assert_called_once_with(syn, 'syn12345')
        patch_syn_get.assert_has_calls(calls)


def test_empty_get_center_input_files():
    '''
    Test that center input files is empty if directory
    pass in is empty
    '''
    with patch.object(synapseutils, "walk",
                      return_value=walk_return_empty()) as patch_synapseutils_walk:
        center_file_list = input_to_database.get_center_input_files(
            syn, "syn12345", center, process="vcf")
        assert center_file_list == []
        patch_synapseutils_walk.assert_called_once_with(syn, 'syn12345')


# @pytest.fixture(params=[
#     # tuple with (input, expectedOutput)
#     (["data_CNA_SAGE.txt"], "cna"),
#     (["data_clinical_supp_SAGE.txt"], "clinical"),
#     (["data_clinical_supp_sample_SAGE.txt",
#       "data_clinical_supp_patient_SAGE.txt"], "clinical")])
# def filename_fileformat_map(request):
#     return request.param


# def test_perfect_get_filetype(filename_fileformat_map):
#     (filepath_list, fileformat) = filename_fileformat_map
#     assert input_to_database.get_filetype(
#         syn, filepath_list, center) == fileformat


# def test_wrongfilename_get_filetype():
#     assert input_to_database.get_filetype(syn, ['wrong.txt'], center) is None


def test_unvalidatedinput_check_existing_file_status():
    '''
    Test the values returned by input that hasn't be validated
    '''
    entity = synapseclient.Entity(id='syn1234')
    entities = [entity]

    file_status = input_to_database.check_existing_file_status(
        mock_csv_query_result(emptydf), mock_csv_query_result(emptydf), entities)
    assert file_status['to_validate']
    assert file_status['status_list'] == []
    assert file_status['error_list'] == []


def test_valid_check_existing_file_status():
    '''
    Test the values returned by input that is already valid
    '''
    entity = synapseclient.Entity(name='first.txt', id='syn1234', md5='3333')
    entities = [entity]
    file_status = input_to_database.check_existing_file_status(
        mock_csv_query_result(validation_statusdf), mock_csv_query_result(error_trackerdf), entities)
    assert not file_status['to_validate']
    assert file_status['status_list'] == ['VALID']
    assert file_status['error_list'] == []


def test_invalid_check_existing_file_status():
    '''
    Test the values returned by input that is invalid
    '''
    entity = synapseclient.Entity(name='second.txt', id='syn2345', md5='44444')
    entities = [entity]
    file_status = input_to_database.check_existing_file_status(
        mock_csv_query_result(validation_statusdf), mock_csv_query_result(error_trackerdf), entities)
    assert not file_status['to_validate']
    assert file_status['status_list'] == ['INVALID']
    assert file_status['error_list'] == ['Invalid file format']


def test_nostorederrors_check_existing_file_status():
    '''
    If there is no error uploaded, must re-validate file
    '''
    entity = synapseclient.Entity(name='second.txt', id='syn2345', md5='44444')
    entities = [entity]
    file_status = input_to_database.check_existing_file_status(
        mock_csv_query_result(validation_statusdf), mock_csv_query_result(emptydf), entities)
    assert file_status['to_validate']
    assert file_status['status_list'] == ['INVALID']
    assert file_status['error_list'] == []


def test_diffmd5validate_check_existing_file_status():
    '''
    If md5 is different from stored md5, must re-validate file
    '''
    entity = synapseclient.Entity(name='first.txt', id='syn1234', md5='44444')
    entities = [entity]
    file_status = input_to_database.check_existing_file_status(
        mock_csv_query_result(validation_statusdf), mock_csv_query_result(emptydf), entities)
    assert file_status['to_validate']
    assert file_status['status_list'] == ['VALID']
    assert file_status['error_list'] == []


def test_diffnametovalidate_check_existing_file_status():
    '''
    If name is different from stored name, must re-validate file
    '''
    entity = synapseclient.Entity(name='second.txt', id='syn1234', md5='3333')
    entities = [entity]
    file_status = input_to_database.check_existing_file_status(
        mock_csv_query_result(validation_statusdf), mock_csv_query_result(emptydf), entities)
    assert file_status['to_validate']
    assert file_status['status_list'] == ['VALID']
    assert file_status['error_list'] == []


def test_twoinvalid_check_existing_file_status():
    '''
    Test to make sure both invalid statues get passed back
    '''
    validation_statusdf = pd.DataFrame({
        'id': ['syn1234', 'syn2345'],
        'status': ['INVALID', 'INVALID'],
        'md5': ['3333', '44444'],
        'name': ['first.txt', 'second.txt']})
    error_trackerdf = pd.DataFrame({
        'id': ['syn1234', 'syn2345'],
        'errors': ['Invalid file format', 'Invalid formatting issues']})
    first_entity = synapseclient.Entity(name='first.txt', id='syn1234', md5='3333')
    second_entity = synapseclient.Entity(name='second.txt', id='syn2345', md5='44444')
    entities = [first_entity, second_entity]
    file_status = input_to_database.check_existing_file_status(
        mock_csv_query_result(validation_statusdf), mock_csv_query_result(error_trackerdf), entities)
    assert not file_status['to_validate']
    assert file_status['status_list'] == [
        'INVALID', 'INVALID']
    assert file_status['error_list'] == [
        'Invalid file format', 'Invalid formatting issues']


def test_error_check_existing_file_status():
    '''
    With exception of clinical files, there should never be
    more than 2 files being passed in for validation.
    '''
    with pytest.raises(
            ValueError,
            match='There should never be more than 2 files being validated.'):
        entities = ['foo', 'doo', 'boo']
        input_to_database.check_existing_file_status(
            emptydf, emptydf, entities)


def test_create_and_archive_maf_database():
    '''
    Test the creation and archive of the maf database
    '''
    table_ent = synapseclient.Entity(
        parentId="syn123", name="foo", primaryKey=['annot'], id='syn12345')
    new_maf_ent = synapseclient.Entity(id="syn2222")
    database_synid_mappingdf = pd.DataFrame({
        'Database': ['vcf2maf', 'main'],
        'Id': ['syn12345', 'syn23455']})

    with patch.object(syn, "store",
                      return_value=new_maf_ent) as patch_syn_store,\
         patch.object(syn, "setPermissions",
                      return_value=None) as patch_syn_set_permissions,\
         patch.object(syn, "get",
                      return_value=table_ent) as patch_syn_get,\
         patch.object(syn, "getTableColumns",
                      return_value=['foo', 'ddooo']) as patch_syn_get_table_columns:

        database_mappingdf = input_to_database.create_and_archive_maf_database(
            syn, database_synid_mappingdf)

        assert database_mappingdf['Id'][
            database_mappingdf['Database'] == 'vcf2maf'].values[0] \
            == new_maf_ent.id
        assert database_mappingdf['Id'][
            database_mappingdf['Database'] == 'main'].values[0] == 'syn23455'
        patch_syn_get_table_columns.assert_called_once_with('syn12345')
        patch_syn_get.assert_called_once_with('syn12345')
        assert patch_syn_store.call_count == 3
        patch_syn_set_permissions.assert_called_once_with(
            new_maf_ent.id, 3326313, [])


def test_valid_validatefile():
    '''
    Tests the behavior of a file that gets validated that becomes
    valid
    '''
    validation_statusdf = pd.DataFrame()
    error_trackerdf = pd.DataFrame()
    entity = synapseclient.Entity(name="data_clinical_supp_SAGE.txt",
                                  id='syn1234', md5='44444',
                                  path='/path/to/data_clinical_supp_SAGE.txt')
    entity['modifiedOn'] = '2019-03-24T12:00:00.Z'
    # This modifiedOn translates to: 1553428800000
    entity.modifiedBy = '333'
    entity.createdBy = '444'
    entities = [entity]
    threads = 0
    valid = True
    message = "Is valid"
    filetype = "clinical"
    # Only a list is returned as opposed a list of lists when there are
    # invalid errors
    status_error_list_results = ([{'entity': entity, 'status': 'VALIDATED'}],
                                 [])
    expected_results = ([{'entity': entity, 'status': 'VALIDATED',
                          'fileType': filetype, 'center': center}],
                        [], [])
    with patch.object(GenieValidationHelper, "determine_filetype",
                      return_value=filetype) as patch_determine_filetype,\
         patch.object(input_to_database, "check_existing_file_status",
                      return_value={'status_list': [],
                                    'error_list': [],
                                    'to_validate': True}) as patch_check, \
         patch.object(GenieValidationHelper,"validate_single_file",
                      return_value=(valid, message)) as patch_validate,\
         patch.object(input_to_database, "_get_status_and_error_list",
                      return_value=status_error_list_results) as patch_get_staterror_list,\
         patch.object(input_to_database,
                      "_send_validation_error_email") as patch_send_email:

        validate_results = input_to_database.validatefile(
            syn, None, entities, validation_statusdf,
            error_trackerdf, center, threads, oncotree_link,
            format_registry=genie.config.PROCESS_FILES)

        assert expected_results == validate_results
        patch_validate.assert_called_once_with(
            oncotree_link=oncotree_link, nosymbol_check=False)
        patch_check.assert_called_once_with(
            validation_statusdf, error_trackerdf, entities)
        patch_determine_filetype.assert_called_once()
        patch_get_staterror_list.assert_called_once_with(
            valid, message, entities)
        patch_send_email.assert_not_called()


def test_invalid_validatefile():
    '''
    Tests the behavior of a file that gets validated that becomes
    invalid
    '''
    validation_statusdf = pd.DataFrame()
    error_trackerdf = pd.DataFrame(columns=['id'], dtype=str)
    entity = synapseclient.Entity(name="data_clinical_supp_SAGE.txt",
                                  id='syn1234', md5='44444',
                                  path='/path/to/data_clinical_supp_SAGE.txt')
    entity['modifiedOn'] = '2019-03-24T12:00:00.Z'
    # This modifiedOn translates to: 1553428800000
    entity.modifiedBy = '333'
    entity.createdBy = '444'
    entities = [entity]
    threads = 0
    valid = False
    message = "Is invalid"
    filetype = "clinical"
    status_error_list_results = ([{'entity': entity, 'status': 'INVALID'}],
                                 [{'entity': entity, 'errors': message}])
    expected_results = ([{'entity': entity, 'status': 'INVALID',
                          'fileType': filetype, 'center': center}],
                        [{'entity': entity, 'errors': message,
                          'fileType': filetype, 'center': center}],
                          [(['data_clinical_supp_SAGE.txt'], 'Is invalid', ['333', '444'])])

    with patch.object(GenieValidationHelper, "determine_filetype",
                      return_value=filetype) as patch_determine_filetype,\
         patch.object(input_to_database, "check_existing_file_status",
                      return_value={'status_list': [],
                                    'error_list': [],
                                    'to_validate': True}) as patch_check, \
         patch.object(GenieValidationHelper, "validate_single_file",
                      return_value=(valid, message)) as patch_validate,\
         patch.object(input_to_database, "_get_status_and_error_list",
                      return_value=status_error_list_results) as patch_get_staterror_list:

        validate_results = input_to_database.validatefile(
            syn, None, entities, validation_statusdf,
            error_trackerdf, center, threads, oncotree_link,
            format_registry=genie.config.PROCESS_FILES)

        assert expected_results == validate_results
        patch_validate.assert_called_once_with(
            oncotree_link=oncotree_link, nosymbol_check=False)
        patch_check.assert_called_once_with(
            validation_statusdf, error_trackerdf, entities)
        patch_determine_filetype.assert_called_once()
        patch_get_staterror_list.assert_called_once_with(
            valid, message, entities)


def test_already_validated_validatefile():
    '''
    Test already validated files
    '''
    validation_statusdf = pd.DataFrame()
    error_trackerdf = pd.DataFrame()
    entity = synapseclient.Entity(name="data_clinical_supp_SAGE.txt",
                                  id='syn1234', md5='44444',
                                  path='/path/to/data_clinical_supp_SAGE.txt')
    entity['modifiedOn'] = '2019-03-24T12:00:00.Z'
    # This modifiedOn translates to: 1553428800000
    entity.modifiedBy = '333'
    entity.createdBy = '444'
    entities = [entity]
    threads = 0
    valid = False
    errors = "Invalid file"
    filetype = "markdown"
    status = "INVALID"
    check_file_status_dict = {
        'status_list': [status],
        'error_list': [errors],
        'to_validate': False}

    status_error_list_results = ([{'entity': entity, 'status': status}],
                                 [{'entity': entity, 'errors': errors}])
    expected_results = ([{'entity': entity, 'status': status,
                          'fileType': filetype, 'center': center}],
                        [{'entity': entity, 'errors': errors,
                          'fileType': filetype, 'center': center}],
                        [])
    with patch.object(GenieValidationHelper, "determine_filetype",
                      return_value=filetype) as patch_determine_filetype,\
         patch.object(input_to_database, "check_existing_file_status",
                      return_value=check_file_status_dict) as patch_check, \
         patch.object(GenieValidationHelper, "validate_single_file",
                      return_value=(valid, errors)) as patch_validate,\
         patch.object(input_to_database, "_get_status_and_error_list",
                      return_value=status_error_list_results) as patch_get_staterror_list,\
         patch.object(input_to_database,
                      "_send_validation_error_email") as patch_send_email:

        validate_results = input_to_database.validatefile(
            syn, None, entities, validation_statusdf,
            error_trackerdf, center, threads, oncotree_link,
            format_registry=genie.config.PROCESS_FILES)

        assert expected_results == validate_results
        patch_validate.assert_not_called()
        patch_check.assert_called_once_with(
            validation_statusdf, error_trackerdf, entities)
        patch_determine_filetype.assert_called_once()
        patch_get_staterror_list.assert_not_called()
        patch_send_email.assert_not_called()


def test_valid__get_status_and_error_list():
    '''
    Tests the correct status and error lists received
    when file is valid.
    '''
    modified_on = 1561143558000
    modified_on_string = "2019-06-21T18:59:18.456Z"

    entity = synapseclient.Entity(id='syn1234', md5='44444',
                                  path='/path/to/foobar.txt',
                                  name='data_clinical_supp_SAGE.txt')
    entity.properties.modifiedOn = modified_on_string

    entities = [entity]

    valid = True
    message = 'valid'
    filetype = 'clinical'

    input_status_list, invalid_errors_list = \
        input_to_database._get_status_and_error_list(
           valid, message, entities)
    assert input_status_list == [{'entity': entity, 'status': 'VALIDATED'}]
    assert not invalid_errors_list


def test_invalid__get_status_and_error_list():
    '''
    Tests the correct status and error lists received
    when file is invalid.
    '''
    modified_on = 1561143558000
    modified_on_string = "2019-06-21T18:59:18.456Z"
    entity = synapseclient.Entity(id='syn1234', md5='44444',
                                  path='/path/to/foobar.txt',
                                  name='data_clinical_supp_SAGE.txt')
    entity.properties.modifiedOn = modified_on_string

    entities = [entity]
    filetype = "clinical"
    # This valid variable control the validation status
    valid = False
    errors = 'invalid file content'

    input_status_list, invalid_errors_list = \
        input_to_database._get_status_and_error_list(
            valid, errors, entities)
    assert input_status_list == [{'entity': entity, 'status': 'INVALID'}]
    assert invalid_errors_list == [{'entity': entity, 'errors': errors}]


def test__send_validation_error_email():
    message = "invalid error message here"
    filenames = ['data_clinical_supp_SAGE.txt']
    file_user = '333'
    message_objs = [dict(filenames=filenames, messages=message)]
    with patch.object(syn, "getUserProfile",
                      return_value={'userName':
                                    'trial'}) as patch_syn_getuserprofile,\
         patch.object(syn, "sendMessage") as patch_syn_sendmessage,\
         patch('genie.input_to_database.datetime') as mock_datetime:
        mock_datetime.datetime.today.return_value = datetime(2019, 11, 1, 00,
                                                             00, 00, 0)
        mock_datetime.side_effect = lambda *args, **kw: date(*args, **kw)

        input_to_database._send_validation_error_email(syn, file_user,
                                                       message_objs)
        error_message = ("Dear trial,\n\n"
                         "You have invalid files! "
                         "Here are the reasons why:\n\n"
                         "Filenames: data_clinical_supp_SAGE.txt, "
                         f"Errors:\n {message}\n\n")
        patch_syn_sendmessage.assert_called_once_with(
            userIds=[file_user], messageBody=error_message,
            messageSubject='GENIE Validation Error - 2019-11-01 00:00:00')
        patch_syn_getuserprofile.assert_called_once_with(file_user)


class emptytable_mock:
    '''
    Validation status tablequery dataframe mocking and
    error tracking tablequery dataframe mocking
    This is used because assert_called_once_with has a hard
    time with comparing pandas dataframes
    '''
    tableId = "syn555"

    def asDataFrame(self):
        return([])


<<<<<<< HEAD
def test_update_status_and_error_tables():
    '''
    Test updating validation status and error table
    '''
    validation_status_table = emptytable_mock()
    error_tracker_table = emptytable_mock()

    input_valid_statuses = [{'entity': sample_clinical_entity,
                             'status': 'VALIDATED',
                             'fileType': 'clinical',
                             'center': center}]

    expected = [[sample_clinical_entity.id, sample_clinical_entity.path,
                 sample_clinical_entity.md5, 'VALIDATED',
                 sample_clinical_entity.name,
                 1553428800000, 'clinical', center]]
    invalid_errors = []
    expected_statusdf = pd.DataFrame(expected,
                                     columns=["id", 'path', 'md5', 'status',
                                              'name', 'modifiedOn',
                                              'fileType', 'center'])
    #input_valid_statusdf['center'] = center
    empty_errorsdf = pd.DataFrame(columns=['id', 'errors', 'name',
                                           'fileType', 'center'], dtype=str)
    with patch.object(input_to_database, "get_duplicated_files",
                      return_value=empty_errorsdf) as mock_get_duplicated,\
         patch.object(input_to_database,
                      "email_duplication_error") as mock_email,\
         patch.object(process_functions, "updateDatabase") as mock_update:
        input_validdf = input_to_database.update_status_and_error_tables(
            syn,
            input_valid_statuses,
            invalid_errors,
            validation_status_table,
            error_tracker_table)
        mock_get_duplicated.assert_called_once()
        mock_email.assert_not_called()
        assert mock_update.call_count == 2
        assert input_validdf.equals(expected_statusdf[input_validdf.columns])
        assert expected_statusdf.equals(input_validdf[expected_statusdf.columns])


def test_validation():
    '''
    Test validation steps
    '''
    validation_statusdf = pd.DataFrame({
        'id': ['syn1234'],
        'status': ['VALIDATED'],
        'path': ["/path/to/file"],
        'name': ['filename'],
        'fileType': ['clinical']})

    thread = 2
    modified_on = 1561143558000
    process = "main"
    databaseToSynIdMapping = {'Database': ["clinical", 'validationStatus', 'errorTracker'],
                              'Id': ['syn222', 'syn333', 'syn444']}
    databaseToSynIdMappingDf = pd.DataFrame(databaseToSynIdMapping)
    entity = synapseclient.Entity(id='syn1234', md5='44444',
                                  path='/path/to/foobar.txt',
                                  name='data_clinical_supp_SAGE.txt')
    entities = [entity]
    filetype = "clinical"
    input_status_list = [
        [entity.id, entity.path, entity.md5,
         'VALIDATED', entity.name, modified_on,
         filetype, center]]
    invalid_errors_list = []
    messages = []
    validationstatus_mock = emptytable_mock()
    errortracking_mock = emptytable_mock()
    with patch.object(input_to_database, "get_center_input_files",
                      return_value=entities) as patch_get_center,\
         patch.object(syn, "tableQuery",
                      side_effect=[validationstatus_mock,
                                   errortracking_mock]) as patch_tablequery,\
         patch.object(input_to_database, "validatefile",
                      return_value=(input_status_list,
                                    invalid_errors_list,
                                    messages)) as patch_validatefile,\
         patch.object(input_to_database, "update_status_and_error_tables",
                      return_value=validation_statusdf) as patch_update_status:
        valid_filedf = input_to_database.validation(
            syn, None, center, process,
            center_mapping_df, databaseToSynIdMappingDf,
            oncotree_link, genie.config.PROCESS_FILES, thread=None)
        patch_get_center.assert_called_once_with(
            syn, center_input_synid, center, process)
        assert patch_tablequery.call_count == 2
        patch_validatefile.assert_called_once_with(
            syn, None, entity,
            validationstatus_mock,
            errortracking_mock,
            center='SAGE', threads=1,
            oncotree_link=oncotree_link,
            format_registry=genie.config.PROCESS_FILES)
        patch_update_status.assert_called_once_with(
            syn,
            input_status_list,
            [],
            validationstatus_mock,
            errortracking_mock)

        assert valid_filedf.equals(validation_statusdf[['id', 'path', 'fileType', 'name']])
=======
class TestValidation:
    def setup(self):
        valid = [[sample_clinical_entity.id, sample_clinical_entity.path,
                  sample_clinical_entity.md5, 'VALIDATED',
                  sample_clinical_entity.name, 1553428800000, 'clinical',
                  center, sample_clinical_entity]]
        self.empty_validation = pd.DataFrame(
            columns=["id", 'path', 'md5', 'status', 'name',
                     'modifiedOn', 'fileType', 'center', 'entity']
        )
        self.validation_statusdf = pd.DataFrame(
            valid, columns=["id", 'path', 'md5', 'status', 'name',
                            'modifiedOn', 'fileType', 'center', 'entity']
        )
        error = [[sample_clinical_entity.id, "errors",
                  sample_clinical_entity.name,
                  'clinical', center, sample_clinical_entity]]
        self.errors_df = pd.DataFrame(
            error,
            columns=['id', 'errors', 'name', 'fileType', 'center', 'entity']
        )
        self.empty_errors = pd.DataFrame(
            columns=['id', 'errors', 'name', 'fileType', 'center', 'entity']
        )

        self.with_dupsdf = pd.DataFrame({
            'id': [sample_clinical_entity.id,
                   'syn2345', 'syn5555', 'syn1224', 'syn34444'],
            'name': ['first.cbs', 'second.seg', 'data_clinical_supp_1',
                     'data_clinical_supp_2', 'data_clinical_supp_3'],
            'center': ['SAGE']*5,
            'fileType': ['type']*5,
            'entity': ['entity']*5
        })
        self.duplicateddf = self.with_dupsdf.copy()
        self.duplicateddf['errors'] = input_to_database.DUPLICATED_FILE_ERROR

        self.no_dupsdf = pd.DataFrame({
            'id': [sample_clinical_entity.id,
                   'syn2345', 'syn5555', 'syn1224', 'syn34444'],
            'name': ['cbs.txt', 'second.seg', 'no_clinical.txt',
                     'data_clinical_supp_2', 'data_clinical_supp_3'],
            'center': ['SAGE']*5,
            'fileType': ['type']*5,
            'entity': ['entity']*5
        })
        self.empty_dup = pd.DataFrame(columns=['id', 'name', 'center',
                                               'fileType', 'entity',
                                               'errors'])

    def test_build_validation_status_table(self):
        input_valid_statuses = [{'entity': sample_clinical_entity,
                                 'status': 'VALIDATED',
                                 'fileType': 'clinical',
                                 'center': center}]
        validationdf = input_to_database.build_validation_status_table(
            input_valid_statuses
        )
        assert validationdf.equals(self.validation_statusdf)

    def test_build_validation_status_table__empty(self):
        input_valid_statuses = []
        validationdf = input_to_database.build_validation_status_table(
            input_valid_statuses
        )
        assert validationdf.equals(self.empty_validation)

    def test_build_error_tracking_table(self):
        invalid_errors = [{'entity': sample_clinical_entity,
                           'errors': 'errors',
                           'fileType': 'clinical',
                           'center': center}]
        errordf = input_to_database.build_error_tracking_table(
            invalid_errors
        )
        assert errordf.equals(self.errors_df)

    def test_build_error_tracking_table__empty(self):
        invalid_errors = []
        errordf = input_to_database.build_error_tracking_table(
            invalid_errors
        )
        assert errordf.equals(self.empty_errors)

    def test_update_status_and_error_tables(self):
        """Test updating validation status and error table"""
        validation_status_table = emptytable_mock()
        error_tracker_table = emptytable_mock()

        with patch.object(process_functions, "updateDatabase") as mock_update:
            input_to_database.update_status_and_error_tables(
                syn,
                self.validation_statusdf,
                self.errors_df,
                validation_status_table,
                error_tracker_table
            )
            assert mock_update.call_count == 2

    def test_dups_get_duplicated_files(self):
        """Test get all duplicates: cbs/seg/clinical"""
        dupsdf = input_to_database.get_duplicated_files(self.with_dupsdf)
        assert dupsdf.equals(self.duplicateddf)

    def test_nodups_get_duplicated_files(self):
        """Test no duplicated"""
        dupsdf = input_to_database.get_duplicated_files(self.no_dupsdf)
        assert dupsdf.equals(self.empty_dup)

    def test__update_tables_content(self):
        """Tests duplicates are added to the tables and errors/statues are
        updated
        """
        errorsdf = self.errors_df.copy()
        errorsdf['errors'] = input_to_database.DUPLICATED_FILE_ERROR

        validationdf = self.validation_statusdf
        validationdf['status'] = 'INVALID'

        with patch.object(input_to_database,
                          "get_duplicated_files",
                          return_value=self.duplicateddf):
            updated_tables = input_to_database._update_tables_content(
                self.validation_statusdf,
                self.errors_df
            )
        assert updated_tables['duplicated_filesdf'].equals(self.duplicateddf)
        assert updated_tables['error_trackingdf'].equals(errorsdf)
        assert updated_tables['validation_statusdf'].equals(validationdf)

    def test__update_tables_content__remove_old_duplicates(self):
        """Tests that old duplicates are removed"""
        errorsdf = self.errors_df.copy()
        errorsdf['errors'] = input_to_database.DUPLICATED_FILE_ERROR
        validationdf = self.validation_statusdf
        validationdf['status'] = 'INVALID'

        with patch.object(input_to_database,
                          "get_duplicated_files",
                          return_value=self.empty_dup):
            updated_tables = input_to_database._update_tables_content(
                validationdf,
                errorsdf
            )
        assert updated_tables['duplicated_filesdf'].empty
        assert updated_tables['error_trackingdf'].empty
        assert updated_tables['validation_statusdf'].empty

    def test__update_tables_content__remove_old_errors(self):
        """Tests that old errors are removed"""
        errorsdf = self.errors_df.copy()
        errorsdf['errors'] = 'foo'
        validationdf = self.validation_statusdf
        validationdf['status'] = 'VALIDATED'

        with patch.object(input_to_database,
                          "get_duplicated_files",
                          return_value=self.empty_dup):
            updated_tables = input_to_database._update_tables_content(
                validationdf,
                errorsdf
            )
        assert updated_tables['duplicated_filesdf'].empty
        assert updated_tables['error_trackingdf'].empty
        assert updated_tables['validation_statusdf'].empty

    def test_validation(self):
        """Test validation steps"""
        testing = False
        modified_on = 1561143558000
        process = "main"
        databaseToSynIdMapping = {'Database': ["clinical", 'validationStatus', 'errorTracker'],
                                'Id': ['syn222', 'syn333', 'syn444']}
        databaseToSynIdMappingDf = pd.DataFrame(databaseToSynIdMapping)
        entity = synapseclient.Entity(id='syn1234', md5='44444',
                                      path='/path/to/foobar.txt',
                                      name='data_clinical_supp_SAGE.txt')
        entities = [entity]
        filetype = "clinical"
        input_status_list = [[entity.id, entity.path, entity.md5,
                              'VALIDATED', entity.name, modified_on,
                              filetype, center]]
        invalid_errors_list = []
        messages = []
        new_tables = {'validation_statusdf': self.validation_statusdf,
                      'error_trackingdf': self.errors_df,
                      'duplicated_filesdf': self.empty_dup}
        validationstatus_mock = emptytable_mock()
        errortracking_mock = emptytable_mock()
        with patch.object(syn, "tableQuery",
                          side_effect=[validationstatus_mock,
                                       errortracking_mock]) as patch_query,\
             patch.object(input_to_database, "validatefile",
                          return_value=(input_status_list,
                                        invalid_errors_list,
                                        messages)) as patch_validatefile,\
             patch.object(input_to_database, "build_validation_status_table",
                          return_value=self.validation_statusdf),\
             patch.object(input_to_database, "build_error_tracking_table",
                          return_value=self.errors_df),\
             patch.object(input_to_database, "_update_tables_content",
                          return_value=new_tables),\
             patch.object(input_to_database, "update_status_and_error_tables"):
            valid_filedf = input_to_database.validation(
                syn, center, process,
                entities, databaseToSynIdMappingDf,
                testing, oncotree_link, genie.config.PROCESS_FILES
            )
            assert patch_query.call_count == 2
            patch_validatefile.assert_called_once_with(
                syn, entity,
                validationstatus_mock,
                errortracking_mock,
                center='SAGE',
                testing=False,
                oncotree_link=oncotree_link,
                format_registry=genie.config.PROCESS_FILES
            )

            assert valid_filedf.equals(
                self.validation_statusdf[['id', 'path', 'fileType', 'name']]
            )
>>>>>>> 6e9620b9


@pytest.mark.parametrize(
    'process, genieclass, filetype', [
        ('main', clinical, 'clinical'),
        ('maf', maf, 'maf'),
        ('mafSP', mafSP, 'mafSP')
    ]
)
def test_main_processfile(process, genieclass, filetype):
    validfiles = {'id': ['syn1'],
                  'path': ['/path/to/data_clinical_supp.txt'],
                  'fileType': [filetype],
                  'name': ['data_clinical_supp_SAGE.txt']}
    validfilesdf = pd.DataFrame(validfiles)
    center = "SAGE"
    path_to_genie = "./"
    oncotree_link = "www.google.com"
    center_mapping = {'stagingSynId': ["syn123"],
                      'center': [center]}
    center_mapping_df = pd.DataFrame(center_mapping)
    databaseToSynIdMapping = {'Database': [filetype],
                              'Id': ['syn222']}
    databaseToSynIdMappingDf = pd.DataFrame(databaseToSynIdMapping)

    with patch.object(genieclass, "process") as patch_class:
        input_to_database.processfiles(
            syn, validfilesdf, center, path_to_genie,
            center_mapping_df, oncotree_link, databaseToSynIdMappingDf,
            validVCF=None, vcf2mafPath=None,
            veppath=None, vepdata=None,
            processing=process, reference=None)
        patch_class.assert_called_once()


def test_mainnone_processfile():
    '''
    If file type is None, the processing function is not called
    '''
    validfiles = {'id': ['syn1'],
                  'path': ['/path/to/data_clinical_supp_SAGE.txt'],
                  'fileType': [None],
                  'name': ['data_clinical_supp_SAGE.txt']}
    validfilesdf = pd.DataFrame(validfiles)
    center = "SAGE"
    path_to_genie = "./"
    oncotree_link = "www.google.com"
    center_mapping = {'stagingSynId': ["syn123"],
                      'center': [center]}
    center_mapping_df = pd.DataFrame(center_mapping)
    databaseToSynIdMapping = {'Database': ["clinical"],
                              'Id': ['syn222']}
    databaseToSynIdMappingDf = pd.DataFrame(databaseToSynIdMapping)

    with patch.object(clinical, "process") as patch_clin:
        input_to_database.processfiles(
            syn, validfilesdf, center, path_to_genie,
            center_mapping_df, oncotree_link, databaseToSynIdMappingDf,
            validVCF=None, vcf2mafPath=None,
            veppath=None, vepdata=None,
            processing="main", reference=None)
        patch_clin.assert_not_called()


def test_notvcf_processfile():
    '''
    Make sure vcf, maf, mafSP is called correctly
    '''
    validfiles = {'id': ['syn1'],
                  'path': ['/path/to/data_clinical_supp_SAGE.txt'],
                  'fileType': [None]}
    validfilesdf = pd.DataFrame(validfiles)
    center = "SAGE"
    path_to_genie = "./"
    oncotree_link = "www.google.com"
    center_mapping = {'stagingSynId': ["syn123"],
                      'center': [center]}
    center_mapping_df = pd.DataFrame(center_mapping)
    databaseToSynIdMapping = {'Database': ['vcf'],
                              'Id': ['syn222']}
    databaseToSynIdMappingDf = pd.DataFrame(databaseToSynIdMapping)

    with patch.object(vcf, "process") as patch_process:
        input_to_database.processfiles(
            syn, validfilesdf, center, path_to_genie,
            center_mapping_df, oncotree_link, databaseToSynIdMappingDf,
            validVCF=None, vcf2mafPath=None,
            veppath=None, vepdata=None,
            processing='vcf', reference=None)
        patch_process.assert_called_once()<|MERGE_RESOLUTION|>--- conflicted
+++ resolved
@@ -619,113 +619,6 @@
         return([])
 
 
-<<<<<<< HEAD
-def test_update_status_and_error_tables():
-    '''
-    Test updating validation status and error table
-    '''
-    validation_status_table = emptytable_mock()
-    error_tracker_table = emptytable_mock()
-
-    input_valid_statuses = [{'entity': sample_clinical_entity,
-                             'status': 'VALIDATED',
-                             'fileType': 'clinical',
-                             'center': center}]
-
-    expected = [[sample_clinical_entity.id, sample_clinical_entity.path,
-                 sample_clinical_entity.md5, 'VALIDATED',
-                 sample_clinical_entity.name,
-                 1553428800000, 'clinical', center]]
-    invalid_errors = []
-    expected_statusdf = pd.DataFrame(expected,
-                                     columns=["id", 'path', 'md5', 'status',
-                                              'name', 'modifiedOn',
-                                              'fileType', 'center'])
-    #input_valid_statusdf['center'] = center
-    empty_errorsdf = pd.DataFrame(columns=['id', 'errors', 'name',
-                                           'fileType', 'center'], dtype=str)
-    with patch.object(input_to_database, "get_duplicated_files",
-                      return_value=empty_errorsdf) as mock_get_duplicated,\
-         patch.object(input_to_database,
-                      "email_duplication_error") as mock_email,\
-         patch.object(process_functions, "updateDatabase") as mock_update:
-        input_validdf = input_to_database.update_status_and_error_tables(
-            syn,
-            input_valid_statuses,
-            invalid_errors,
-            validation_status_table,
-            error_tracker_table)
-        mock_get_duplicated.assert_called_once()
-        mock_email.assert_not_called()
-        assert mock_update.call_count == 2
-        assert input_validdf.equals(expected_statusdf[input_validdf.columns])
-        assert expected_statusdf.equals(input_validdf[expected_statusdf.columns])
-
-
-def test_validation():
-    '''
-    Test validation steps
-    '''
-    validation_statusdf = pd.DataFrame({
-        'id': ['syn1234'],
-        'status': ['VALIDATED'],
-        'path': ["/path/to/file"],
-        'name': ['filename'],
-        'fileType': ['clinical']})
-
-    thread = 2
-    modified_on = 1561143558000
-    process = "main"
-    databaseToSynIdMapping = {'Database': ["clinical", 'validationStatus', 'errorTracker'],
-                              'Id': ['syn222', 'syn333', 'syn444']}
-    databaseToSynIdMappingDf = pd.DataFrame(databaseToSynIdMapping)
-    entity = synapseclient.Entity(id='syn1234', md5='44444',
-                                  path='/path/to/foobar.txt',
-                                  name='data_clinical_supp_SAGE.txt')
-    entities = [entity]
-    filetype = "clinical"
-    input_status_list = [
-        [entity.id, entity.path, entity.md5,
-         'VALIDATED', entity.name, modified_on,
-         filetype, center]]
-    invalid_errors_list = []
-    messages = []
-    validationstatus_mock = emptytable_mock()
-    errortracking_mock = emptytable_mock()
-    with patch.object(input_to_database, "get_center_input_files",
-                      return_value=entities) as patch_get_center,\
-         patch.object(syn, "tableQuery",
-                      side_effect=[validationstatus_mock,
-                                   errortracking_mock]) as patch_tablequery,\
-         patch.object(input_to_database, "validatefile",
-                      return_value=(input_status_list,
-                                    invalid_errors_list,
-                                    messages)) as patch_validatefile,\
-         patch.object(input_to_database, "update_status_and_error_tables",
-                      return_value=validation_statusdf) as patch_update_status:
-        valid_filedf = input_to_database.validation(
-            syn, None, center, process,
-            center_mapping_df, databaseToSynIdMappingDf,
-            oncotree_link, genie.config.PROCESS_FILES, thread=None)
-        patch_get_center.assert_called_once_with(
-            syn, center_input_synid, center, process)
-        assert patch_tablequery.call_count == 2
-        patch_validatefile.assert_called_once_with(
-            syn, None, entity,
-            validationstatus_mock,
-            errortracking_mock,
-            center='SAGE', threads=1,
-            oncotree_link=oncotree_link,
-            format_registry=genie.config.PROCESS_FILES)
-        patch_update_status.assert_called_once_with(
-            syn,
-            input_status_list,
-            [],
-            validationstatus_mock,
-            errortracking_mock)
-
-        assert valid_filedf.equals(validation_statusdf[['id', 'path', 'fileType', 'name']])
-=======
 class TestValidation:
     def setup(self):
         valid = [[sample_clinical_entity.id, sample_clinical_entity.path,
@@ -948,7 +841,6 @@
             assert valid_filedf.equals(
                 self.validation_statusdf[['id', 'path', 'fileType', 'name']]
             )
->>>>>>> 6e9620b9
 
 
 @pytest.mark.parametrize(
