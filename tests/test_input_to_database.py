from datetime import datetime
import mock
from mock import Mock, patch
import os
import pytest

import pandas as pd
import synapseclient
import synapseutils

from genie import input_to_database, process_functions
<<<<<<< HEAD

# import genie.config
# from genie.mafSP import mafSP
# from genie.maf import maf
# from genie.vcf import vcf
=======
from genie.clinical import clinical
import genie.config
from genie.mafSP import mafSP
from genie.maf import maf
>>>>>>> e17378ad
from genie.validate import GenieValidationHelper


syn = mock.create_autospec(synapseclient.Synapse)
sample_clinical_synid = 'syn2222'

sample_clinical_entity = synapseclient.File(path='data_clinical_supp_sample_SAGE.txt',
                                            id=sample_clinical_synid,
                                            parentId='syn45678',
                                            name='data_clinical_supp_sample_SAGE.txt',
                                            modifiedOn = '2019-03-24T12:00:00.Z',
                                            md5='44444')

patient_clinical_synid = 'syn11111'
patient_clinical_entity = synapseclient.File(path='data_clinical_supp_patient_SAGE.txt',
                                             id=patient_clinical_synid,
                                             parentId='syn45678',
                                             name='data_clinical_supp_patient_SAGE.txt')

vcf1synid = 'syn6666'
vcf1_entity = synapseclient.File(path='GENIE-SAGE-1-1.vcf',
                                 id=vcf1synid,
                                 parentId='syn45678',
                                 name='GENIE-SAGE-1-1.vcf')
vcf2synid = 'syn8888'
vcf2_entity = synapseclient.File(path='GENIE-SAGE-2-1.vcf',
                                 id=vcf2synid,
                                 parentId='syn45678',
                                 name='GENIE-SAGE-2-1.vcf')
first = (
    [('inputs', "syn12345")],
    [('vcfs', 'syn33333')],
    [('data_clinical_supp_sample_SAGE.txt', sample_clinical_synid),
     ('data_clinical_supp_patient_SAGE.txt', patient_clinical_synid)])
second = (
    [('vcfs', "syn33333")],
    [],
    [('GENIE-SAGE-000-1111.vcf', vcf1synid),
     ('GENIE-SAGE-111-2222.vcf', vcf2synid)])
center = "SAGE"
oncotree_link = "http://oncotree.mskcc.org/api/tumorTypes/tree?version=oncotree_2017_06_21"
center_input_synid = "syn9999"
center_staging_synid = "syn9999"
center_mapping = {'inputSynId': [center_input_synid],
                  'stagingSynId': [center_input_synid],
                  'center': [center]}
center_mapping_df = pd.DataFrame(center_mapping)
validation_statusdf = pd.DataFrame({
    'id': ['syn1234', 'syn2345'],
    'status': ['VALID', 'INVALID'],
    'md5': ['3333', '44444'],
    'name': ['first.txt', 'second.txt'],
    'fileType': ['filetype1', 'filetype2']})
error_trackerdf = pd.DataFrame({
    'id': ['syn2345'],
    'errors': ['Invalid file format'],
    'fileType': ['filetype1']})
emptydf = pd.DataFrame(columns=['id'], dtype=str)

class mock_csv_query_result(object):
    def __init__(self, df):
        self.df = df
    def asDataFrame(self):
        return self.df

# def test_samename_rename_file():
#     '''Test that the file path is not renamed.
#     '''
#     filename = synapseclient.utils.make_bogus_data_file()
#     entity = synapseclient.File(path=filename,
#                                 id='syn012345',
#                                 parentId='syn45678',
#                                 name=os.path.basename(filename))
#     expectedpath = filename
#     new_entity = input_to_database.rename_file(entity)
#     assert new_entity.annotations.expectedPath == expectedpath
#     os.remove(filename)


# def test_diffname_rename_file():
#     '''Test that the file path is renamed.
#     '''
#     filename = synapseclient.utils.make_bogus_data_file()
#     entity = synapseclient.File(path=filename,
#                                 id='syn012345',
#                                 parentId='syn45678',
#                                 name='testname')

#     expectedpath = os.path.join(os.path.dirname(filename), "testname")
#     new_entity = input_to_database.rename_file(entity)
#     assert new_entity.annotations.expectedPath == expectedpath
#     os.remove(filename)


def walk_return():
    '''
    Generator returned by synapseutils.walk
    '''
    yield first
    yield second


def walk_return_empty():
    '''
    Generator returned by synapseutils.walk
    '''
    yield ([], [], [])


def test_main_get_center_input_files():
    '''
    Test to make sure center input files are gotten
    excluding the vcf files since process main is specified
    '''
    syn_get_effects = [sample_clinical_entity, patient_clinical_entity]
    expected_center_file_list = [syn_get_effects]

    calls = [mock.call(sample_clinical_synid),
             mock.call(patient_clinical_synid)]

    with patch.object(synapseutils, "walk",
                      return_value=walk_return()) as patch_synapseutils_walk,\
         patch.object(syn, "get",
                      side_effect=syn_get_effects) as patch_syn_get:
        center_file_list = input_to_database.get_center_input_files(syn,
                                                                    "syn12345",
                                                                    center)

        assert len(center_file_list) == len(expected_center_file_list)
        assert len(center_file_list[0]) == 2
        assert center_file_list == expected_center_file_list
        patch_synapseutils_walk.assert_called_once_with(syn, 'syn12345')
        patch_syn_get.assert_has_calls(calls)


def test_vcf_get_center_input_files():
    '''
    Test to make sure center input files are gotten
    including the vcf files since process vcf is specified
    '''
    syn_get_effects = [sample_clinical_entity, patient_clinical_entity,
                       vcf1_entity, vcf2_entity]
    expected_center_file_list = [
        [vcf1_entity], [vcf2_entity],
        [sample_clinical_entity, patient_clinical_entity]]
    calls = [
        mock.call(sample_clinical_synid),
        mock.call(patient_clinical_synid),
        mock.call(vcf1synid),
        mock.call(vcf2synid)]

    with patch.object(synapseutils, "walk",
                      return_value=walk_return()) as patch_synapseutils_walk,\
         patch.object(syn, "get",
                      side_effect=syn_get_effects) as patch_syn_get:
        center_file_list = input_to_database.get_center_input_files(syn,
                                                                    "syn12345",
                                                                    center,
                                                                    process="vcf")
        assert len(center_file_list) == len(expected_center_file_list)
        assert len(center_file_list[2]) == 2
        assert center_file_list == expected_center_file_list
        patch_synapseutils_walk.assert_called_once_with(syn, 'syn12345')
        patch_syn_get.assert_has_calls(calls)


def test_empty_get_center_input_files():
    '''
    Test that center input files is empty if directory
    pass in is empty
    '''
    with patch.object(synapseutils, "walk",
                      return_value=walk_return_empty()) as patch_synapseutils_walk:
        center_file_list = input_to_database.get_center_input_files(
            syn, "syn12345", center, process="vcf")
        assert center_file_list == []
        patch_synapseutils_walk.assert_called_once_with(syn, 'syn12345')


# @pytest.fixture(params=[
#     # tuple with (input, expectedOutput)
#     (["data_CNA_SAGE.txt"], "cna"),
#     (["data_clinical_supp_SAGE.txt"], "clinical"),
#     (["data_clinical_supp_sample_SAGE.txt",
#       "data_clinical_supp_patient_SAGE.txt"], "clinical")])
# def filename_fileformat_map(request):
#     return request.param


# def test_perfect_get_filetype(filename_fileformat_map):
#     (filepath_list, fileformat) = filename_fileformat_map
#     assert input_to_database.get_filetype(
#         syn, filepath_list, center) == fileformat


# def test_wrongfilename_get_filetype():
#     assert input_to_database.get_filetype(syn, ['wrong.txt'], center) is None


def test_unvalidatedinput_check_existing_file_status():
    '''
    Test the values returned by input that hasn't be validated
    '''
    entity = synapseclient.Entity(id='syn1234')
    entities = [entity]

    file_status = input_to_database.check_existing_file_status(
        mock_csv_query_result(emptydf), mock_csv_query_result(emptydf), entities)
    assert file_status['to_validate']
    assert file_status['status_list'] == []
    assert file_status['error_list'] == []


def test_valid_check_existing_file_status():
    '''
    Test the values returned by input that is already valid
    '''
    entity = synapseclient.Entity(name='first.txt', id='syn1234', md5='3333')
    entities = [entity]
    file_status = input_to_database.check_existing_file_status(
        mock_csv_query_result(validation_statusdf), mock_csv_query_result(error_trackerdf), entities)
    assert not file_status['to_validate']
    assert file_status['status_list'] == ['VALID']
    assert file_status['error_list'] == []


def test_invalid_check_existing_file_status():
    '''
    Test the values returned by input that is invalid
    '''
    entity = synapseclient.Entity(name='second.txt', id='syn2345', md5='44444')
    entities = [entity]
    file_status = input_to_database.check_existing_file_status(
        mock_csv_query_result(validation_statusdf), mock_csv_query_result(error_trackerdf), entities)
    assert not file_status['to_validate']
    assert file_status['status_list'] == ['INVALID']
    assert file_status['error_list'] == ['Invalid file format']


def test_nostorederrors_check_existing_file_status():
    '''
    If there is no error uploaded, must re-validate file
    '''
    entity = synapseclient.Entity(name='second.txt', id='syn2345', md5='44444')
    entities = [entity]
    file_status = input_to_database.check_existing_file_status(
        mock_csv_query_result(validation_statusdf), mock_csv_query_result(emptydf), entities)
    assert file_status['to_validate']
    assert file_status['status_list'] == ['INVALID']
    assert file_status['error_list'] == []


def test_diffmd5validate_check_existing_file_status():
    '''
    If md5 is different from stored md5, must re-validate file
    '''
    entity = synapseclient.Entity(name='first.txt', id='syn1234', md5='44444')
    entities = [entity]
    file_status = input_to_database.check_existing_file_status(
        mock_csv_query_result(validation_statusdf), mock_csv_query_result(emptydf), entities)
    assert file_status['to_validate']
    assert file_status['status_list'] == ['VALID']
    assert file_status['error_list'] == []


def test_diffnametovalidate_check_existing_file_status():
    '''
    If name is different from stored name, must re-validate file
    '''
    entity = synapseclient.Entity(name='second.txt', id='syn1234', md5='3333')
    entities = [entity]
    file_status = input_to_database.check_existing_file_status(
        mock_csv_query_result(validation_statusdf), mock_csv_query_result(emptydf), entities)
    assert file_status['to_validate']
    assert file_status['status_list'] == ['VALID']
    assert file_status['error_list'] == []


def test_twoinvalid_check_existing_file_status():
    '''
    Test to make sure both invalid statues get passed back
    '''
    validation_statusdf = pd.DataFrame({
        'id': ['syn1234', 'syn2345'],
        'status': ['INVALID', 'INVALID'],
        'md5': ['3333', '44444'],
        'name': ['first.txt', 'second.txt']})
    error_trackerdf = pd.DataFrame({
        'id': ['syn1234', 'syn2345'],
        'errors': ['Invalid file format', 'Invalid formatting issues']})
    first_entity = synapseclient.Entity(name='first.txt', id='syn1234', md5='3333')
    second_entity = synapseclient.Entity(name='second.txt', id='syn2345', md5='44444')
    entities = [first_entity, second_entity]
    file_status = input_to_database.check_existing_file_status(
        mock_csv_query_result(validation_statusdf), mock_csv_query_result(error_trackerdf), entities)
    assert not file_status['to_validate']
    assert file_status['status_list'] == [
        'INVALID', 'INVALID']
    assert file_status['error_list'] == [
        'Invalid file format', 'Invalid formatting issues']


def test_error_check_existing_file_status():
    '''
    With exception of clinical files, there should never be
    more than 2 files being passed in for validation.
    '''
    with pytest.raises(
            ValueError,
            match='There should never be more than 2 files being validated.'):
        entities = ['foo', 'doo', 'boo']
        input_to_database.check_existing_file_status(
            emptydf, emptydf, entities)


def test_create_and_archive_maf_database():
    '''
    Test the creation and archive of the maf database
    '''
    table_ent = synapseclient.Entity(
        parentId="syn123", name="foo", primaryKey=['annot'], id='syn12345')
    new_maf_ent = synapseclient.Entity(id="syn2222")
    database_synid_mappingdf = pd.DataFrame({
        'Database': ['vcf2maf', 'main'],
        'Id': ['syn12345', 'syn23455']})

    with patch.object(syn, "store",
                      return_value=new_maf_ent) as patch_syn_store,\
         patch.object(syn, "setPermissions",
                      return_value=None) as patch_syn_set_permissions,\
         patch.object(syn, "get",
                      return_value=table_ent) as patch_syn_get,\
         patch.object(syn, "getTableColumns",
                      return_value=['foo', 'ddooo']) as patch_syn_get_table_columns:

        database_mappingdf = input_to_database.create_and_archive_maf_database(
            syn, database_synid_mappingdf)

        assert database_mappingdf['Id'][
            database_mappingdf['Database'] == 'vcf2maf'].values[0] \
            == new_maf_ent.id
        assert database_mappingdf['Id'][
            database_mappingdf['Database'] == 'main'].values[0] == 'syn23455'
        patch_syn_get_table_columns.assert_called_once_with('syn12345')
        patch_syn_get.assert_called_once_with('syn12345')
        assert patch_syn_store.call_count == 3
        patch_syn_set_permissions.assert_called_once_with(
            new_maf_ent.id, 3326313, [])


def test_valid_validatefile():
    '''
    Tests the behavior of a file that gets validated that becomes
    valid
    '''
    validation_statusdf = pd.DataFrame()
    error_trackerdf = pd.DataFrame()
    entity = synapseclient.Entity(name="data_clinical_supp_SAGE.txt",
                                  id='syn1234', md5='44444',
                                  path='/path/to/data_clinical_supp_SAGE.txt')
    entity['modifiedOn'] = '2019-03-24T12:00:00.Z'
    # This modifiedOn translates to: 1553428800000
    entity.modifiedBy = '333'
    entity.createdBy = '444'
    entities = [entity]
    testing = False
    valid = True
    message = "Is valid"
    filetype = "clinical"
    # Only a list is returned as opposed a list of lists when there are
    # invalid errors
    status_error_list_results = ([{'entity': entity, 'status': 'VALIDATED'}],
                                 [])
    expected_results = ([{'entity': entity, 'status': 'VALIDATED',
                          'fileType': filetype, 'center': center}],
                        [], [])
    with patch.object(GenieValidationHelper, "determine_filetype",
                      return_value=filetype) as patch_determine_filetype,\
         patch.object(input_to_database, "check_existing_file_status",
                      return_value={'status_list': [],
                                    'error_list': [],
                                    'to_validate': True}) as patch_check, \
         patch.object(GenieValidationHelper,"validate_single_file",
                      return_value=(valid, message)) as patch_validate,\
         patch.object(input_to_database, "_get_status_and_error_list",
                      return_value=status_error_list_results) as patch_get_staterror_list,\
         patch.object(input_to_database,
                      "_send_validation_error_email") as patch_send_email:

        validate_results = input_to_database.validatefile(
            syn, entities, validation_statusdf,
            error_trackerdf, center, testing, oncotree_link,
            validator_cls=GenieValidationHelper)

        assert expected_results == validate_results
        patch_validate.assert_called_once_with(
            oncotree_link=oncotree_link, nosymbol_check=False)
        patch_check.assert_called_once_with(
            validation_statusdf, error_trackerdf, entities)
        patch_determine_filetype.assert_called_once()
        patch_get_staterror_list.assert_called_once_with(
            valid, message, entities)
        patch_send_email.assert_not_called()


def test_invalid_validatefile():
    '''
    Tests the behavior of a file that gets validated that becomes
    invalid
    '''
    validation_statusdf = pd.DataFrame()
    error_trackerdf = pd.DataFrame(columns=['id'], dtype=str)
    entity = synapseclient.Entity(name="data_clinical_supp_SAGE.txt",
                                  id='syn1234', md5='44444',
                                  path='/path/to/data_clinical_supp_SAGE.txt')
    entity['modifiedOn'] = '2019-03-24T12:00:00.Z'
    # This modifiedOn translates to: 1553428800000
    entity.modifiedBy = '333'
    entity.createdBy = '444'
    entities = [entity]
    testing = False
    valid = False
    message = "Is invalid"
    filetype = "clinical"
    status_error_list_results = ([{'entity': entity, 'status': 'INVALID'}],
                                 [{'entity': entity, 'errors': message}])
    expected_results = ([{'entity': entity, 'status': 'INVALID',
                          'fileType': filetype, 'center': center}],
                        [{'entity': entity, 'errors': message,
                          'fileType': filetype, 'center': center}],
                          [(['data_clinical_supp_SAGE.txt'], 'Is invalid', ['333', '444'])])

    with patch.object(GenieValidationHelper, "determine_filetype",
                      return_value=filetype) as patch_determine_filetype,\
         patch.object(input_to_database, "check_existing_file_status",
                      return_value={'status_list': [],
                                    'error_list': [],
                                    'to_validate': True}) as patch_check, \
         patch.object(GenieValidationHelper, "validate_single_file",
                      return_value=(valid, message)) as patch_validate,\
         patch.object(input_to_database, "_get_status_and_error_list",
                      return_value=status_error_list_results) as patch_get_staterror_list:

        validate_results = input_to_database.validatefile(
            syn, entities, validation_statusdf,
            error_trackerdf, center, testing, oncotree_link,
            validator_cls=GenieValidationHelper)

        assert expected_results == validate_results
        patch_validate.assert_called_once_with(
            oncotree_link=oncotree_link, nosymbol_check=False)
        patch_check.assert_called_once_with(
            validation_statusdf, error_trackerdf, entities)
        patch_determine_filetype.assert_called_once()
        patch_get_staterror_list.assert_called_once_with(
            valid, message, entities)


def test_already_validated_validatefile():
    '''
    Test already validated files
    '''
    validation_statusdf = pd.DataFrame()
    error_trackerdf = pd.DataFrame()
    entity = synapseclient.Entity(name="data_clinical_supp_SAGE.txt",
                                  id='syn1234', md5='44444',
                                  path='/path/to/data_clinical_supp_SAGE.txt')
    entity['modifiedOn'] = '2019-03-24T12:00:00.Z'
    # This modifiedOn translates to: 1553428800000
    entity.modifiedBy = '333'
    entity.createdBy = '444'
    entities = [entity]
    testing = False
    valid = False
    errors = "Invalid file"
    filetype = "markdown"
    status = "INVALID"
    check_file_status_dict = {
        'status_list': [status],
        'error_list': [errors],
        'to_validate': False}

    status_error_list_results = ([{'entity': entity, 'status': status}],
                                 [{'entity': entity, 'errors': errors}])
    expected_results = ([{'entity': entity, 'status': status,
                          'fileType': filetype, 'center': center}],
                        [{'entity': entity, 'errors': errors,
                          'fileType': filetype, 'center': center}],
                        [])
    with patch.object(GenieValidationHelper, "determine_filetype",
                      return_value=filetype) as patch_determine_filetype,\
         patch.object(input_to_database, "check_existing_file_status",
                      return_value=check_file_status_dict) as patch_check, \
         patch.object(GenieValidationHelper, "validate_single_file",
                      return_value=(valid, errors)) as patch_validate,\
         patch.object(input_to_database, "_get_status_and_error_list",
                      return_value=status_error_list_results) as patch_get_staterror_list,\
         patch.object(input_to_database,
                      "_send_validation_error_email") as patch_send_email:

        validate_results = input_to_database.validatefile(
            syn, entities, validation_statusdf,
            error_trackerdf, center, testing, oncotree_link,
            validator_cls=GenieValidationHelper)

        assert expected_results == validate_results
        patch_validate.assert_not_called()
        patch_check.assert_called_once_with(
            validation_statusdf, error_trackerdf, entities)
        patch_determine_filetype.assert_called_once()
        patch_get_staterror_list.assert_not_called()
        patch_send_email.assert_not_called()


def test_dups_get_duplicated_files():
    '''
    Test get all duplicates
    cbs/seg
    clinical
    '''
    validation_statusdf = pd.DataFrame({
        'id': ['syn1234', 'syn2345', 'syn5555', 'syn1224', 'syn34444'],
        'name': ['first.cbs', 'second.seg', 'data_clinical_supp_1',
                 'data_clinical_supp_2', 'data_clinical_supp_3']})
    expected_dup = validation_statusdf.copy()
    expected_dup['errors'] = ''
    dupsdf = input_to_database.get_duplicated_files(validation_statusdf, "")
    assert dupsdf.equals(expected_dup)


def test_nodups_get_duplicated_files():
    '''
    Test no duplicated
    '''
    validation_statusdf = pd.DataFrame({
        'id': ['syn1234', 'syn2345', 'syn5555', 'syn1224', 'syn34444'],
        'name': ['cbs.txt', 'second.seg', 'no_clinical.txt',
                 'data_clinical_supp_2', 'data_clinical_supp_3']})
    dupsdf = input_to_database.get_duplicated_files(validation_statusdf, "")
    assert dupsdf.empty


def test_dups_email_duplication_error():
    '''
    Test duplicated email sent
    '''
    duplicated_filesdf = pd.DataFrame({
        'id': ['syn1234'],
        'name': ['first.cbs']})
    entity = synapseclient.Entity(id='syn1234')
    entity.modifiedBy = '333'
    entity.createdBy = '333'
    error_email = (
        "Dear {},\n\n"
        "Your files ({}) are duplicated!  FILES SHOULD BE UPLOADED AS "
        "NEW VERSIONS AND THE ENTIRE DATASET SHOULD BE "
        "UPLOADED EVERYTIME".format("trial", "first.cbs"))
    with patch.object(syn, "get", return_value=entity) as patch_syn_get,\
         patch.object(syn, "getUserProfile",
                      return_value={'userName':
                                    'trial'}) as patch_syn_profile,\
         patch.object(syn, "sendMessage") as patch_send:
        input_to_database.email_duplication_error(syn, duplicated_filesdf)
        patch_syn_get.assert_called_once_with('syn1234')
        patch_syn_profile.assert_called_once_with('333')
        patch_send.assert_called_once_with(
            ['333'], "GENIE Validation Error", error_email)


def test_nodups_email_duplication_error():
    '''
    Test no email sent
    '''
    duplicated_filesdf = pd.DataFrame()
    with patch.object(syn, "get") as patch_syn_get,\
         patch.object(syn, "getUserProfile") as patch_syn_profile,\
         patch.object(syn, "sendMessage") as patch_send:
        input_to_database.email_duplication_error(syn, duplicated_filesdf)
        patch_syn_get.assert_not_called()
        patch_syn_profile.assert_not_called()
        patch_send.assert_not_called()


def test_valid__get_status_and_error_list():
    '''
    Tests the correct status and error lists received
    when file is valid.
    '''
    modified_on = 1561143558000
    modified_on_string = "2019-06-21T18:59:18.456Z"

    entity = synapseclient.Entity(id='syn1234', md5='44444',
                                  path='/path/to/foobar.txt',
                                  name='data_clinical_supp_SAGE.txt')
    entity.properties.modifiedOn = modified_on_string

    entities = [entity]

    valid = True
    message = 'valid'
    filetype = 'clinical'

    input_status_list, invalid_errors_list = \
        input_to_database._get_status_and_error_list(
           valid, message, entities)
    assert input_status_list == [{'entity': entity, 'status': 'VALIDATED'}]
    assert not invalid_errors_list


def test_invalid__get_status_and_error_list():
    '''
    Tests the correct status and error lists received
    when file is invalid.
    '''
    modified_on = 1561143558000
    modified_on_string = "2019-06-21T18:59:18.456Z"
    entity = synapseclient.Entity(id='syn1234', md5='44444',
                                  path='/path/to/foobar.txt',
                                  name='data_clinical_supp_SAGE.txt')
    entity.properties.modifiedOn = modified_on_string

    entities = [entity]
    filetype = "clinical"
    # This valid variable control the validation status
    valid = False
    errors = 'invalid file content'

    input_status_list, invalid_errors_list = \
        input_to_database._get_status_and_error_list(
            valid, errors, entities)
    assert input_status_list == [{'entity': entity, 'status': 'INVALID'}]
    assert invalid_errors_list == [{'entity': entity, 'errors': errors}]


def test__send_validation_error_email():
    message = "invalid error message here"
    filenames = ['data_clinical_supp_SAGE.txt']
    file_user = '333'
    message_objs = [dict(filenames=filenames, messages=message)]
    with patch.object(syn, "getUserProfile",
                      return_value={'userName':
                                    'trial'}) as patch_syn_getuserprofile,\
         patch.object(syn, "sendMessage") as patch_syn_sendmessage,\
         patch('genie.input_to_database.datetime') as mock_datetime:
        mock_datetime.datetime.today.return_value = datetime(2019, 11, 1, 00,
                                                             00, 00, 0)
        mock_datetime.side_effect = lambda *args, **kw: date(*args, **kw)

        input_to_database._send_validation_error_email(syn, file_user,
                                                       message_objs)
        error_message = ("Dear trial,\n\n"
                         "You have invalid files! "
                         "Here are the reasons why:\n\n"
                         "Filenames: data_clinical_supp_SAGE.txt, "
                         f"Errors:\n {message}\n\n")
        patch_syn_sendmessage.assert_called_once_with(
            userIds=[file_user], messageBody=error_message,
            messageSubject='GENIE Validation Error - 2019-11-01 00:00:00')
        patch_syn_getuserprofile.assert_called_once_with(file_user)


class emptytable_mock:
    '''
    Validation status tablequery dataframe mocking and
    error tracking tablequery dataframe mocking
    This is used because assert_called_once_with has a hard
    time with comparing pandas dataframes
    '''
    tableId = "syn555"

    def asDataFrame(self):
        return([])


def test_update_status_and_error_tables():
    '''
    Test updating validation status and error table
    '''
    validation_status_table = emptytable_mock()
    error_tracker_table = emptytable_mock()

    input_valid_statuses = [{'entity': sample_clinical_entity,
                             'status': 'VALIDATED',
                             'fileType': 'clinical',
                             'center': center}]

    expected = [[sample_clinical_entity.id, sample_clinical_entity.path,
                 sample_clinical_entity.md5, 'VALIDATED',
                 sample_clinical_entity.name,
                 1553428800000, 'clinical', center]]
    invalid_errors = []
    expected_statusdf = pd.DataFrame(expected,
                                     columns=["id", 'path', 'md5', 'status',
                                              'name', 'modifiedOn',
                                              'fileType', 'center'])
    #input_valid_statusdf['center'] = center
    empty_errorsdf = pd.DataFrame(columns=['id', 'errors', 'name',
                                           'fileType', 'center'], dtype=str)
    with patch.object(input_to_database, "get_duplicated_files",
                      return_value=empty_errorsdf) as mock_get_duplicated,\
         patch.object(input_to_database,
                      "email_duplication_error") as mock_email,\
         patch.object(process_functions, "updateDatabase") as mock_update:
        input_validdf = input_to_database.update_status_and_error_tables(
            syn,
            input_valid_statuses,
            invalid_errors,
            validation_status_table,
            error_tracker_table)
        mock_get_duplicated.assert_called_once()
        mock_email.assert_not_called()
        assert mock_update.call_count == 2
        assert input_validdf.equals(expected_statusdf[input_validdf.columns])
        assert expected_statusdf.equals(input_validdf[expected_statusdf.columns])


def test_validation():
    '''
    Test validation steps
    '''
    validation_statusdf = pd.DataFrame({
        'id': ['syn1234'],
        'status': ['VALIDATED'],
        'path': ["/path/to/file"],
        'name': ['filename'],
        'fileType': ['clinical']})

    testing = False
    modified_on = 1561143558000
    process = "main"
    databaseToSynIdMapping = {'Database': ["clinical", 'validationStatus', 'errorTracker'],
                              'Id': ['syn222', 'syn333', 'syn444']}
    databaseToSynIdMappingDf = pd.DataFrame(databaseToSynIdMapping)
    entity = synapseclient.Entity(id='syn1234', md5='44444',
                                  path='/path/to/foobar.txt',
                                  name='data_clinical_supp_SAGE.txt')
    entities = [entity]
    filetype = "clinical"
    input_status_list = [
        [entity.id, entity.path, entity.md5,
         'VALIDATED', entity.name, modified_on,
         filetype, center]]
    invalid_errors_list = []
    messages = []
    validationstatus_mock = emptytable_mock()
    errortracking_mock = emptytable_mock()
    format_registry = {filetype: Mock()}
    with patch.object(input_to_database, "get_center_input_files",
                      return_value=entities) as patch_get_center,\
         patch.object(syn, "tableQuery",
                      side_effect=[validationstatus_mock,
                                   errortracking_mock]) as patch_tablequery,\
         patch.object(input_to_database, "validatefile",
                      return_value=(input_status_list,
                                    invalid_errors_list,
                                    messages)) as patch_validatefile,\
         patch.object(input_to_database, "update_status_and_error_tables",
                      return_value=validation_statusdf) as patch_update_status:
        valid_filedf = input_to_database.validation(
            syn, center, process,
            center_mapping_df, databaseToSynIdMappingDf,
            testing, oncotree_link, format_registry,
            GenieValidationHelper)
        patch_get_center.assert_called_once_with(
            syn, center_input_synid, center, process)
        assert patch_tablequery.call_count == 2
        patch_validatefile.assert_called_once_with(
            syn, entity,
            validationstatus_mock,
            errortracking_mock,
            center='SAGE',
            testing=False,
            oncotree_link=oncotree_link,
            format_registry=format_registry,
            validator_cls=GenieValidationHelper)
        patch_update_status.assert_called_once_with(
            syn,
            input_status_list,
            [],
            validationstatus_mock,
            errortracking_mock)

        assert valid_filedf.equals(validation_statusdf[['id', 'path', 'fileType', 'name']])

@pytest.mark.parametrize(
    'process, genieclass, filetype', [
        ('main', Mock(), 'clinical'),
        ('maf', Mock(), 'maf'),
        ('mafSP', Mock(), 'mafSP')
    ]
)
def test_main_processfile(process, genieclass, filetype):
    validfiles = {'id': ['syn1'],
                  'path': ['/path/to/data_clinical_supp.txt'],
                  'fileType': [filetype],
                  'name': ['data_clinical_supp_SAGE.txt']}
    validfilesdf = pd.DataFrame(validfiles)
    center = "SAGE"
    path_to_genie = "./"
    oncotree_link = "www.google.com"
    center_mapping = {'stagingSynId': ["syn123"],
                      'center': [center]}
    center_mapping_df = pd.DataFrame(center_mapping)
    databaseToSynIdMapping = {'Database': [filetype],
                              'Id': ['syn222']}
    databaseToSynIdMappingDf = pd.DataFrame(databaseToSynIdMapping)
    format_registry = {filetype: genieclass}
    
    input_to_database.processfiles(
        syn, validfilesdf, center, path_to_genie,
        center_mapping_df, oncotree_link, databaseToSynIdMappingDf,
        validVCF=None, vcf2mafPath=None,
        veppath=None, vepdata=None,
        processing=process, test=False, reference=None,
        format_registry=format_registry)
    genieclass.assert_called_once()


def test_mainnone_processfile():
    """If file type is None, the processing function is not called"""
    validfiles = {'id': ['syn1'],
                  'path': ['/path/to/data_clinical_supp_SAGE.txt'],
                  'fileType': [None],
                  'name': ['data_clinical_supp_SAGE.txt']}
    validfilesdf = pd.DataFrame(validfiles)
    center = "SAGE"
    path_to_genie = "./"
    oncotree_link = "www.google.com"
    center_mapping = {'stagingSynId': ["syn123"],
                      'center': [center]}
    center_mapping_df = pd.DataFrame(center_mapping)
    databaseToSynIdMapping = {'Database': ["clinical"],
                              'Id': ['syn222']}
    databaseToSynIdMappingDf = pd.DataFrame(databaseToSynIdMapping)

<<<<<<< HEAD
    process_cls = Mock()
    input_to_database.processfiles(
        syn, validfilesdf, center, path_to_genie,
        center_mapping_df, oncotree_link, databaseToSynIdMappingDf,
        validVCF=None, vcf2mafPath=None,
        veppath=None, vepdata=None,
        processing="main", test=False, reference=None,
        format_registry={"test": process_cls})
    process_cls.assert_not_called()


def test_notvcf_processfile():
    """Make sure vcf, maf, mafSP is called correctly"""
    validfiles = {'id': ['syn1'],
                  'path': ['/path/to/data_clinical_supp_SAGE.txt'],
                  'fileType': [None]}
    validfilesdf = pd.DataFrame(validfiles)
    center = "SAGE"
    path_to_genie = "./"
    oncotree_link = "www.google.com"
    center_mapping = {'stagingSynId': ["syn123"],
                      'center': [center]}
    center_mapping_df = pd.DataFrame(center_mapping)
    databaseToSynIdMapping = {'Database': ['vcf'],
                              'Id': ['syn222']}
    databaseToSynIdMappingDf = pd.DataFrame(databaseToSynIdMapping)
    process_cls = Mock()

    input_to_database.processfiles(
        syn, validfilesdf, center, path_to_genie,
        center_mapping_df, oncotree_link, databaseToSynIdMappingDf,
        validVCF=None, vcf2mafPath=None,
        veppath=None, vepdata=None,
        processing='vcf', test=False, reference=None,
        format_registry={"vcf": process_cls})
    process_cls.assert_called_once()
=======
    with patch.object(clinical, "process") as patch_clin:
        input_to_database.processfiles(
            syn, validfilesdf, center, path_to_genie,
            center_mapping_df, oncotree_link, databaseToSynIdMappingDf,
            validVCF=None, vcf2mafPath=None,
            veppath=None, vepdata=None,
            processing="main", test=False, reference=None)
        patch_clin.assert_not_called()
>>>>>>> e17378ad
<|MERGE_RESOLUTION|>--- conflicted
+++ resolved
@@ -9,18 +9,6 @@
 import synapseutils
 
 from genie import input_to_database, process_functions
-<<<<<<< HEAD
-
-# import genie.config
-# from genie.mafSP import mafSP
-# from genie.maf import maf
-# from genie.vcf import vcf
-=======
-from genie.clinical import clinical
-import genie.config
-from genie.mafSP import mafSP
-from genie.maf import maf
->>>>>>> e17378ad
 from genie.validate import GenieValidationHelper
 
 
@@ -856,7 +844,6 @@
                               'Id': ['syn222']}
     databaseToSynIdMappingDf = pd.DataFrame(databaseToSynIdMapping)
 
-<<<<<<< HEAD
     process_cls = Mock()
     input_to_database.processfiles(
         syn, validfilesdf, center, path_to_genie,
@@ -865,41 +852,4 @@
         veppath=None, vepdata=None,
         processing="main", test=False, reference=None,
         format_registry={"test": process_cls})
-    process_cls.assert_not_called()
-
-
-def test_notvcf_processfile():
-    """Make sure vcf, maf, mafSP is called correctly"""
-    validfiles = {'id': ['syn1'],
-                  'path': ['/path/to/data_clinical_supp_SAGE.txt'],
-                  'fileType': [None]}
-    validfilesdf = pd.DataFrame(validfiles)
-    center = "SAGE"
-    path_to_genie = "./"
-    oncotree_link = "www.google.com"
-    center_mapping = {'stagingSynId': ["syn123"],
-                      'center': [center]}
-    center_mapping_df = pd.DataFrame(center_mapping)
-    databaseToSynIdMapping = {'Database': ['vcf'],
-                              'Id': ['syn222']}
-    databaseToSynIdMappingDf = pd.DataFrame(databaseToSynIdMapping)
-    process_cls = Mock()
-
-    input_to_database.processfiles(
-        syn, validfilesdf, center, path_to_genie,
-        center_mapping_df, oncotree_link, databaseToSynIdMappingDf,
-        validVCF=None, vcf2mafPath=None,
-        veppath=None, vepdata=None,
-        processing='vcf', test=False, reference=None,
-        format_registry={"vcf": process_cls})
-    process_cls.assert_called_once()
-=======
-    with patch.object(clinical, "process") as patch_clin:
-        input_to_database.processfiles(
-            syn, validfilesdf, center, path_to_genie,
-            center_mapping_df, oncotree_link, databaseToSynIdMappingDf,
-            validVCF=None, vcf2mafPath=None,
-            veppath=None, vepdata=None,
-            processing="main", test=False, reference=None)
-        patch_clin.assert_not_called()
->>>>>>> e17378ad
+    process_cls.assert_not_called()