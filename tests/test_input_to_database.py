import mock
from mock import patch
import os
import pytest

import pandas as pd
import synapseclient
import synapseutils

from genie import input_to_database, process_functions
from genie.clinical import clinical
import genie.config
from genie.mafSP import mafSP
from genie.maf import maf
from genie.vcf import vcf
from genie.validate import GenieValidationHelper


syn = mock.create_autospec(synapseclient.Synapse)
sample_clinical_synid = 'syn2222'

sample_clinical_entity = synapseclient.File(path='data_clinical_supp_sample_SAGE.txt',
                                            id=sample_clinical_synid,
                                            parentId='syn45678',
                                            name='data_clinical_supp_sample_SAGE.txt',
                                            modifiedOn = '2019-03-24T12:00:00.Z',
                                            md5='44444')

patient_clinical_synid = 'syn11111'
patient_clinical_entity = synapseclient.File(path='data_clinical_supp_patient_SAGE.txt',
                                             id=patient_clinical_synid,
                                             parentId='syn45678',
                                             name='data_clinical_supp_patient_SAGE.txt')

vcf1synid = 'syn6666'
vcf1_entity = synapseclient.File(path='GENIE-SAGE-1-1.vcf',
                                 id=vcf1synid,
                                 parentId='syn45678',
                                 name='GENIE-SAGE-1-1.vcf')
vcf2synid = 'syn8888'
vcf2_entity = synapseclient.File(path='GENIE-SAGE-2-1.vcf',
                                 id=vcf2synid,
                                 parentId='syn45678',
                                 name='GENIE-SAGE-2-1.vcf')
first = (
    [('inputs', "syn12345")],
    [('vcfs', 'syn33333')],
    [('data_clinical_supp_sample_SAGE.txt', sample_clinical_synid),
     ('data_clinical_supp_patient_SAGE.txt', patient_clinical_synid)])
second = (
    [('vcfs', "syn33333")],
    [],
    [('GENIE-SAGE-000-1111.vcf', vcf1synid),
     ('GENIE-SAGE-111-2222.vcf', vcf2synid)])
center = "SAGE"
oncotree_link = "http://oncotree.mskcc.org/api/tumorTypes/tree?version=oncotree_2017_06_21"
center_input_synid = "syn9999"
center_staging_synid = "syn9999"
center_mapping = {'inputSynId': [center_input_synid],
                  'stagingSynId': [center_input_synid],
                  'center': [center]}
center_mapping_df = pd.DataFrame(center_mapping)
validation_statusdf = pd.DataFrame({
    'id': ['syn1234', 'syn2345'],
    'status': ['VALID', 'INVALID'],
    'md5': ['3333', '44444'],
    'name': ['first.txt', 'second.txt'],
    'fileType': ['filetype1', 'filetype2']})
error_trackerdf = pd.DataFrame({
    'id': ['syn2345'],
    'errors': ['Invalid file format'],
    'fileType': ['filetype1']})
emptydf = pd.DataFrame(columns=['id'], dtype=str)

class mock_csv_query_result(object):
    def __init__(self, df):
        self.df = df
    def asDataFrame(self):
        return self.df

# def test_samename_rename_file():
#     '''Test that the file path is not renamed.
#     '''
#     filename = synapseclient.utils.make_bogus_data_file()
#     entity = synapseclient.File(path=filename,
#                                 id='syn012345',
#                                 parentId='syn45678',
#                                 name=os.path.basename(filename))
#     expectedpath = filename
#     new_entity = input_to_database.rename_file(entity)
#     assert new_entity.annotations.expectedPath == expectedpath
#     os.remove(filename)


# def test_diffname_rename_file():
#     '''Test that the file path is renamed.
#     '''
#     filename = synapseclient.utils.make_bogus_data_file()
#     entity = synapseclient.File(path=filename,
#                                 id='syn012345',
#                                 parentId='syn45678',
#                                 name='testname')

#     expectedpath = os.path.join(os.path.dirname(filename), "testname")
#     new_entity = input_to_database.rename_file(entity)
#     assert new_entity.annotations.expectedPath == expectedpath
#     os.remove(filename)


def walk_return():
    '''
    Generator returned by synapseutils.walk
    '''
    yield first
    yield second


def walk_return_empty():
    '''
    Generator returned by synapseutils.walk
    '''
    yield ([], [], [])


def test_main_get_center_input_files():
    '''
    Test to make sure center input files are gotten
    excluding the vcf files since process main is specified
    '''
    syn_get_effects = [sample_clinical_entity, patient_clinical_entity]
    expected_center_file_list = [syn_get_effects]

    calls = [mock.call(sample_clinical_synid, downloadFile=True),
             mock.call(patient_clinical_synid, downloadFile=True)]

    with patch.object(synapseutils, "walk",
                      return_value=walk_return()) as patch_synapseutils_walk,\
         patch.object(syn, "get",
                      side_effect=syn_get_effects) as patch_syn_get:
        center_file_list = input_to_database.get_center_input_files(syn,
                                                                    "syn12345",
                                                                    center)

        assert len(center_file_list) == len(expected_center_file_list)
        assert len(center_file_list[0]) == 2
        assert center_file_list == expected_center_file_list
        patch_synapseutils_walk.assert_called_once_with(syn, 'syn12345')
        patch_syn_get.assert_has_calls(calls)


def test_vcf_get_center_input_files():
    '''
    Test to make sure center input files are gotten
    including the vcf files since process vcf is specified
    '''
    syn_get_effects = [sample_clinical_entity, patient_clinical_entity,
                       vcf1_entity, vcf2_entity]
    expected_center_file_list = [
        [vcf1_entity], [vcf2_entity],
        [sample_clinical_entity, patient_clinical_entity]]
    calls = [
        mock.call(sample_clinical_synid, downloadFile=True),
        mock.call(patient_clinical_synid, downloadFile=True),
        mock.call(vcf1synid, downloadFile=True),
        mock.call(vcf2synid, downloadFile=True)]

    with patch.object(synapseutils, "walk",
                      return_value=walk_return()) as patch_synapseutils_walk,\
         patch.object(syn, "get",
                      side_effect=syn_get_effects) as patch_syn_get:
        center_file_list = input_to_database.get_center_input_files(syn,
                                                                    "syn12345",
                                                                    center,
                                                                    process="vcf")
        assert len(center_file_list) == len(expected_center_file_list)
        assert len(center_file_list[2]) == 2
        assert center_file_list == expected_center_file_list
        patch_synapseutils_walk.assert_called_once_with(syn, 'syn12345')
        patch_syn_get.assert_has_calls(calls)


def test_empty_get_center_input_files():
    '''
    Test that center input files is empty if directory
    pass in is empty
    '''
    with patch.object(synapseutils, "walk",
                      return_value=walk_return_empty()) as patch_synapseutils_walk:
        center_file_list = input_to_database.get_center_input_files(
            syn, "syn12345", center, process="vcf")
        assert center_file_list == []
        patch_synapseutils_walk.assert_called_once_with(syn, 'syn12345')


# @pytest.fixture(params=[
#     # tuple with (input, expectedOutput)
#     (["data_CNA_SAGE.txt"], "cna"),
#     (["data_clinical_supp_SAGE.txt"], "clinical"),
#     (["data_clinical_supp_sample_SAGE.txt",
#       "data_clinical_supp_patient_SAGE.txt"], "clinical")])
# def filename_fileformat_map(request):
#     return request.param


# def test_perfect_get_filetype(filename_fileformat_map):
#     (filepath_list, fileformat) = filename_fileformat_map
#     assert input_to_database.get_filetype(
#         syn, filepath_list, center) == fileformat


# def test_wrongfilename_get_filetype():
#     assert input_to_database.get_filetype(syn, ['wrong.txt'], center) is None


def test_unvalidatedinput_check_existing_file_status():
    '''
    Test the values returned by input that hasn't be validated
    '''
    entity = synapseclient.Entity(id='syn1234')
    entities = [entity]

    file_status = input_to_database.check_existing_file_status(
        mock_csv_query_result(emptydf), mock_csv_query_result(emptydf), entities)
    assert file_status['to_validate']
    assert file_status['status_list'] == []
    assert file_status['error_list'] == []


def test_valid_check_existing_file_status():
    '''
    Test the values returned by input that is already valid
    '''
    entity = synapseclient.Entity(name='first.txt', id='syn1234', md5='3333')
    entities = [entity]
    file_status = input_to_database.check_existing_file_status(
        mock_csv_query_result(validation_statusdf), mock_csv_query_result(error_trackerdf), entities)
    assert not file_status['to_validate']
    assert file_status['status_list'] == ['VALID']
    assert file_status['error_list'] == []


def test_invalid_check_existing_file_status():
    '''
    Test the values returned by input that is invalid
    '''
    entity = synapseclient.Entity(name='second.txt', id='syn2345', md5='44444')
    entities = [entity]
    file_status = input_to_database.check_existing_file_status(
        mock_csv_query_result(validation_statusdf), mock_csv_query_result(error_trackerdf), entities)
    assert not file_status['to_validate']
    assert file_status['status_list'] == ['INVALID']
    assert file_status['error_list'] == ['Invalid file format']


def test_nostorederrors_check_existing_file_status():
    '''
    If there is no error uploaded, must re-validate file
    '''
    entity = synapseclient.Entity(name='second.txt', id='syn2345', md5='44444')
    entities = [entity]
    file_status = input_to_database.check_existing_file_status(
        mock_csv_query_result(validation_statusdf), mock_csv_query_result(emptydf), entities)
    assert file_status['to_validate']
    assert file_status['status_list'] == ['INVALID']
    assert file_status['error_list'] == []


def test_diffmd5validate_check_existing_file_status():
    '''
    If md5 is different from stored md5, must re-validate file
    '''
    entity = synapseclient.Entity(name='first.txt', id='syn1234', md5='44444')
    entities = [entity]
    file_status = input_to_database.check_existing_file_status(
        mock_csv_query_result(validation_statusdf), mock_csv_query_result(emptydf), entities)
    assert file_status['to_validate']
    assert file_status['status_list'] == ['VALID']
    assert file_status['error_list'] == []


def test_diffnametovalidate_check_existing_file_status():
    '''
    If name is different from stored name, must re-validate file
    '''
    entity = synapseclient.Entity(name='second.txt', id='syn1234', md5='3333')
    entities = [entity]
    file_status = input_to_database.check_existing_file_status(
        mock_csv_query_result(validation_statusdf), mock_csv_query_result(emptydf), entities)
    assert file_status['to_validate']
    assert file_status['status_list'] == ['VALID']
    assert file_status['error_list'] == []


def test_twoinvalid_check_existing_file_status():
    '''
    Test to make sure both invalid statues get passed back
    '''
    validation_statusdf = pd.DataFrame({
        'id': ['syn1234', 'syn2345'],
        'status': ['INVALID', 'INVALID'],
        'md5': ['3333', '44444'],
        'name': ['first.txt', 'second.txt']})
    error_trackerdf = pd.DataFrame({
        'id': ['syn1234', 'syn2345'],
        'errors': ['Invalid file format', 'Invalid formatting issues']})
    first_entity = synapseclient.Entity(name='first.txt', id='syn1234', md5='3333')
    second_entity = synapseclient.Entity(name='second.txt', id='syn2345', md5='44444')
    entities = [first_entity, second_entity]
    file_status = input_to_database.check_existing_file_status(
        mock_csv_query_result(validation_statusdf), mock_csv_query_result(error_trackerdf), entities)
    assert not file_status['to_validate']
    assert file_status['status_list'] == [
        'INVALID', 'INVALID']
    assert file_status['error_list'] == [
        'Invalid file format', 'Invalid formatting issues']


def test_error_check_existing_file_status():
    '''
    With exception of clinical files, there should never be
    more than 2 files being passed in for validation.
    '''
    with pytest.raises(
            ValueError,
            match='There should never be more than 2 files being validated.'):
        entities = ['foo', 'doo', 'boo']
        input_to_database.check_existing_file_status(
            emptydf, emptydf, entities)


def test_create_and_archive_maf_database():
    '''
    Test the creation and archive of the maf database
    '''
    table_ent = synapseclient.Entity(
        parentId="syn123", name="foo", primaryKey=['annot'], id='syn12345')
    new_maf_ent = synapseclient.Entity(id="syn2222")
    database_synid_mappingdf = pd.DataFrame({
        'Database': ['vcf2maf', 'main'],
        'Id': ['syn12345', 'syn23455']})

    with patch.object(syn, "store",
                      return_value=new_maf_ent) as patch_syn_store,\
         patch.object(syn, "setPermissions",
                      return_value=None) as patch_syn_set_permissions,\
         patch.object(syn, "get",
                      return_value=table_ent) as patch_syn_get,\
         patch.object(syn, "getTableColumns",
                      return_value=['foo', 'ddooo']) as patch_syn_get_table_columns:

        database_mappingdf = input_to_database.create_and_archive_maf_database(
            syn, database_synid_mappingdf)

        assert database_mappingdf['Id'][
            database_mappingdf['Database'] == 'vcf2maf'].values[0] \
            == new_maf_ent.id
        assert database_mappingdf['Id'][
            database_mappingdf['Database'] == 'main'].values[0] == 'syn23455'
        patch_syn_get_table_columns.assert_called_once_with('syn12345')
        patch_syn_get.assert_called_once_with('syn12345')
        assert patch_syn_store.call_count == 3
        patch_syn_set_permissions.assert_called_once_with(
            new_maf_ent.id, 3326313, [])


def test_valid_validatefile():
    '''
    Tests the behavior of a file that gets validated that becomes
    valid
    '''
    validation_statusdf = pd.DataFrame()
    error_trackerdf = pd.DataFrame()
    entity = synapseclient.Entity(name="data_clinical_supp_SAGE.txt",
                                  id='syn1234', md5='44444',
                                  path='/path/to/data_clinical_supp_SAGE.txt')
    entity['modifiedOn'] = '2019-03-24T12:00:00.Z'
    # This modifiedOn translates to: 1553428800000
    entity.modifiedBy = '333'
    entity.createdBy = '444'
    entities = [entity]
<<<<<<< HEAD
    threads = 0
=======
    testing = False
>>>>>>> d972497c
    valid = True
    message = "Is valid"
    filetype = "clinical"
    # Only a list is returned as opposed a list of lists when there are
    # invalid errors
    status_error_list_results = ([{'entity': entity, 'status': 'VALIDATED'}],
                                 [])
    expected_results = ([{'entity': entity, 'status': 'VALIDATED',
                          'fileType': filetype, 'center': center}],
                        [], [])
    with patch.object(GenieValidationHelper, "determine_filetype",
                      return_value=filetype) as patch_determine_filetype,\
         patch.object(input_to_database, "check_existing_file_status",
                      return_value={'status_list': [],
                                    'error_list': [],
                                    'to_validate': True}) as patch_check, \
         patch.object(GenieValidationHelper,"validate_single_file",
                      return_value=(valid, message)) as patch_validate,\
         patch.object(input_to_database, "_get_status_and_error_list",
                      return_value=status_error_list_results) as patch_get_staterror_list,\
         patch.object(input_to_database,
                      "_send_validation_error_email") as patch_send_email:

        validate_results = input_to_database.validatefile(
<<<<<<< HEAD
            syn, None, entities, validation_statusdf,
            error_trackerdf, center, threads, oncotree_link,
            format_registry=genie.config.PROCESS_FILES)
=======
            syn, entities, validation_statusdf,
            error_trackerdf, center, testing, oncotree_link)
>>>>>>> d972497c

        assert expected_results == validate_results
        patch_validate.assert_called_once_with(
            oncotree_link=oncotree_link, nosymbol_check=False)
        patch_check.assert_called_once_with(
            validation_statusdf, error_trackerdf, entities)
        patch_determine_filetype.assert_called_once()
        patch_get_staterror_list.assert_called_once_with(
            valid, message, entities)
        patch_send_email.assert_not_called()


def test_invalid_validatefile():
    '''
    Tests the behavior of a file that gets validated that becomes
    invalid
    '''
    validation_statusdf = pd.DataFrame()
    error_trackerdf = pd.DataFrame(columns=['id'], dtype=str)
    entity = synapseclient.Entity(name="data_clinical_supp_SAGE.txt",
                                  id='syn1234', md5='44444',
                                  path='/path/to/data_clinical_supp_SAGE.txt')
    entity['modifiedOn'] = '2019-03-24T12:00:00.Z'
    # This modifiedOn translates to: 1553428800000
    entity.modifiedBy = '333'
    entity.createdBy = '444'
    entities = [entity]
<<<<<<< HEAD
    threads = 0
=======
    testing = False
>>>>>>> d972497c
    valid = False
    message = "Is invalid"
    filetype = "clinical"
    status_error_list_results = ([{'entity': entity, 'status': 'INVALID'}],
                                 [{'entity': entity, 'errors': message}])
    expected_results = ([{'entity': entity, 'status': 'INVALID',
                          'fileType': filetype, 'center': center}],
                        [{'entity': entity, 'errors': message,
                          'fileType': filetype, 'center': center}],
                          [(['data_clinical_supp_SAGE.txt'], 'Is invalid', ['333', '444'])])

    with patch.object(GenieValidationHelper, "determine_filetype",
                      return_value=filetype) as patch_determine_filetype,\
         patch.object(input_to_database, "check_existing_file_status",
                      return_value={'status_list': [],
                                    'error_list': [],
                                    'to_validate': True}) as patch_check, \
         patch.object(GenieValidationHelper, "validate_single_file",
                      return_value=(valid, message)) as patch_validate,\
         patch.object(input_to_database, "_get_status_and_error_list",
                      return_value=status_error_list_results) as patch_get_staterror_list:

        validate_results = input_to_database.validatefile(
<<<<<<< HEAD
            syn, None, entities, validation_statusdf,
            error_trackerdf, center, threads, oncotree_link,
            format_registry=genie.config.PROCESS_FILES)
=======
            syn, entities, validation_statusdf,
            error_trackerdf, center, testing, oncotree_link)
>>>>>>> d972497c

        assert expected_results == validate_results
        patch_validate.assert_called_once_with(
            oncotree_link=oncotree_link, nosymbol_check=False)
        patch_check.assert_called_once_with(
            validation_statusdf, error_trackerdf, entities)
        patch_determine_filetype.assert_called_once()
        patch_get_staterror_list.assert_called_once_with(
            valid, message, entities)


def test_already_validated_validatefile():
    '''
    Test already validated files
    '''
    validation_statusdf = pd.DataFrame()
    error_trackerdf = pd.DataFrame()
    entity = synapseclient.Entity(name="data_clinical_supp_SAGE.txt",
                                  id='syn1234', md5='44444',
                                  path='/path/to/data_clinical_supp_SAGE.txt')
    entity['modifiedOn'] = '2019-03-24T12:00:00.Z'
    # This modifiedOn translates to: 1553428800000
    entity.modifiedBy = '333'
    entity.createdBy = '444'
    entities = [entity]
<<<<<<< HEAD
    threads = 0
=======
    testing = False
>>>>>>> d972497c
    valid = False
    errors = "Invalid file"
    filetype = "markdown"
    status = "INVALID"
    check_file_status_dict = {
        'status_list': [status],
        'error_list': [errors],
        'to_validate': False}

    status_error_list_results = ([{'entity': entity, 'status': status}],
                                 [{'entity': entity, 'errors': errors}])
    expected_results = ([{'entity': entity, 'status': status,
                          'fileType': filetype, 'center': center}],
                        [{'entity': entity, 'errors': errors,
                          'fileType': filetype, 'center': center}],
                        [])
    with patch.object(GenieValidationHelper, "determine_filetype",
                      return_value=filetype) as patch_determine_filetype,\
         patch.object(input_to_database, "check_existing_file_status",
                      return_value=check_file_status_dict) as patch_check, \
         patch.object(GenieValidationHelper, "validate_single_file",
                      return_value=(valid, errors)) as patch_validate,\
         patch.object(input_to_database, "_get_status_and_error_list",
                      return_value=status_error_list_results) as patch_get_staterror_list,\
         patch.object(input_to_database,
                      "_send_validation_error_email") as patch_send_email:

        validate_results = input_to_database.validatefile(
<<<<<<< HEAD
            syn, None, entities, validation_statusdf,
            error_trackerdf, center, threads, oncotree_link,
            format_registry=genie.config.PROCESS_FILES)
=======
            syn, entities, validation_statusdf,
            error_trackerdf, center, testing, oncotree_link)
>>>>>>> d972497c

        assert expected_results == validate_results
        patch_validate.assert_not_called()
        patch_check.assert_called_once_with(
            validation_statusdf, error_trackerdf, entities)
        patch_determine_filetype.assert_called_once()
        patch_get_staterror_list.assert_not_called()
        patch_send_email.assert_not_called()


def test_dups_get_duplicated_files():
    '''
    Test get all duplicates
    cbs/seg
    clinical
    '''
    validation_statusdf = pd.DataFrame({
        'id': ['syn1234', 'syn2345', 'syn5555', 'syn1224', 'syn34444'],
        'name': ['first.cbs', 'second.seg', 'data_clinical_supp_1',
                 'data_clinical_supp_2', 'data_clinical_supp_3']})
    expected_dup = validation_statusdf.copy()
    expected_dup['errors'] = ''
    dupsdf = input_to_database.get_duplicated_files(validation_statusdf, "")
    assert dupsdf.equals(expected_dup)


def test_nodups_get_duplicated_files():
    '''
    Test no duplicated
    '''
    validation_statusdf = pd.DataFrame({
        'id': ['syn1234', 'syn2345', 'syn5555', 'syn1224', 'syn34444'],
        'name': ['cbs.txt', 'second.seg', 'no_clinical.txt',
                 'data_clinical_supp_2', 'data_clinical_supp_3']})
    dupsdf = input_to_database.get_duplicated_files(validation_statusdf, "")
    assert dupsdf.empty


def test_dups_email_duplication_error():
    '''
    Test duplicated email sent
    '''
    duplicated_filesdf = pd.DataFrame({
        'id': ['syn1234'],
        'name': ['first.cbs']})
    entity = synapseclient.Entity(id='syn1234')
    entity.modifiedBy = '333'
    entity.createdBy = '333'
    error_email = (
        "Dear {},\n\n"
        "Your files ({}) are duplicated!  FILES SHOULD BE UPLOADED AS "
        "NEW VERSIONS AND THE ENTIRE DATASET SHOULD BE "
        "UPLOADED EVERYTIME".format("trial", "first.cbs"))
    with patch.object(syn, "get", return_value=entity) as patch_syn_get,\
         patch.object(syn, "getUserProfile",
                      return_value={'userName':
                                    'trial'}) as patch_syn_profile,\
         patch.object(syn, "sendMessage") as patch_send:
        input_to_database.email_duplication_error(syn, duplicated_filesdf)
        patch_syn_get.assert_called_once_with('syn1234')
        patch_syn_profile.assert_called_once_with('333')
        patch_send.assert_called_once_with(
            ['333'], "GENIE Validation Error", error_email)


def test_nodups_email_duplication_error():
    '''
    Test no email sent
    '''
    duplicated_filesdf = pd.DataFrame()
    with patch.object(syn, "get") as patch_syn_get,\
         patch.object(syn, "getUserProfile") as patch_syn_profile,\
         patch.object(syn, "sendMessage") as patch_send:
        input_to_database.email_duplication_error(syn, duplicated_filesdf)
        patch_syn_get.assert_not_called()
        patch_syn_profile.assert_not_called()
        patch_send.assert_not_called()


def test_valid__get_status_and_error_list():
    '''
    Tests the correct status and error lists received
    when file is valid.
    '''
    modified_on = 1561143558000
    modified_on_string = "2019-06-21T18:59:18.456Z"

    entity = synapseclient.Entity(id='syn1234', md5='44444',
                                  path='/path/to/foobar.txt',
                                  name='data_clinical_supp_SAGE.txt')
    entity.properties.modifiedOn = modified_on_string

    entities = [entity]

    valid = True
    message = 'valid'
    filetype = 'clinical'

    input_status_list, invalid_errors_list = \
        input_to_database._get_status_and_error_list(
           valid, message, entities)
    assert input_status_list == [{'entity': entity, 'status': 'VALIDATED'}]
    assert not invalid_errors_list


def test_invalid__get_status_and_error_list():
    '''
    Tests the correct status and error lists received
    when file is invalid.
    '''
    modified_on = 1561143558000
    modified_on_string = "2019-06-21T18:59:18.456Z"
    entity = synapseclient.Entity(id='syn1234', md5='44444',
                                  path='/path/to/foobar.txt',
                                  name='data_clinical_supp_SAGE.txt')
    entity.properties.modifiedOn = modified_on_string

    entities = [entity]
    filetype = "clinical"
    # This valid variable control the validation status
    valid = False
    errors = 'invalid file content'

    input_status_list, invalid_errors_list = \
        input_to_database._get_status_and_error_list(
            valid, errors, entities)
    assert input_status_list == [{'entity': entity, 'status': 'INVALID'}]
    assert invalid_errors_list == [{'entity': entity, 'errors': errors}]

from datetime import datetime
def test__send_validation_error_email():
    message = "invalid error message here"
    filenames = ['data_clinical_supp_SAGE.txt']
    file_user = '333'
    message_objs = [dict(filenames=filenames, messages=message)]
    print(message_objs)
    with patch.object(syn, "getUserProfile",
                      return_value={'userName':
                                    'trial'}) as patch_syn_getuserprofile,\
         patch.object(syn, "sendMessage") as patch_syn_sendmessage,\
         patch('genie.input_to_database.datetime') as mock_datetime:
        mock_datetime.datetime.today.return_value = datetime(2019, 11, 1, 00, 00, 00, 0)
        mock_datetime.side_effect = lambda *args, **kw: date(*args, **kw)        

        input_to_database._send_validation_error_email(
            syn, file_user, message_objs)
        error_message = (
            "Dear trial,\n\n"
            "You have invalid files! "
            "Here are the reasons why:\n\n"
            "Filenames: data_clinical_supp_SAGE.txt, Errors: %s\n" % message)
        patch_syn_sendmessage.assert_called_once_with(
            userIds=[file_user], messageBody=error_message,
            messageSubject='GENIE Validation Error - 2019-11-01 00:00:00')
        patch_syn_getuserprofile.call_count == 2


class emptytable_mock:
    '''
    Validation status tablequery dataframe mocking and
    error tracking tablequery dataframe mocking
    This is used because assert_called_once_with has a hard
    time with comparing pandas dataframes
    '''
    tableId = "syn555"

    def asDataFrame(self):
        return([])


def test_update_status_and_error_tables():
    '''
    Test updating validation status and error table
    '''
    validation_status_table = emptytable_mock()
    error_tracker_table = emptytable_mock()

    input_valid_statuses = [{'entity': sample_clinical_entity,
                             'status': 'VALIDATED',
                             'fileType': 'clinical',
                             'center': center}]

    expected = [[sample_clinical_entity.id, sample_clinical_entity.path,
                 sample_clinical_entity.md5, 'VALIDATED',
                 sample_clinical_entity.name,
                 1553428800000, 'clinical', center]]
    invalid_errors = []
    expected_statusdf = pd.DataFrame(expected,
                                     columns=["id", 'path', 'md5', 'status',
                                              'name', 'modifiedOn',
                                              'fileType', 'center'])
    #input_valid_statusdf['center'] = center
    empty_errorsdf = pd.DataFrame(columns=['id', 'errors', 'name',
                                           'fileType', 'center'], dtype=str)
    with patch.object(input_to_database, "get_duplicated_files",
                      return_value=empty_errorsdf) as mock_get_duplicated,\
         patch.object(input_to_database,
                      "email_duplication_error") as mock_email,\
         patch.object(process_functions, "updateDatabase") as mock_update:
        input_validdf = input_to_database.update_status_and_error_tables(
            syn,
            input_valid_statuses,
            invalid_errors,
            validation_status_table,
            error_tracker_table)
        mock_get_duplicated.assert_called_once()
        mock_email.assert_not_called()
        assert mock_update.call_count == 2
        assert input_validdf.equals(expected_statusdf[input_validdf.columns])
        assert expected_statusdf.equals(input_validdf[expected_statusdf.columns])


def test_validation():
    '''
    Test validation steps
    '''
    validation_statusdf = pd.DataFrame({
        'id': ['syn1234'],
        'status': ['VALIDATED'],
        'path': ["/path/to/file"],
        'name': ['filename'],
        'fileType': ['clinical']})

<<<<<<< HEAD
    thread = 2
=======
    testing = False
>>>>>>> d972497c
    modified_on = 1561143558000
    process = "main"
    databaseToSynIdMapping = {'Database': ["clinical", 'validationStatus', 'errorTracker'],
                              'Id': ['syn222', 'syn333', 'syn444']}
    databaseToSynIdMappingDf = pd.DataFrame(databaseToSynIdMapping)
    entity = synapseclient.Entity(id='syn1234', md5='44444',
                                  path='/path/to/foobar.txt',
                                  name='data_clinical_supp_SAGE.txt')
    entities = [entity]
    filetype = "clinical"
    input_status_list = [
        [entity.id, entity.path, entity.md5,
         'VALIDATED', entity.name, modified_on,
         filetype, center]]
    invalid_errors_list = []
    messages = []
    validationstatus_mock = emptytable_mock()
    errortracking_mock = emptytable_mock()
    with patch.object(input_to_database, "get_center_input_files",
                      return_value=entities) as patch_get_center,\
         patch.object(syn, "tableQuery",
                      side_effect=[validationstatus_mock,
                                   errortracking_mock]) as patch_tablequery,\
         patch.object(input_to_database, "validatefile",
                      return_value=(input_status_list,
                                    invalid_errors_list, 
                                    messages)) as patch_validatefile,\
         patch.object(input_to_database, "update_status_and_error_tables",
                      return_value=validation_statusdf) as patch_update_status:
        valid_filedf = input_to_database.validation(
            syn, None, center, process,
            center_mapping_df, databaseToSynIdMappingDf,
<<<<<<< HEAD
            thread, oncotree_link, genie.config.PROCESS_FILES)
=======
            testing, oncotree_link, genie.config.PROCESS_FILES)
>>>>>>> d972497c
        patch_get_center.assert_called_once_with(
            syn, center_input_synid, center, process)
        assert patch_tablequery.call_count == 2
        patch_validatefile.assert_called_once_with(
            syn, None, entity,
            validationstatus_mock,
            errortracking_mock,
<<<<<<< HEAD
            center='SAGE', threads=1,
=======
            center='SAGE',
            testing=False,
>>>>>>> d972497c
            oncotree_link=oncotree_link,
            format_registry=genie.config.PROCESS_FILES)
        patch_update_status.assert_called_once_with(
            syn,
            input_status_list,
            [],
            validationstatus_mock,
            errortracking_mock)

        assert valid_filedf.equals(validation_statusdf[['id', 'path', 'fileType', 'name']])


@pytest.mark.parametrize(
    'process, genieclass, filetype', [
        ('main', clinical, 'clinical'),
        ('maf', maf, 'maf'),
        ('mafSP', mafSP, 'mafSP')
    ]
)
def test_main_processfile(process, genieclass, filetype):
    validfiles = {'id': ['syn1'],
                  'path': ['/path/to/data_clinical_supp.txt'],
                  'fileType': [filetype],
                  'name': ['data_clinical_supp_SAGE.txt']}
    validfilesdf = pd.DataFrame(validfiles)
    center = "SAGE"
    path_to_genie = "./"
    oncotree_link = "www.google.com"
    center_mapping = {'stagingSynId': ["syn123"],
                      'center': [center]}
    center_mapping_df = pd.DataFrame(center_mapping)
    databaseToSynIdMapping = {'Database': [filetype],
                              'Id': ['syn222']}
    databaseToSynIdMappingDf = pd.DataFrame(databaseToSynIdMapping)

    with patch.object(genieclass, "process") as patch_class:
        input_to_database.processfiles(
            syn, validfilesdf, center, path_to_genie,
            center_mapping_df, oncotree_link, databaseToSynIdMappingDf,
            validVCF=None, vcf2mafPath=None,
            veppath=None, vepdata=None,
            processing=process, reference=None)
        patch_class.assert_called_once()


def test_mainnone_processfile():
    '''
    If file type is None, the processing function is not called
    '''
    validfiles = {'id': ['syn1'],
                  'path': ['/path/to/data_clinical_supp_SAGE.txt'],
                  'fileType': [None],
                  'name': ['data_clinical_supp_SAGE.txt']}
    validfilesdf = pd.DataFrame(validfiles)
    center = "SAGE"
    path_to_genie = "./"
    oncotree_link = "www.google.com"
    center_mapping = {'stagingSynId': ["syn123"],
                      'center': [center]}
    center_mapping_df = pd.DataFrame(center_mapping)
    databaseToSynIdMapping = {'Database': ["clinical"],
                              'Id': ['syn222']}
    databaseToSynIdMappingDf = pd.DataFrame(databaseToSynIdMapping)

    with patch.object(clinical, "process") as patch_clin:
        input_to_database.processfiles(
            syn, validfilesdf, center, path_to_genie,
            center_mapping_df, oncotree_link, databaseToSynIdMappingDf,
            validVCF=None, vcf2mafPath=None,
            veppath=None, vepdata=None,
            processing="main", reference=None)
        patch_clin.assert_not_called()


def test_notvcf_processfile():
    '''
    Make sure vcf, maf, mafSP is called correctly
    '''
    validfiles = {'id': ['syn1'],
                  'path': ['/path/to/data_clinical_supp_SAGE.txt'],
                  'fileType': [None]}
    validfilesdf = pd.DataFrame(validfiles)
    center = "SAGE"
    path_to_genie = "./"
    oncotree_link = "www.google.com"
    center_mapping = {'stagingSynId': ["syn123"],
                      'center': [center]}
    center_mapping_df = pd.DataFrame(center_mapping)
    databaseToSynIdMapping = {'Database': ['vcf'],
                              'Id': ['syn222']}
    databaseToSynIdMappingDf = pd.DataFrame(databaseToSynIdMapping)

    with patch.object(vcf, "process") as patch_process:
        input_to_database.processfiles(
            syn, validfilesdf, center, path_to_genie,
            center_mapping_df, oncotree_link, databaseToSynIdMappingDf,
            validVCF=None, vcf2mafPath=None,
            veppath=None, vepdata=None,
            processing='vcf', reference=None)
        patch_process.assert_called_once()<|MERGE_RESOLUTION|>--- conflicted
+++ resolved
@@ -378,11 +378,7 @@
     entity.modifiedBy = '333'
     entity.createdBy = '444'
     entities = [entity]
-<<<<<<< HEAD
     threads = 0
-=======
-    testing = False
->>>>>>> d972497c
     valid = True
     message = "Is valid"
     filetype = "clinical"
@@ -407,14 +403,9 @@
                       "_send_validation_error_email") as patch_send_email:
 
         validate_results = input_to_database.validatefile(
-<<<<<<< HEAD
             syn, None, entities, validation_statusdf,
             error_trackerdf, center, threads, oncotree_link,
             format_registry=genie.config.PROCESS_FILES)
-=======
-            syn, entities, validation_statusdf,
-            error_trackerdf, center, testing, oncotree_link)
->>>>>>> d972497c
 
         assert expected_results == validate_results
         patch_validate.assert_called_once_with(
@@ -442,11 +433,7 @@
     entity.modifiedBy = '333'
     entity.createdBy = '444'
     entities = [entity]
-<<<<<<< HEAD
     threads = 0
-=======
-    testing = False
->>>>>>> d972497c
     valid = False
     message = "Is invalid"
     filetype = "clinical"
@@ -470,14 +457,9 @@
                       return_value=status_error_list_results) as patch_get_staterror_list:
 
         validate_results = input_to_database.validatefile(
-<<<<<<< HEAD
             syn, None, entities, validation_statusdf,
             error_trackerdf, center, threads, oncotree_link,
             format_registry=genie.config.PROCESS_FILES)
-=======
-            syn, entities, validation_statusdf,
-            error_trackerdf, center, testing, oncotree_link)
->>>>>>> d972497c
 
         assert expected_results == validate_results
         patch_validate.assert_called_once_with(
@@ -503,11 +485,7 @@
     entity.modifiedBy = '333'
     entity.createdBy = '444'
     entities = [entity]
-<<<<<<< HEAD
     threads = 0
-=======
-    testing = False
->>>>>>> d972497c
     valid = False
     errors = "Invalid file"
     filetype = "markdown"
@@ -536,14 +514,9 @@
                       "_send_validation_error_email") as patch_send_email:
 
         validate_results = input_to_database.validatefile(
-<<<<<<< HEAD
             syn, None, entities, validation_statusdf,
             error_trackerdf, center, threads, oncotree_link,
             format_registry=genie.config.PROCESS_FILES)
-=======
-            syn, entities, validation_statusdf,
-            error_trackerdf, center, testing, oncotree_link)
->>>>>>> d972497c
 
         assert expected_results == validate_results
         patch_validate.assert_not_called()
@@ -767,11 +740,7 @@
         'name': ['filename'],
         'fileType': ['clinical']})
 
-<<<<<<< HEAD
     thread = 2
-=======
-    testing = False
->>>>>>> d972497c
     modified_on = 1561143558000
     process = "main"
     databaseToSynIdMapping = {'Database': ["clinical", 'validationStatus', 'errorTracker'],
@@ -804,11 +773,7 @@
         valid_filedf = input_to_database.validation(
             syn, None, center, process,
             center_mapping_df, databaseToSynIdMappingDf,
-<<<<<<< HEAD
             thread, oncotree_link, genie.config.PROCESS_FILES)
-=======
-            testing, oncotree_link, genie.config.PROCESS_FILES)
->>>>>>> d972497c
         patch_get_center.assert_called_once_with(
             syn, center_input_synid, center, process)
         assert patch_tablequery.call_count == 2
@@ -816,12 +781,7 @@
             syn, None, entity,
             validationstatus_mock,
             errortracking_mock,
-<<<<<<< HEAD
             center='SAGE', threads=1,
-=======
-            center='SAGE',
-            testing=False,
->>>>>>> d972497c
             oncotree_link=oncotree_link,
             format_registry=genie.config.PROCESS_FILES)
         patch_update_status.assert_called_once_with(
