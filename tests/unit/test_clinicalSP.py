import synapseclient
import pandas as pd
import mock
<<<<<<< HEAD
import pytest
from genie.clinicalSP import clinicalSP
=======
from nose.tools import assert_raises
import os
import sys
from genie import clinicalSP
>>>>>>> 2891ab74

syn = mock.create_autospec(synapseclient.Synapse)

clinsp_class = clinicalSP(syn, "SAGE")


def test_filetype():
    assert clinsp_class._fileType == "clinicalSP"


def test_incorrect_validatefilename():
    with pytest.raises(AssertionError):
        clinsp_class.validateFilename(['foo'])


def test_correct_validatefilename():
    assert clinsp_class.validateFilename(
        ["nonGENIE_data_clinical.txt"]) == "clinicalSP"


def test_perfect__processing():
    expected_clindf = pd.DataFrame(dict(
        PATIENT_ID=["GENIE-SAGE-ID1", "GENIE-SAGE-ID2", "GENIE-SAGE-ID3",
                    "GENIE-SAGE-ID4", "GENIE-SAGE-ID5"],
        SAMPLE_ID=["GENIE-SAGE-ID1-1", "GENIE-SAGE-ID2-1", "GENIE-SAGE-ID3-1",
                   "GENIE-SAGE-ID4-1", "GENIE-SAGE-ID5-1"],
        CENTER=["SAGE", "SAGE", "SAGE", "SAGE", "SAGE"],
        SEQ_ASSAY_ID=["SAGE-TEST", "SAGE-TEST", "SAGE-TEST",
                      "SAGE-TEST", "SAGE-TEST"]))
    # TEST patient processing
    clindf = pd.DataFrame(dict(
        PATIENT_ID=["ID1", "ID2", "ID3", "ID4", "ID5"],
        SAMPLE_ID=["ID1-1", "ID2-1", "ID3-1", "ID4-1", "ID5-1"],
        SEQ_ASSAY_ID=["SAGE-TEST", "SAGE-TEST", "SAGE-TEST",
                      "SAGE-TEST", "SAGE-TEST"]))

    clindf = clinsp_class._process(clindf)
    assert expected_clindf.equals(clindf[expected_clindf.columns])


def test_perfect__validate():
    clindf = pd.DataFrame(dict(
        PATIENT_ID=["ID1", "ID2", "ID3", "ID4", "ID5"],
        SAMPLE_ID=["ID1-1", "ID2-1", "ID3-1", "ID4-1", "ID5-1"],
        SEQ_ASSAY_ID=["SAGE-TEST", "SAGE-TEST", "SAGE-TEST",
                      "SAGE-TEST", "SAGE-TEST"]))

    error, warning = clinsp_class._validate(clindf)
    assert error == ""
    assert warning == ""


def test_missingcols__validate():
    clindf = pd.DataFrame()
    error, warning = clinsp_class._validate(clindf)
    expected_errors = (
        "nonGENIE_data_clinical.txt: File must have SAMPLE_ID column.\n"
        "nonGENIE_data_clinical.txt: File must have SEQ_ASSAY_ID column.\n"
        "nonGENIE_data_clinical.txt: File must have PATIENT_ID column.\n")
    assert error == expected_errors
    assert warning == ""


def test_errors__validate():
    clindf = pd.DataFrame(dict(
        PATIENT_ID=[float('nan'), "ID2", "ID3", "ID4", "ID5"],
        SAMPLE_ID=["ID1-1", float('nan'), "ID3-1", "ID4-1", "ID5-1"],
        SEQ_ASSAY_ID=[float('nan'), "SAGE-TEST", "SAGE-TEST",
                      "SAGE-TEST", "SAGE-TEST"]))

    error, warning = clinsp_class._validate(clindf)

    expected_errors = (
        "nonGENIE_data_clinical.txt: "
        "There can't be any blank values for SAMPLE_ID\n"
        "nonGENIE_data_clinical.txt: "
        "There can't be any blank values for PATIENT_ID\n")
    expected_warnings = (
        "nonGENIE_data_clinical.txt: "
        "Please double check your SEQ_ASSAY_ID columns, "
        "there are empty rows.\n")

    assert error == expected_errors
    assert warning == expected_warnings<|MERGE_RESOLUTION|>--- conflicted
+++ resolved
@@ -1,15 +1,8 @@
 import synapseclient
 import pandas as pd
 import mock
-<<<<<<< HEAD
 import pytest
-from genie.clinicalSP import clinicalSP
-=======
-from nose.tools import assert_raises
-import os
-import sys
 from genie import clinicalSP
->>>>>>> 2891ab74
 
 syn = mock.create_autospec(synapseclient.Synapse)
 
