--- conflicted
+++ resolved
@@ -3,16 +3,10 @@
 import os
 import sys
 from genie.process_functions import seqDateFilter
-
 SCRIPT_DIR = os.path.dirname(os.path.abspath(__file__))
-<<<<<<< HEAD
 sys.path.append(os.path.join(SCRIPT_DIR, "../../genie"))
-from database_to_staging import seq_assay_id_filter, reAnnotatePHI
-#     mutation_in_cis_filter, runMAFinBED
-=======
-sys.path.append(os.path.join(SCRIPT_DIR,"../../genie"))
-from database_to_staging import seq_assay_id_filter, reAnnotatePHI, mutation_in_cis_filter, runMAFinBED, no_genepanel_filter
->>>>>>> ca6a21ea
+from database_to_staging import seq_assay_id_filter, reAnnotatePHI,\
+                                no_genepanel_filter
 from consortium_to_public import commonVariantFilter
 
 
@@ -200,11 +194,7 @@
         "fo;common_variant", "test2", "test3"])
     mutationDf.rename(columns={0: "FILTER"}, inplace=True)
     maf = commonVariantFilter(mutationDf)
-<<<<<<< HEAD
     expected = ["test1", "test2", "test3"]
-    assert all(maf['FILTER'] == expected)
-=======
-    expected = ["test1","test2","test3"]
     assert all(maf['FILTER'] == expected)
 
 
@@ -223,5 +213,4 @@
     clinicaldf['SAMPLE_ID'] = sagetest
 
     remove_samples = no_genepanel_filter(clinicaldf, beddf)
-    assert all(remove_samples == ["SAGE-TEST-2"]*10)
->>>>>>> ca6a21ea
+    assert all(remove_samples == ["SAGE-TEST-2"]*10)