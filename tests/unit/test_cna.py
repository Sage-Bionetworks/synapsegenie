import synapseclient
import pandas as pd
import mock
from nose.tools import assert_raises
import os
import sys
from genie.cna import cna


def createMockTable(dataframe):
	table = mock.create_autospec(synapseclient.table.CsvFileTable)
	table.asDataFrame.return_value= dataframe
	return(table)

def table_query_results(*args):
	return(table_query_results_map[args])

database_mapping = pd.DataFrame(dict(Database=['bed'],
									Id=['syn8457748']))
symbols = pd.DataFrame(dict(Hugo_Symbol=['AAK1','AAED1','AAAS','AAED1'],
							ID=['AAK1', 'AAED', 'AAAS','AAD']))
#This is the gene positions that all bed dataframe will be processed against
table_query_results_map = {
("SELECT * FROM syn10967259",) : createMockTable(database_mapping),
("select Hugo_Symbol, ID from syn8457748 where CENTER = 'SAGE'",) : createMockTable(symbols),
}   

syn = mock.create_autospec(synapseclient.Synapse) 
syn.tableQuery.side_effect=table_query_results

cna_class = cna(syn, "SAGE")


def test_processing():

	order = ["Hugo_Symbol","Entrez_gene_id","Id1-1","Id2-1"]

<<<<<<< HEAD
	expected_cnadf = pd.DataFrame({"Hugo_Symbol":['AAED1', 'AAK1', 'AAAS'],
						  "GENIE-SAGE-Id1-1":[1, 2, 0],
						  "GENIE-SAGE-Id2-1":[2, 1, -1]})
=======
	# expectedCnaDf = pd.DataFrame(dict(TUMOR_SAMPLE_BARCODE =['GENIE-SAGE-ID1-1', 'GENIE-SAGE-ID2-1'],
	# 								  CNAData =["AAED1,AAK1,AAAS\n1,2,0", "AAED1,AAK1,AAAS\n2,1,-1"],
	# 								  CENTER =['SAGE','SAGE'],
	# 								  unmappedData =[float('nan'),float('nan')]))
	expectedCnaDf = pd.DataFrame({"Hugo_Symbol":['AAED1', 'AAK1', 'AAAS'],
						  "GENIE-SAGE-Id1-1":[-0.5, 2.0, 0.5],
						  "GENIE-SAGE-Id2-1":[1.0, 1.5, -1.5]})
>>>>>>> 92c20363

	cnadf = pd.DataFrame({"Hugo_Symbol":['AAED', 'AAK1', 'AAAS'],
						  "Entrez_gene_id":[0,0,0],
<<<<<<< HEAD
						  "Id1-1":[1, 2, 0],
						  "Id2-1":[2, 1, -1]})
	cnadf = cnadf[order]
	new_cnaDf = cna_class._process(cnadf)
	assert expectedCnaDf.equals(newCnaDf[expected_cnadf.columns])
=======
						  "Id1-1":[-0.5, 2, 0.5],
						  "Id2-1":[1, 1.5, -1.5]})
	cnaDf = cnaDf[order]
	newCnaDf = cnaClass._process(cnaDf)
	assert expectedCnaDf.equals(newCnaDf[expectedCnaDf.columns])
>>>>>>> 92c20363
	
	# expectedCnaDf = pd.DataFrame(dict(TUMOR_SAMPLE_BARCODE =['GENIE-SAGE-ID1-1',"GENIE-SAGE-ID2-1"],
	# 								  CNAData =["AAED1\n1","AAED1\n"],
	# 								  CENTER =['SAGE','SAGE'],
	# 								  unmappedData =["foo\n0","foo\n-1"]))
	order = ["Hugo_Symbol","Entrez_gene_id","GENIE-SAGE-Id1-1","GENIE-SAGE-Id2-1"]

	expectedCnaDf = pd.DataFrame({"Hugo_Symbol":['AAAS','AAED1'],
						  "GENIE-SAGE-Id1-1":[float('nan'),1.0],
						  "GENIE-SAGE-Id2-1":[float('nan'),2.0]})

	cnaDf = pd.DataFrame({"Hugo_Symbol":['AAED', 'AAED1', 'foo','AAAS','AAD'],
						  "Entrez_gene_id":[0,0,0,0,0],
						  "GENIE-SAGE-Id1-1":[1, 1, 0, float('nan'),1],
						  "GENIE-SAGE-Id2-1":[2, 0, -1, float('nan'),float('nan')]})
	cnaDf = cnaDf[order]
	newCnaDf = cnaClass._process(cnaDf)
	newCnaDf.reset_index(inplace=True,drop=True)
	pd.util.testing.assert_frame_equal(expectedCnaDf, newCnaDf[expectedCnaDf.columns])

def test_validation():
	def createMockTable(dataframe):
		table = mock.create_autospec(synapseclient.table.CsvFileTable)
		table.asDataFrame.return_value= dataframe
		return(table)

	def table_query_results(*args):
		return(table_query_results_map[args])
	databaseMapping = pd.DataFrame(dict(Database=['bed'],
										Id=['syn8457748']))
	symbols = pd.DataFrame(dict(Hugo_Symbol=['AAK1','AAED1','AAAS','AAED1'],
								ID=['AAK1', 'AAED', 'AAAS','AAD']))
	#This is the gene positions that all bed dataframe will be processed against
	table_query_results_map = {
	("SELECT * FROM syn10967259",) : createMockTable(databaseMapping),
	("select Hugo_Symbol, ID from syn8457748 where CENTER = 'SAGE'",) : createMockTable(symbols),
	}   


	syn = mock.create_autospec(synapseclient.Synapse) 
	syn.tableQuery.side_effect=table_query_results

	cnaClass = cna(syn, "SAGE")

	assert_raises(AssertionError, cnaClass.validateFilename, ["foo"])
	assert cnaClass.validateFilename(["data_CNA_SAGE.txt"]) == "cna"

	order = ["Hugo_Symbol","Entrez_gene_id","GENIE-SAGE-ID1-1","GENIE-SAGE-ID2-1"]
	cnaDf = pd.DataFrame({"Hugo_Symbol":['AAED', 'AAK1', 'AAAS'],
						  "Entrez_gene_id":[0,0,0],
						  "GENIE-SAGE-ID1-1":[-2, 0, 1],
						  "GENIE-SAGE-ID2-1":[0.5, 1.5, -1.5],
						  "GENIE-SAGE-ID3-1":[float('nan'), 2, 'NA']})
	cnaDf = cnaDf[order]
	error, warning = cnaClass._validate(cnaDf, False)
	assert error == ""
	assert warning == ""

	cnaDf = pd.DataFrame({"Hugo_Symbol":['foo', 'AAED', 'AAED1','AAD'],
						  "GENIE-SAGE-ID1-1":[1, 2, float('nan'),1],
						  "GENIE-SAGE-ID2-1":[2, 1, -1,2]})
	cnaDf.sort_values("Hugo_Symbol",inplace=True)
	cnaDf = cnaDf[["GENIE-SAGE-ID1-1","Hugo_Symbol","GENIE-SAGE-ID2-1"]]
	
	error, warning = cnaClass._validate(cnaDf, False)
	expectedErrors = ("Your cnv file's first column must be Hugo_Symbol\n"
					  "Your CNA file has duplicated Hugo_Symbols (After remapping of genes): AAD,AAED,AAED1 -> AAED1,AAED1,AAED1.\n")

	assert error == expectedErrors
	assert warning == ""
	order = ["Hugo_Symbol","GENIE-SAGE-ID1-1","GENIE-SAGE-ID2-1"]

	cnaDf = pd.DataFrame({"Hugo_Symbol":['AAK1', 'AAAS', 'AAED1'],
						  "GENIE-SAGE-ID1-1":[1, 2, 1],
						  "GENIE-SAGE-ID2-1":[2, 1, 3]})
	cnaDf = cnaDf[order]
	error, warning = cnaClass._validate(cnaDf, False)
	expectedErrors = ("All values must be NA/blank, -2, -1.5, -1, -0.5, 0, 0.5, 1, 1.5, or 2.\n")
	assert error == expectedErrors

	assert warning == ""<|MERGE_RESOLUTION|>--- conflicted
+++ resolved
@@ -35,35 +35,17 @@
 
 	order = ["Hugo_Symbol","Entrez_gene_id","Id1-1","Id2-1"]
 
-<<<<<<< HEAD
 	expected_cnadf = pd.DataFrame({"Hugo_Symbol":['AAED1', 'AAK1', 'AAAS'],
-						  "GENIE-SAGE-Id1-1":[1, 2, 0],
-						  "GENIE-SAGE-Id2-1":[2, 1, -1]})
-=======
-	# expectedCnaDf = pd.DataFrame(dict(TUMOR_SAMPLE_BARCODE =['GENIE-SAGE-ID1-1', 'GENIE-SAGE-ID2-1'],
-	# 								  CNAData =["AAED1,AAK1,AAAS\n1,2,0", "AAED1,AAK1,AAAS\n2,1,-1"],
-	# 								  CENTER =['SAGE','SAGE'],
-	# 								  unmappedData =[float('nan'),float('nan')]))
-	expectedCnaDf = pd.DataFrame({"Hugo_Symbol":['AAED1', 'AAK1', 'AAAS'],
 						  "GENIE-SAGE-Id1-1":[-0.5, 2.0, 0.5],
 						  "GENIE-SAGE-Id2-1":[1.0, 1.5, -1.5]})
->>>>>>> 92c20363
 
 	cnadf = pd.DataFrame({"Hugo_Symbol":['AAED', 'AAK1', 'AAAS'],
 						  "Entrez_gene_id":[0,0,0],
-<<<<<<< HEAD
-						  "Id1-1":[1, 2, 0],
-						  "Id2-1":[2, 1, -1]})
-	cnadf = cnadf[order]
-	new_cnaDf = cna_class._process(cnadf)
-	assert expectedCnaDf.equals(newCnaDf[expected_cnadf.columns])
-=======
 						  "Id1-1":[-0.5, 2, 0.5],
 						  "Id2-1":[1, 1.5, -1.5]})
-	cnaDf = cnaDf[order]
-	newCnaDf = cnaClass._process(cnaDf)
-	assert expectedCnaDf.equals(newCnaDf[expectedCnaDf.columns])
->>>>>>> 92c20363
+	cnadf = cnadf[order]
+	new_cnadf = cna_class._process(cnadf)
+	assert expected_cnadf.equals(new_cnadf[expected_cnadf.columns])
 	
 	# expectedCnaDf = pd.DataFrame(dict(TUMOR_SAMPLE_BARCODE =['GENIE-SAGE-ID1-1',"GENIE-SAGE-ID2-1"],
 	# 								  CNAData =["AAED1\n1","AAED1\n"],
@@ -80,36 +62,14 @@
 						  "GENIE-SAGE-Id1-1":[1, 1, 0, float('nan'),1],
 						  "GENIE-SAGE-Id2-1":[2, 0, -1, float('nan'),float('nan')]})
 	cnaDf = cnaDf[order]
-	newCnaDf = cnaClass._process(cnaDf)
+	newCnaDf = cna_class._process(cnaDf)
 	newCnaDf.reset_index(inplace=True,drop=True)
 	pd.util.testing.assert_frame_equal(expectedCnaDf, newCnaDf[expectedCnaDf.columns])
 
 def test_validation():
-	def createMockTable(dataframe):
-		table = mock.create_autospec(synapseclient.table.CsvFileTable)
-		table.asDataFrame.return_value= dataframe
-		return(table)
 
-	def table_query_results(*args):
-		return(table_query_results_map[args])
-	databaseMapping = pd.DataFrame(dict(Database=['bed'],
-										Id=['syn8457748']))
-	symbols = pd.DataFrame(dict(Hugo_Symbol=['AAK1','AAED1','AAAS','AAED1'],
-								ID=['AAK1', 'AAED', 'AAAS','AAD']))
-	#This is the gene positions that all bed dataframe will be processed against
-	table_query_results_map = {
-	("SELECT * FROM syn10967259",) : createMockTable(databaseMapping),
-	("select Hugo_Symbol, ID from syn8457748 where CENTER = 'SAGE'",) : createMockTable(symbols),
-	}   
-
-
-	syn = mock.create_autospec(synapseclient.Synapse) 
-	syn.tableQuery.side_effect=table_query_results
-
-	cnaClass = cna(syn, "SAGE")
-
-	assert_raises(AssertionError, cnaClass.validateFilename, ["foo"])
-	assert cnaClass.validateFilename(["data_CNA_SAGE.txt"]) == "cna"
+	assert_raises(AssertionError, cna_class.validateFilename, ["foo"])
+	assert cna_class.validateFilename(["data_CNA_SAGE.txt"]) == "cna"
 
 	order = ["Hugo_Symbol","Entrez_gene_id","GENIE-SAGE-ID1-1","GENIE-SAGE-ID2-1"]
 	cnaDf = pd.DataFrame({"Hugo_Symbol":['AAED', 'AAK1', 'AAAS'],
@@ -118,7 +78,7 @@
 						  "GENIE-SAGE-ID2-1":[0.5, 1.5, -1.5],
 						  "GENIE-SAGE-ID3-1":[float('nan'), 2, 'NA']})
 	cnaDf = cnaDf[order]
-	error, warning = cnaClass._validate(cnaDf, False)
+	error, warning = cna_class._validate(cnaDf, False)
 	assert error == ""
 	assert warning == ""
 
@@ -128,7 +88,7 @@
 	cnaDf.sort_values("Hugo_Symbol",inplace=True)
 	cnaDf = cnaDf[["GENIE-SAGE-ID1-1","Hugo_Symbol","GENIE-SAGE-ID2-1"]]
 	
-	error, warning = cnaClass._validate(cnaDf, False)
+	error, warning = cna_class._validate(cnaDf, False)
 	expectedErrors = ("Your cnv file's first column must be Hugo_Symbol\n"
 					  "Your CNA file has duplicated Hugo_Symbols (After remapping of genes): AAD,AAED,AAED1 -> AAED1,AAED1,AAED1.\n")
 
@@ -140,7 +100,7 @@
 						  "GENIE-SAGE-ID1-1":[1, 2, 1],
 						  "GENIE-SAGE-ID2-1":[2, 1, 3]})
 	cnaDf = cnaDf[order]
-	error, warning = cnaClass._validate(cnaDf, False)
+	error, warning = cna_class._validate(cnaDf, False)
 	expectedErrors = ("All values must be NA/blank, -2, -1.5, -1, -0.5, 0, 0.5, 1, 1.5, or 2.\n")
 	assert error == expectedErrors
 
