import synapseclient
import pandas as pd
import mock
<<<<<<< HEAD
import pytest
from genie.seg import seg
from genie.cbs import cbs
=======
from nose.tools import assert_raises
import os
import sys
from genie import seg
from genie import cbs
>>>>>>> 2891ab74

syn = mock.create_autospec(synapseclient.Synapse)

segClass = seg(syn, "SAGE")
cbsClass = cbs(syn, "SAGE")


def test_processing():
    expectedSegDf = pd.DataFrame({
        "ID": ['GENIE-SAGE-ID1-1', 'GENIE-SAGE-ID2-1', 'GENIE-SAGE-ID3-1',
               'GENIE-SAGE-ID4-1', 'GENIE-SAGE-ID5-1'],
        "CHROM": ['1', '2', '3', '4', '5'],
        "LOCSTART": [1, 2, 3, 4, 3],
        "LOCEND": [1, 2, 3, 4, 2],
        "NUMMARK": [1, 2, 3, 4, 3],
        "SEGMEAN": [1, 2, 3.9, 4, 3],
        "CENTER": ["SAGE", "SAGE", "SAGE", "SAGE", "SAGE"]})

    segDf = pd.DataFrame({
        "ID": ['ID1-1', 'ID2-1', 'ID3-1', 'ID4-1', 'ID5-1'],
        "CHROM": ['chr1', 2, 3, 4, 5],
        "LOC.START": [1, 2, 3, 4, 3],
        "LOC.END": [1, 2, 3, 4, 2],
        "NUM.MARK": [1, 2, 3, 4, 3],
        "SEG.MEAN": [1, 2, 3.9, 4, 3]})

    newSegDf = segClass._process(segDf)
    assert expectedSegDf.equals(newSegDf[expectedSegDf.columns])

    newSegDf = cbsClass._process(segDf)
    assert expectedSegDf.equals(newSegDf[expectedSegDf.columns])


def test_validation():
    with pytest.raises(AssertionError):
        segClass.validateFilename(["foo"])
    assert segClass.validateFilename(["genie_data_cna_hg19_SAGE.seg"]) == "seg"
    assert cbsClass.validateFilename(["genie_data_cna_hg19_SAGE.cbs"]) == "cbs"

    segDf = pd.DataFrame({
        "ID": ['ID1', 'ID2', 'ID3', 'ID4', 'ID5'],
        "CHROM": [1, 2, 3, 4, 5],
        "LOC.START": [1, 2, 3, 4, 3],
        "LOC.END": [1, 2, 3, 4, 3],
        "NUM.MARK": [1, 2, 3, 4, 3],
        "SEG.MEAN": [1, 2, 3, 4, 3]})

    error, warning = segClass._validate(segDf)
    assert error == ""
    assert warning == ""

    segDf = pd.DataFrame({
        "ID": ['ID1', 'ID2', 'ID3', 'ID4', 'ID5'],
        "CHROM": [1, 2, float('nan'), 4, 5],
        "LOC.START": [1, 2, 3, 4, float('nan')],
        "LOC.END": [1, 2, 3, float('nan'), 3],
        "NUM.MARK": [1, 2, 3, 4, 3]})
    expectedErrors = (
        "Your seg file is missing these headers: SEG.MEAN.\n"
        "Seg: No null or empty values allowed in column(s): "
        "CHROM, LOC.END, LOC.START.\n")
    error, warning = segClass._validate(segDf)
    assert error == expectedErrors
    assert warning == ""

    error, warning = cbsClass._validate(segDf)
    assert error == expectedErrors
    assert warning == ""

    segDf = pd.DataFrame({
        "ID": ['ID1', 'ID2', 'ID3', 'ID4', 'ID5'],
        "CHROM": [1, 2, 3, 4, 5],
        "LOC.START": [1, 2, 3, 4.3, 3],
        "LOC.END": [1, 2, 3.4, 4, 3],
        "NUM.MARK": [1, 2, 3, 33.3, 3],
        "SEG.MEAN": [1, 2, 'f.d', 4, 3]})
    error, warning = segClass._validate(segDf)
    expectedErrors = (
        "Seg: Only integars allowed in these column(s): "
        "LOC.END, LOC.START, NUM.MARK.\n"
        "Seg: Only numerical values allowed in SEG.MEAN.\n")
    assert error == expectedErrors
    assert warning == ""<|MERGE_RESOLUTION|>--- conflicted
+++ resolved
@@ -1,17 +1,9 @@
 import synapseclient
 import pandas as pd
 import mock
-<<<<<<< HEAD
 import pytest
-from genie.seg import seg
-from genie.cbs import cbs
-=======
-from nose.tools import assert_raises
-import os
-import sys
 from genie import seg
 from genie import cbs
->>>>>>> 2891ab74
 
 syn = mock.create_autospec(synapseclient.Synapse)
 
