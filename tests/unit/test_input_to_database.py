--- conflicted
+++ resolved
@@ -165,23 +165,12 @@
     Test that center input files is empty if directory
     pass in is empty
     '''
-<<<<<<< HEAD
-    with mock.patch.object(synu, "walk",
-                           return_value=walk_return_empty()) as patch_synu_walk:
-        center_file_list = input_to_database.get_center_input_files(
-            syn, "syn12345", center, process="vcf")
-        assert center_file_list == []
-        patch_synu_walk.assert_called_once_with(syn, 'syn12345')
-=======
-    filename = synapseclient.utils.make_bogus_data_file()
     with mock.patch.object(synapseutils, "walk",
                            return_value=walk_return_empty()) as patch_synapseutils_walk:
         center_file_list = input_to_database.get_center_input_files(
             syn, "syn12345", center, process="vcf")
         assert center_file_list == []
         patch_synapseutils_walk.assert_called_once_with(syn, 'syn12345')
-    os.remove(filename)
->>>>>>> 41a10d7d
 
 
 # @pytest.fixture(params=[
