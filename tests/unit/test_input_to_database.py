--- conflicted
+++ resolved
@@ -708,7 +708,6 @@
         patch_syn_getuserprofile.call_count == 2
 
 
-<<<<<<< HEAD
 class emptytable_mock:
     '''
     Validation status tablequery dataframe mocking and
@@ -829,8 +828,6 @@
         assert valid_filedf.equals(validation_statusdf[['id', 'path', 'fileType']])
 
 
-def test_main_processfile():
-=======
 @pytest.mark.parametrize(
     'process, genieclass, filetype', [
         ('main', clinical, 'clinical'),
@@ -839,7 +836,6 @@
     ]
 )
 def test_main_processfile(process, genieclass, filetype):
->>>>>>> e13b6cd0
     validfiles = {'id': ['syn1'],
                   'path': ['/path/to/data_clinical_supp_SAGE.txt'],
                   'fileType': [filetype]}
