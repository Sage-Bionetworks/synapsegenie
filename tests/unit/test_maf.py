import synapseclient
import pandas as pd
import mock
<<<<<<< HEAD
import pytest
from genie.maf import maf
from genie.mafSP import mafSP
=======
from nose.tools import assert_raises
import os
import sys

from genie import maf
from genie import mafSP
>>>>>>> 2891ab74

syn = mock.create_autospec(synapseclient.Synapse)

maf_class = maf(syn, "SAGE")
mafSPClass = mafSP(syn, "SAGE")


def test_processing():

    # syn = mock.create_autospec(synapseclient.Synapse)

    # maf_class = maf(syn, "SAGE")

    keep_maf_columns = [
        'Hugo_Symbol', 'Entrez_Gene_Id', 'Center',
        'NCBI_Build', 'Chromosome', 'Start_Position',
        'End_Position', 'Strand', 'Variant_Classification',
        'Variant_Type', 'Reference_Allele', 'Tumor_Seq_Allele1',
        'Tumor_Seq_Allele2', 'dbSNP_RS', 'dbSNP_Val_Status',
        'Tumor_Sample_Barcode', 'Matched_Norm_Sample_Barcode',
        'Match_Norm_Seq_Allele1', 'Match_Norm_Seq_Allele2',
        'Tumor_Validation_Allele1', 'Tumor_Validation_Allele2',
        'Match_Norm_Validation_Allele1', 'Match_Norm_Validation_Allele2',
        'Verification_Status', 'Validation_Status', 'Mutation_Status',
        'Sequencing_Phase', 'Sequence_Source', 'Validation_Method', 'Score',
        'BAM_File', 'Sequencer', 'HGVSp_Short', 't_ref_count', 't_alt_count',
        'n_ref_count', 'n_alt_count', 'Protein_position', 'Codons',
        'SWISSPROT', 'RefSeq', 't_depth', 'n_depth', 'FILTER']
    maf_dict = {key: ['', '', ''] for key in keep_maf_columns}
    maf_dict['Center'] = ["foo", "dsdf", "sdf"]
    maf_dict['Tumor_Sample_Barcode'] = ["GENIE-SAGE-1-3", "1-2", "3-2"]
    maf_dict['Sequence_Source'] = ["3", "e", "sd"]
    maf_dict['Sequencer'] = ["dsf", "sdf", "d"]
    maf_dict['Validation_Status'] = ["Unknown", "unknown", "f"]
    maf_dict['not_there'] = ['', '', '']
    mafdf = pd.DataFrame(maf_dict)

    formatted_mafdf = maf_class.formatMAF(mafdf)

    expected_maf_dict = {key: ['', '', ''] for key in keep_maf_columns}
    expected_maf_dict['Center'] = ["SAGE", "SAGE", "SAGE"]
    expected_maf_dict['Tumor_Sample_Barcode'] = [
        "GENIE-SAGE-1-3", "GENIE-SAGE-1-2", "GENIE-SAGE-3-2"]
    expected_maf_dict['Sequence_Source'] = [pd.np.nan, pd.np.nan, pd.np.nan]
    expected_maf_dict['Sequencer'] = [pd.np.nan, pd.np.nan, pd.np.nan]
    expected_maf_dict['Validation_Status'] = ['', '', "f"]
    expected_mafdf = pd.DataFrame(expected_maf_dict)
    assert expected_mafdf.equals(formatted_mafdf[expected_mafdf.columns])


def test_validation():

    # syn = mock.create_autospec(synapseclient.Synapse)

    # mafClass = maf(syn, "SAGE")
    # mafSPClass = mafSP(syn, "SAGE")

    with pytest.raises(AssertionError):
        maf_class.validateFilename(['foo'])

    assert maf_class.validateFilename([
        "data_mutations_extended_SAGE.txt"]) == "maf"

    # correct_column_headers = [
    #     'CHROMOSOME', 'START_POSITION', 'REFERENCE_ALLELE',
    #     'TUMOR_SAMPLE_BARCODE', 'T_ALT_COUNT']
    # T_REF_COUNT + T_ALT_COUNT = T_DEPTH
    # optional_headers = ['T_REF_COUNT','N_DEPTH','N_REF_COUNT','N_ALT_COUNT']
    # tumors = ['TUMOR_SEQ_ALLELE2', 'TUMOR_SEQ_ALLELE1']

    mafDf = pd.DataFrame(dict(
        CHROMOSOME=[1, 2, 3, 4, 5],
        START_POSITION=[1, 2, 3, 4, 2],
        REFERENCE_ALLELE=["A", "A", "A", "A", "A"],
        TUMOR_SAMPLE_BARCODE=["ID1-1", "ID1-1", "ID1-1", "ID1-1", "ID1-1"],
        T_ALT_COUNT=[1, 2, 3, 4, 3],
        T_DEPTH=[1, 2, 3, 4, 3],
        T_REF_COUNT=[1, 2, 3, 4, 3],
        N_DEPTH=[1, 2, 3, 4, 3],
        N_REF_COUNT=[1, 2, 3, 4, 3],
        N_ALT_COUNT=[1, 2, 3, 4, 3],
        TUMOR_SEQ_ALLELE2=["A", "A", "A", "A", "A"]))

    error, warning = maf_class._validate(mafDf)
    assert error == ""
    assert warning == ""

    mafDf = pd.DataFrame(dict(
        CHROMOSOME=[1, "chr2", "WT", 4, 5],
        START_POSITION=[1, 2, 3, 4, 2],
        REFERENCE_ALLELE=["NA", float('nan'), "A", "A", "A"],
        TUMOR_SAMPLE_BARCODE=["ID1-1", "ID1-1", "ID1-1", "ID1-1", "ID1-1"],
        T_ALT_COUNT=[1, 2, 3, 4, 3],
        T_DEPTH=[1, 2, 3, 4, 3],
        N_REF_COUNT=[1, 2, 3, 4, 3],
        N_ALT_COUNT=[1, 2, 3, 4, 3]))

    error, warning = maf_class._validate(mafDf)
    expectedErrors = (
        "Mutation File: "
        "Must at least have these headers: TUMOR_SEQ_ALLELE2.\n"
        "Mutation File: "
        "Cannot have any empty REFERENCE_ALLELE values.\n"
        "Mutation File: "
        "CHROMOSOME column cannot have any values that start with 'chr' "
        "or any 'WT' values.\n")
    expectedWarnings = (
        "Mutation File: "
        "Does not have the column headers that can give extra information "
        "to the processed mutation file: T_REF_COUNT, N_DEPTH.\n"
        "Mutation File: "
        "Your REFERENCE_ALLELE column contains NA values, which "
        "cannot be placeholders for blank values.  Please put in empty "
        "strings for blank values.\n")
    assert error == expectedErrors
    assert warning == expectedWarnings

    mafDf = pd.DataFrame(dict(
        START_POSITION=[1, 2, 3, 4, 2],
        REFERENCE_ALLELE=["A", "A", "A", "A", "A"],
        TUMOR_SAMPLE_BARCODE=["ID1-1", "ID1-1", "ID1-1", "ID1-1", "ID1-1"],
        T_ALT_COUNT=[1, 2, 3, 4, 3],
        N_DEPTH=[1, 2, 3, 4, 3],
        N_REF_COUNT=[1, 2, 3, 4, 3],
        N_ALT_COUNT=[1, 2, 3, 4, 3],
        TUMOR_SEQ_ALLELE2=["NA", float('nan'), "A", "A", "A"]))

    error, warning = maf_class._validate(mafDf)
    expectedErrors = (
        "Mutation File: First column header must be "
        "one of these: CHROMOSOME, HUGO_SYMBOL, TUMOR_SAMPLE_BARCODE.\n"
        "Mutation File: "
        "If you are missing T_DEPTH, you must have T_REF_COUNT!\n"
        "Mutation File: Must at least have these headers: CHROMOSOME.\n"
        "Mutation File: TUMOR_SEQ_ALLELE2 can't have any null values.\n")
    expectedWarnings = (
        "Mutation File: TUMOR_SEQ_ALLELE2 column contains 'NA' values, "
        "which cannot be placeholders for blank values.  "
        "Please put in empty strings for blank values.\n"
        "Mutation File: Does not have the column headers that can give "
        "extra information to the processed mutation file: T_REF_COUNT.\n")
    assert error == expectedErrors
    assert warning == expectedWarnings<|MERGE_RESOLUTION|>--- conflicted
+++ resolved
@@ -1,18 +1,9 @@
 import synapseclient
 import pandas as pd
 import mock
-<<<<<<< HEAD
 import pytest
-from genie.maf import maf
-from genie.mafSP import mafSP
-=======
-from nose.tools import assert_raises
-import os
-import sys
-
 from genie import maf
 from genie import mafSP
->>>>>>> 2891ab74
 
 syn = mock.create_autospec(synapseclient.Synapse)
 
