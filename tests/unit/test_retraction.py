--- conflicted
+++ resolved
@@ -1,19 +1,9 @@
 import synapseclient
 import pandas as pd
 import mock
-<<<<<<< HEAD
 import pytest
-from genie.sampleRetraction import sampleRetraction
-from genie.patientRetraction import patientRetraction
-=======
-from nose.tools import assert_raises
-import os
-import sys
-
 from genie import sampleRetraction
 from genie import patientRetraction
->>>>>>> 2891ab74
-
 
 syn = mock.create_autospec(synapseclient.Synapse)
 
